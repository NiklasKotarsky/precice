#pragma once

#include <memory>
#include <set>
#include <string>
#include <vector>

/**
 * forward declarations.
 */
namespace precice {
namespace impl {
class SolverInterfaceImpl;
}
namespace testing {
struct WhiteboxAccessor;
}
} // namespace precice

// ----------------------------------------------------------- CLASS DEFINITION

namespace precice {

/**
 * @brief Main Application Programming Interface of preCICE
 *
 * To adapt a solver to preCICE, follow the following main structure:
 *
 * -# Create an object of SolverInterface with SolverInterface()
 * -# Initialize preCICE with SolverInterface::initialize()
 * -# Advance to the next (time)step with SolverInterface::advance()
 * -# Finalize preCICE with SolverInterface::finalize()
 *
 *  @note
 *  We use solver, simulation code, and participant as synonyms.
 *  The preferred name in the documentation is participant.
 */
class SolverInterface {
public:
  ///@name Construction and Configuration
  ///@{

  /**
   * @brief Constructs a SolverInterface for the given participant
   *
   * @param[in] participantName Name of the participant using the interface. Has to
   *        match the name given for a participant in the xml configuration file.
   * @param[in] configurationFileName Name (with path) of the xml configuration file.
   * @param[in] solverProcessIndex If the solver code runs with several processes,
   *        each process using preCICE has to specify its index, which has to start
   *        from 0 and end with solverProcessSize - 1.
   * @param[in] solverProcessSize The number of solver processes using preCICE.
   */
  SolverInterface(
      const std::string &participantName,
      const std::string &configurationFileName,
      int                solverProcessIndex,
      int                solverProcessSize);

  /**
   * @brief Constructs a SolverInterface for the given participant and a custom MPI communicator.
   *
   * @param[in] participantName Name of the participant using the interface. Has to
   *        match the name given for a participant in the xml configuration file.
   * @param[in] configurationFileName Name (with path) of the xml configuration file.
   * @param[in] solverProcessIndex If the solver code runs with several processes,
   *        each process using preCICE has to specify its index, which has to start
   *        from 0 and end with solverProcessSize - 1.
   * @param[in] solverProcessSize The number of solver processes using preCICE.
   * @param[in] communicator A pointer to an MPI_Comm to use as communicator.
   */
  SolverInterface(
      const std::string &participantName,
      const std::string &configurationFileName,
      int                solverProcessIndex,
      int                solverProcessSize,
      void *             communicator);

  ~SolverInterface();

  ///@}

  /// @name Steering Methods
  ///@{

  /**
   * @brief Fully initializes preCICE
   *
   * - Sets up a connection to the other participants of the coupled simulation.
   * - Creates all meshes, solver meshes need to be submitted before.
   * - Receives first coupling data, when the solver is not starting the
   *   coupled simulation.
   * - Determines length of the first timestep to be computed.
   *
   * @pre initialize() has not yet bee called.
   *
   * @post Parallel communication to the coupling partner/s is setup.
   * @post Meshes are exchanged between coupling partners and the parallel partitions are created.
   * @post [Serial Coupling Scheme] If the solver is not starting the simulation, coupling data is received
   * from the coupling partner's first computation.
   *
   * @return Maximum length of first timestep to be computed by the solver.
   */
  double initialize();

  /**
   * @brief Initializes coupling data.
   *
   * The starting values for coupling data are zero by default.
   *
   * To provide custom values, first set the data using the Data Access methods and
   * call this method to finally exchange the data.
   *
   * \par Serial Coupling Scheme
   * Only the first participant has to call this method, the second participant
   * receives the values on calling initialize().
   *
   * \par Parallel Coupling Scheme
   * Values in both directions are exchanged.
   * Both participants need to call initializeData().
   *
   * @pre initialize() has been called successfully.
   * @pre The action WriteInitialData is required
   * @pre advance() has not yet been called.
   * @pre finalize() has not yet been called.
   *
   * @post Initial coupling data was exchanged.
   *
   * @see isActionRequired
   * @see precice::constants::actionWriteInitialData
   */
  void initializeData();

  /**
   * @brief Advances preCICE after the solver has computed one timestep.
   *
   * - Sends and resets coupling data written by solver to coupling partners.
   * - Receives coupling data read by solver.
   * - Computes and applies data mappings.
   * - Computes acceleration of coupling data.
   * - Exchanges and computes information regarding the state of the coupled
   *   simulation.
   *
   * @param[in] computedTimestepLength Length of timestep used by the solver.
   *
   * @pre initialize() has been called successfully.
   * @pre initializeData() has been called, if required by configuration.
   * @pre The solver has computed one timestep.
   * @pre The solver has written all coupling data.
   * @pre isCouplngOngoing() returns true.
   * @pre finalize() has not yet been called.
   *
   * @post Coupling data values specified in the configuration are exchanged.
   * @post Coupling scheme state (computed time, computed timesteps, ...) is updated.
   * @post The coupling state is logged.
   * @post Configured data mapping schemes are applied.
   * @post [Second Participant] Configured acceleration schemes are applied.
   * @post Meshes with data are exported to files if configured.
   *
   * @return Maximum length of next timestep to be computed by solver.
   */
  double advance(double computedTimestepLength);

  /**
   * @brief Finalizes preCICE.
   *
   * If initialize() has been called:
   *
   * - Synchronizes with remote participants
   * - handles final exports
   * - cleans up general state
   *
   * Always:
   *
   * - flushes and finalizes Events
   * - finalizes managed PETSc
   * - finalizes managed MPI
   *
   * @pre finalize() has not been called.
   *
   * @post Communication channels are closed.
   * @post Meshes and data are deallocated
   * @post Finalized managed PETSc
   * @post Finalized managed MPI
   *
   * @see isCouplingOngoing()
   */
  void finalize();

  ///@}

  ///@name Status Queries
  ///@{

  /**
   * @brief Returns the number of spatial dimensions configured.
   *
   * @returns the configured dimension
   *
   * Currently, two and three dimensional problems can be solved using preCICE.
   * The dimension is specified in the XML configuration.
   */
  int getDimensions() const;

  /**
   * @brief Checks if the coupled simulation is still ongoing.
   *
   * @returns whether the coupling is ongoing.
   *
   * A coupling is ongoing as long as
   * - the maximum number of time windows has not been reached, and
   * - the final time has not been reached.
   *
   * @pre initialize() has been called successfully.
   *
   * @see advance()
   *
   * @note
   * The user should call finalize() after this function returns false.
   */
  bool isCouplingOngoing() const;

  /**
   * @brief Checks if new data to be read is available.
   *
   * @returns whether new data is available to be read.
   *
   * Data is classified to be new, if it has been received while calling
   * initialize() and before calling advance(), or in the last call of advance().
   * This is always true, if a participant does not make use of subcycling, i.e.
   * choosing smaller timesteps than the limits returned in initialize() and
   * advance().
   *
   * @pre initialize() has been called successfully.
   *
   * @note
   * It is allowed to read data even if this function returns false.
   * This is not recommended due to performance reasons.
   * Use this function to prevent unnecessary reads.
   */
  bool isReadDataAvailable() const;

  /**
   * @brief Checks if new data has to be written before calling advance().
   *
   * @param[in] computedTimestepLength Length of timestep used by the solver.
   *
   * @return whether new data has to be written.
   *
   * This is always true, if a participant does not make use of subcycling, i.e.
   * choosing smaller timesteps than the limits returned in initialize() and
   * advance().
   *
   * @pre initialize() has been called successfully.
   *
   * @note
   * It is allowed to write data even if this function returns false.
   * This is not recommended due to performance reasons.
   * Use this function to prevent unnecessary writes.
   */
  bool isWriteDataRequired(double computedTimestepLength) const;

  /**
   * @brief Checks if the current coupling window is completed.
   *
   * @returns whether the current coupling window is complete.
   *
   * The following reasons require several solver time steps per time window
   * step:
   * - A solver chooses to perform subcycling, i.e. using a smaller timestep
   *   than the time window..
   * - An implicit coupling iteration is not yet converged.
   *
   * @pre initialize() has been called successfully.
   */
  bool isTimeWindowComplete() const;

  // Will be removed in v3.0.0. See https://github.com/precice/precice/issues/704
  /**
   * @brief Returns whether the solver has to evaluate the surrogate model representation.
   *
   * @deprecated
   * Was necessary for deleted manifold mapping. Always returns false.
   *
   * @returns whether the surrogate model has to be evaluated.
   *
   * @note
   * The solver may still have to evaluate the fine model representation.
   *
   * @see hasToEvaluateFineModel()
   */
  [[deprecated("The manifold mapping feature is no longer supported.")]] bool hasToEvaluateSurrogateModel() const;

  // Will be removed in v3.0.0. See https://github.com/precice/precice/issues/704
  /**
   * @brief Checks if the solver has to evaluate the fine model representation.
   *
   * @deprecated
   * Was necessary for deprecated manifold mapping. Always returns true.
   *
   * @returns whether the fine model has to be evaluated.
   *
   * @note
   * The solver may still have to evaluate the surrogate model representation.
   *
   * @see hasToEvaluateSurrogateModel()
   */
  [[deprecated("The manifold mapping feature is no longer supported.")]] bool hasToEvaluateFineModel() const;

  ///@}

  ///@name Action Methods
  ///@{

  /**
   * @brief Checks if the provided action is required.
   *
   * @param[in] action the name of the action
   * @returns whether the action is required
   *
   * Some features of preCICE require a solver to perform specific actions, in
   * order to be in valid state for a coupled simulation. A solver is made
   * eligible to use those features, by querying for the required actions,
   * performing them on demand, and calling markActionFulfilled() to signalize
   * preCICE the correct behavior of the solver.
   *
   * @see markActionFulfilled()
   * @see cplscheme::constants
   */
  bool isActionRequired(const std::string &action) const;

  /**
   * @brief Indicates preCICE that a required action has been fulfilled by a solver.
   *
   * @pre The solver fulfilled the specified action.
   *
   * @param[in] action the name of the action
   *
   * @see requireAction()
   * @see cplscheme::constants
   */
  void markActionFulfilled(const std::string &action);

  ///@}

  ///@name Mesh Access
  ///@anchor precice-mesh-access
  ///@{

  /*
   * @brief Resets mesh with given ID.
   *
   * @experimental
   *
   * Has to be called, everytime the positions for data to be mapped
   * changes. Only has an effect, if the mapping used is non-stationary and
   * non-incremental.
   */
  //  void resetMesh ( int meshID );

  /**
   * @brief Checks if the mesh with given name is used by a solver.
   *
   * @param[in] meshName the name of the mesh
   * @returns whether the mesh is used.
   */
  bool hasMesh(const std::string &meshName) const;

  /**
   * @brief Returns the ID belonging to the mesh with given name.
   *
   * The existing names are determined from the configuration.
   *
   * @param[in] meshName the name of the mesh
   * @returns the id of the corresponding mesh
   */
  int getMeshID(const std::string &meshName) const;

  /**
   * @brief Returns a id-set of all used meshes by this participant.
   *
   * @deprecated Unclear use case and difficult to port to other languages.
   *             Prefer calling getMeshID for specific mesh names.
   *
   * @returns the set of ids.
   */
  [[deprecated("Use getMeshID() for specific mesh names instead.")]] std::set<int> getMeshIDs() const;

  /**
   * @brief Checks if the given mesh requires connectivity.
   *
   * preCICE may require connectivity information from the solver and
   * ignores any API calls regarding connectivity if it is not required.
   * Use this function to conditionally generate this connectivity.
   *
   * @param[in] meshID the id of the mesh
   * @returns whether connectivity is required
   */
  bool isMeshConnectivityRequired(int meshID) const;

  /**
   * @brief Creates a mesh vertex
   *
   * @param[in] meshID the id of the mesh to add the vertex to.
   * @param[in] position a pointer to the coordinates of the vertex.
   * @returns the id of the created vertex
   *
   * @pre initialize() has not yet been called
   * @pre count of available elements at position matches the configured dimension
   *
   * @see getDimensions()
   */
  int setMeshVertex(
      int           meshID,
      const double *position);

  /**
   * @brief Returns the number of vertices of a mesh.
   *
   * @param[in] meshID the id of the mesh
   * @returns the amount of the vertices of the mesh
   *
   * @pre This function can be called on received meshes as well as provided
   * meshes. However, you need to call this function after @p initialize(),
   * if the \p meshID corresponds to a received mesh, since the relevant mesh data
   * is exchanged during the @p initialize() call.
   */
  int getMeshVertexSize(int meshID) const;

  /**
   * @brief Creates multiple mesh vertices
   *
   * @param[in] meshID the id of the mesh to add the vertices to.
   * @param[in] size Number of vertices to create
   * @param[in] positions a pointer to the coordinates of the vertices
   *            The 2D-format is (d0x, d0y, d1x, d1y, ..., dnx, dny)
   *            The 3D-format is (d0x, d0y, d0z, d1x, d1y, d1z, ..., dnx, dny, dnz)
   *
   * @param[out] ids The ids of the created vertices
   *
   * @pre initialize() has not yet been called
   * @pre count of available elements at positions matches the configured dimension * size
   * @pre count of available elements at ids matches size
   *
   * @see getDimensions()
   */
  void setMeshVertices(
      int           meshID,
      int           size,
      const double *positions,
      int *         ids);

  /**
   * @brief Get vertex positions for multiple vertex ids from a given mesh
   *
   * @param[in] meshID the id of the mesh to read the vertices from.
   * @param[in] size Number of vertices to lookup
   * @param[in] ids The ids of the vertices to lookup
   * @param[out] positions a pointer to memory to write the coordinates to
   *            The 2D-format is (d0x, d0y, d1x, d1y, ..., dnx, dny)
   *            The 3D-format is (d0x, d0y, d0z, d1x, d1y, d1z, ..., dnx, dny, dnz)
   *
   * @pre count of available elements at positions matches the configured dimension * size
   * @pre count of available elements at ids matches size
   *
   * @see getDimensions()
   */
  void getMeshVertices(
      int        meshID,
      int        size,
      const int *ids,
      double *   positions) const;

  /**
   * @brief Gets mesh vertex IDs from positions.
   *
   * @param[in] meshID ID of the mesh to retrieve positions from
   * @param[in] size Number of vertices to lookup.
   * @param[in] positions Positions to find ids for.
   *            The 2D-format is (d0x, d0y, d1x, d1y, ..., dnx, dny)
   *            The 3D-format is (d0x, d0y, d0z, d1x, d1y, d1z, ..., dnx, dny, dnz)
   * @param[out] ids IDs corresponding to positions.
   *
   * @pre count of available elements at positions matches the configured dimension * size
   * @pre count of available elements at ids matches size
   *
   * @note prefer to reuse the IDs returned from calls to setMeshVertex() and setMeshVertices().
   */
  void getMeshVertexIDsFromPositions(
      int           meshID,
      int           size,
      const double *positions,
      int *         ids) const;

  /**
   * @brief Sets mesh edge from vertex IDs, returns edge ID.
   *
   * @param[in] meshID ID of the mesh to add the edge to
   * @param[in] firstVertexID ID of the first vertex of the edge
   * @param[in] secondVertexID ID of the second vertex of the edge
   *
   * @return the ID of the edge
   *
   * @pre vertices with firstVertexID and secondVertexID were added to the mesh with the ID meshID
   */
  int setMeshEdge(
      int meshID,
      int firstVertexID,
      int secondVertexID);

  /**
   * @brief Sets mesh triangle from edge IDs
   *
   * @param[in] meshID ID of the mesh to add the triangle to
   * @param[in] firstEdgeID ID of the first edge of the triangle
   * @param[in] secondEdgeID ID of the second edge of the triangle
   * @param[in] thirdEdgeID ID of the third edge of the triangle
   *
   * @pre edges with firstEdgeID, secondEdgeID, and thirdEdgeID were added to the mesh with the ID meshID
   */
  void setMeshTriangle(
      int meshID,
      int firstEdgeID,
      int secondEdgeID,
      int thirdEdgeID);

  /**
   * @brief Sets mesh triangle from vertex IDs.
   *
   * @warning
   * This routine is supposed to be used, when no edge information is available
   * per se. Edges are created on the fly within preCICE. This routine is
   * significantly slower than the one using edge IDs, since it needs to check,
   * whether an edge is created already or not.
   *
   * @param[in] meshID ID of the mesh to add the triangle to
   * @param[in] firstVertexID ID of the first vertex of the triangle
   * @param[in] secondVertexID ID of the second vertex of the triangle
   * @param[in] thirdVertexID ID of the third vertex of the triangle
   *
   * @pre edges with firstVertexID, secondVertexID, and thirdVertexID were added to the mesh with the ID meshID
   */
  void setMeshTriangleWithEdges(
      int meshID,
      int firstVertexID,
      int secondVertexID,
      int thirdVertexID);

  /**
   * @brief Sets mesh Quad from edge IDs.
   *
   * @param[in] meshID ID of the mesh to add the Quad to
   * @param[in] firstEdgeID ID of the first edge of the Quad
   * @param[in] secondEdgeID ID of the second edge of the Quad
   * @param[in] thirdEdgeID ID of the third edge of the Quad
   * @param[in] fourthEdgeID ID of the forth edge of the Quad
   *
   * @pre edges with firstEdgeID, secondEdgeID, thirdEdgeID and fourthEdgeID were added to the mesh with the ID meshID.
   *
   */
  void setMeshQuad(
      int meshID,
      int firstEdgeID,
      int secondEdgeID,
      int thirdEdgeID,
      int fourthEdgeID);

  /**
   * @brief Sets surface mesh quadrangle from vertex IDs.
   *
   * @warning
   * This routine is supposed to be used, when no edge information is available
   * per se. Edges are created on the fly within preCICE. This routine is
   * significantly slower than the one using edge IDs, since it needs to check,
   * whether an edge is created already or not.
   *
   * @param[in] meshID ID of the mesh to add the Quad to
   * @param[in] firstVertexID ID of the first vertex of the Quad
   * @param[in] secondVertexID ID of the second vertex of the Quad
   * @param[in] thirdVertexID ID of the third vertex of the Quad
   * @param[in] fourthVertexID ID of the fourth vertex of the Quad
   *
   * @pre vertices with firstVertexID, secondVertexID, thirdVertexID, and fourthVertexID were added to the mesh with the ID meshID
   *
   */
  void setMeshQuadWithEdges(
      int meshID,
      int firstVertexID,
      int secondVertexID,
      int thirdVertexID,
      int fourthVertexID);

  ///@}

  ///@name Data Access
  ///@{

  /**
   * @brief Checks if the data with given name is used by a solver and mesh.
   *
   * @param[in] dataName the name of the data
   * @param[in] meshID the id of the associated mesh
   * @returns whether the mesh is used.
   */
  bool hasData(const std::string &dataName, int meshID) const;

  /**
   * @brief Returns the ID of the data associated with the given name and mesh.
   *
   * @param[in] dataName the name of the data
   * @param[in] meshID the id of the associated mesh
   *
   * @returns the id of the corresponding data
   */
  int getDataID(const std::string &dataName, int meshID) const;

  /**
   * @brief Computes and maps all read data mapped to the mesh with given ID.
   *
   * @deprecated Unclear use case and difficult to maintain.
   *
   * This is an explicit request to map read data to the Mesh associated with toMeshID.
   * It also computes the mapping if necessary.
   *
   * @pre A mapping to toMeshID was configured.
   */
  [[deprecated("Will be removed in 3.0.0. See https://github.com/precice/precice/issues/859 and comment, if you need this function.")]] void mapReadDataTo(int toMeshID);

  /**
   * @brief Computes and maps all write data mapped from the mesh with given ID.
   *
   * @deprecated Unclear use case and difficult to maintain.
   *
   * This is an explicit request to map write data from the Mesh associated with fromMeshID.
   * It also computes the mapping if necessary.
   *
   * @pre A mapping from fromMeshID was configured.
   */
  [[deprecated("Will be removed in 3.0.0. See https://github.com/precice/precice/issues/859 and comment, if you need this function.")]] void mapWriteDataFrom(int fromMeshID);

  /**
   * @brief Writes vector data given as block.
   *
   * This function writes values of specified vertices to a dataID.
   * Values are provided as a block of continuous memory.
   * valueIndices contains the indices of the vertices
   *
   * The 2D-format of values is (d0x, d0y, d1x, d1y, ..., dnx, dny)
   * The 3D-format of values is (d0x, d0y, d0z, d1x, d1y, d1z, ..., dnx, dny, dnz)
   *
   * @param[in] dataID ID to write to.
   * @param[in] size Number n of vertices.
   * @param[in] valueIndices Indices of the vertices.
   * @param[in] values Pointer to the vector values.
   *
   * @pre count of available elements at values matches the configured dimension * size
   * @pre count of available elements at valueIndices matches the given size
   * @pre initialize() has been called
   *
   * @see SolverInterface::setMeshVertex()
   */
  void writeBlockVectorData(
      int           dataID,
      int           size,
      const int *   valueIndices,
      const double *values);

  /**
   * @brief Writes vector data to a vertex
   *
   * This function writes a value of a specified vertex to a dataID.
   * Values are provided as a block of continuous memory.
   *
   * The 2D-format of value is (x, y)
   * The 3D-format of value is (x, y, z)
   *
   * @param[in] dataID ID to write to.
   * @param[in] valueIndex Index of the vertex.
   * @param[in] value Pointer to the vector value.
   *
   * @pre count of available elements at value matches the configured dimension
   * @pre initialize() has been called
   *
   * @see SolverInterface::setMeshVertex()
   */
  void writeVectorData(
      int           dataID,
      int           valueIndex,
      const double *value);

  /**
   * @brief Writes scalar data given as block.
   *
   * This function writes values of specified vertices to a dataID.
   * Values are provided as a block of continuous memory.
   * valueIndices contains the indices of the vertices
   *
   * @param[in] dataID ID to write to.
   * @param[in] size Number n of vertices.
   * @param[in] valueIndices Indices of the vertices.
   * @param[in] values Pointer to the values.
   *
   * @pre count of available elements at values matches the given size
   * @pre count of available elements at valueIndices matches the given size
   * @pre initialize() has been called
   *
   * @see SolverInterface::setMeshVertex()
   */
  void writeBlockScalarData(
      int           dataID,
      int           size,
      const int *   valueIndices,
      const double *values);

  /**
   * @brief Writes scalar data to a vertex
   *
   * This function writes a value of a specified vertex to a dataID.
   *
   * @param[in] dataID ID to write to.
   * @param[in] valueIndex Index of the vertex.
   * @param[in] value The value to write.
   *
   * @pre initialize() has been called
   *
   * @see SolverInterface::setMeshVertex()
   */
  void writeScalarData(
      int    dataID,
      int    valueIndex,
      double value);

  /**
<<<<<<< HEAD
   * @brief Reads vector data values given as block from the interface mesh at the end of the time window.
=======
   * @brief Reads vector data values given as block from a mesh. Values correspond to the end of the current time window.
>>>>>>> e9074f1b
   *
   * This function reads values of specified vertices from a dataID.
   * Values are read into a block of continuous memory.
   * valueIndices contains the indices of the vertices.
   *
   * The 2D-format of values is (d0x, d0y, d1x, d1y, ..., dnx, dny)
   * The 3D-format of values is (d0x, d0y, d0z, d1x, d1y, d1z, ..., dnx, dny, dnz)
   *
   * @param[in] dataID ID to read from.
   * @param[in] size Number n of vertices.
   * @param[in] valueIndices Indices of the vertices.
   * @param[out] values Pointer to read destination.
   *
   * @pre count of available elements at values matches the configured dimension * size
   * @pre count of available elements at valueIndices matches the given size
   * @pre initialize() has been called
   *
   * @post values contain the read data as specified in the above format.
   *
   * @see SolverInterface::setMeshVertex()
   */
  void readBlockVectorData(
      int        dataID,
      int        size,
      const int *valueIndices,
      double *   values) const;

  /**
<<<<<<< HEAD
   * @brief Reads vector data values given as block from the interface mesh at beginning of time step + relativeReadTime.
   *
   * This function reads values of specified vertices from a dataID.
   * Values are read into a block of continuous memory.
   * valueIndices contains the indices of the vertices.
   *
   * The 2D-format of values is (d0x, d0y, d1x, d1y, ..., dnx, dny)
   * The 3D-format of values is (d0x, d0y, d0z, d1x, d1y, d1z, ..., dnx, dny, dnz)
   *
   * @param[in] dataID ID to read from.
   * @param[in] size Number n of vertices.
   * @param[in] valueIndices Indices of the vertices.
   * @param[in] relativeReadTime Point in time where data is read relative to the beginning of the current time step.
   * @param[out] values Pointer to read destination.
   *
   * @pre count of available elements at values matches the configured dimension * size
   * @pre count of available elements at valueIndices matches the given size
   * @pre initialize() has been called
   *
   * @post values contain the read data as specified in the above format.
   *
   * @see SolverInterface::setMeshVertex()
   */
  void readBlockVectorData(
      int        dataID,
      int        size,
      const int *valueIndices,
      double     relativeReadTime,
      double *   values) const;

  /**
   * @brief Read vector data at a vertex on the interface mesh at the end of the time window.
=======
   * @brief Reads vector data at a vertex on a mesh. Values correspond to the end of the current time window.
>>>>>>> e9074f1b
   *
   * This function reads a value of a specified vertex from a dataID.
   * Values are provided as a block of continuous memory.
   *
   * The 2D-format of value is (x, y)
   * The 3D-format of value is (x, y, z)
   *
   * @param[in] dataID ID to read from.
   * @param[in] valueIndex Index of the vertex.
   * @param[out] value Pointer to the vector value.
   *
   * @pre count of available elements at value matches the configured dimension
   * @pre initialize() has been called
   *
   * @post value contains the read data as specified in the above format.
   *
   * @see SolverInterface::setMeshVertex()
   */
  void readVectorData(
      int     dataID,
      int     valueIndex,
      double *value) const;

  /**
<<<<<<< HEAD
   * @brief Read vector data at a vertex on the interface mesh at beginning of time step + relativeReadTime.
   *
   * This function reads a value of a specified vertex from a dataID.
   * Values are provided as a block of continuous memory.
   *
   * The 2D-format of value is (x, y)
   * The 3D-format of value is (x, y, z)
   *
   * The data is read at relativeReadTime, which indicates the point in time measured from the beginning of the current time step.
   * relativeReadTime = 0 corresponds to data at the beginning of the time step. Assuming that the user will call advance(dt) at the
   * end of the time step, dt indicates the length of the current time step. Then relativeReadTime = dt corresponds to the data at
   * the end of the time step.
   *
   * @param[in] dataID ID to read from.
   * @param[in] valueIndex Index of the vertex.
   * @param[in] relativeReadTime Point in time where data is read relative to the beginning of the current time step.
   * @param[out] value Pointer to the vector value.
   *
   * @pre count of available elements at value matches the configured dimension
   * @pre initialize() has been called
   *
   * @post value contains the read data as specified in the above format.
   *
   * @see SolverInterface::setMeshVertex()
   */
  void readVectorData(
      int     dataID,
      int     valueIndex,
      double  relativeReadTime,
      double *value) const;

  /**
   * @brief Reads scalar data values given as block from the interface mesh at the end of the time window.
=======
   * @brief Reads scalar data values given as block from a mesh. Values correspond to the end of the current time window.
>>>>>>> e9074f1b
   *
   * This function reads values of specified vertices from a dataID.
   * Values are provided as a block of continuous memory.
   * valueIndices contains the indices of the vertices.
   *
   * @param[in] dataID ID to read from.
   * @param[in] size Number n of vertices.
   * @param[in] valueIndices Indices of the vertices.
   * @param[out] values Pointer to the read destination.
   *
   * @pre count of available elements at values matches the given size
   * @pre count of available elements at valueIndices matches the given size
   * @pre initialize() has been called
   *
   * @post values contains the read data.
   *
   * @see SolverInterface::setMeshVertex()
   */
  void readBlockScalarData(
      int        dataID,
      int        size,
      const int *valueIndices,
      double *   values) const;

  /**
<<<<<<< HEAD
   * @brief Reads scalar data values given as block from the interface mesh at beginning of time step + relativeReadTime.
   *
   * This function reads values of specified vertices from a dataID.
   * Values are provided as a block of continuous memory.
   * valueIndices contains the indices of the vertices.
   *
   * The data is read at relativeReadTime, which indicates the point in time measured from the beginning of the current time step.
   * relativeReadTime = 0 corresponds to data at the beginning of the time step. Assuming that the user will call advance(dt) at the
   * end of the time step, dt indicates the length of the current time step. Then relativeReadTime = dt corresponds to the data at
   * the end of the time step.
   *
   * @param[in] dataID ID to read from.
   * @param[in] size Number n of vertices.
   * @param[in] valueIndices Indices of the vertices.
   * @param[in] relativeReadTime Point in time where data is read relative to the beginning of the current time step.
   * @param[out] values Pointer to the read destination.
   *
   * @pre count of available elements at values matches the given size
   * @pre count of available elements at valueIndices matches the given size
   * @pre initialize() has been called
   *
   * @post values contains the read data.
   *
   * @see SolverInterface::setMeshVertex()
   */
  void readBlockScalarData(
      int        dataID,
      int        size,
      const int *valueIndices,
      double     relativeReadTime,
      double *   values) const;

  /**
   * @brief Read scalar data at a vertex on the interface mesh at the end of the time window.
   *
   * This function reads a value of a specified vertex from a dataID.
   *
   * @param[in] dataID ID to read from.
   * @param[in] valueIndex Index of the vertex.
   * @param[out] value Read destination of the value.
   *
   * @pre initialize() has been called
   *
   * @post value contains the read data.
   *
   * @see SolverInterface::setMeshVertex()
   */
  void readScalarData(
      int     dataID,
      int     valueIndex,
      double &value) const;

  /**
   * @brief Read scalar data at a vertex on the interface mesh at beginning of time step + relativeReadTime.
=======
   * @brief Reads scalar data at a vertex on a mesh. Values correspond to the end of the current time window.
>>>>>>> e9074f1b
   *
   * This function reads a value of a specified vertex from a dataID.
   *
   * The data is read at relativeReadTime, which indicates the point in time measured from the beginning of the current time step.
   * relativeReadTime = 0 corresponds to data at the beginning of the time step. Assuming that the user will call advance(dt) at the
   * end of the time step, dt indicates the length of the current time step. Then relativeReadTime = dt corresponds to the data at
   * the end of the time step.
   *
   * @param[in] dataID ID to read from.
   * @param[in] valueIndex Index of the vertex.
   * @param[in] relativeReadTime Point in time where data is read relative to the beginning of the current time step
   * @param[out] value Read destination of the value.
   *
   * @pre initialize() has been called
   *
   * @post value contains the read data.
   *
   * @see SolverInterface::setMeshVertex()
   */
  void readScalarData(
      int     dataID,
      int     valueIndex,
      double  relativeReadTime,
      double &value) const;

  ///@}

  /** @name Experimental: Direct Access
   * These API functions are \b experimental and may change in future versions.
   */
  ///@{

  /**
   * @brief setMeshAccessRegion Define a region of interest on a received mesh
   *        (<use-mesh ... from="otherParticipant />") in order to receive
   *        only a certain mesh region. Have a look at the website under
   *        https://precice.org/couple-your-code-direct-access.html or
   *        navigate manually to the page  Docs->Couple your code
   *        -> Advanced topics -> Accessing received meshes directly for
   *        a comprehensive documentation
   *
   * @experimental
   *
   * This function is required if you don't want to use the mapping
   * schemes in preCICE, but rather want to use your own solver for
   * data mapping. As opposed to the usual preCICE mapping, only a
   * single mesh (from the other participant) is now involved in this
   * situation since an 'own' mesh defined by the participant itself
   * is not required any more. In order to re-partition the received
   * mesh, the participant needs to define the mesh region it wants
   * read data from and write data to.
   * The mesh region is specified through an axis-aligned bounding
   * box given by the lower and upper [min and max] bounding-box
   * limits in each space dimension [x, y, z].
   *
   * @note Defining a bounding box for serial runs of the solver (not
   * to be confused with serial coupling mode) is valid. However, a
   * warning is raised in case vertices are filtered out completely
   * on the receiving side, since the associated data values of the
   * filtered vertices are filled with zero data.
   *
   * @note This function can only be called once per participant and
   * rank and trying to call it more than once results in an error.
   *
   * @note If you combine the direct access with a mpping (say you want
   * to read data from a defined mesh, as usual, but you want to directly
   * access and write data on a received mesh without a mapping) you may
   * not need this function at all since the region of interest is already
   * defined through the defined mesh used for data reading. This is the
   * case if you define any mapping involving the directly accessed mesh
   * on the receiving participant. (In parallel, only the cases
   * read-consistent and write-conservative are relevant, as usual).
   *
   * @note The safety factor scaling (see safety-factor in the configuration
   * file) is not applied to the defined access region and a specified safety
   * will be ignored in case there is no additional mapping involved. However,
   * in case a mapping is in addition to the direct access involved, you will
   * receive (and gain access to) vertices inside the defined access region
   * plus vertices inside the safety factor region resulting from the mapping.
   * The default value of the safety factor is 0.5,i.e., the defined access
   * region as computed through the involved provided mesh is by 50% enlarged.
   *
   * @param[in] meshID ID of the mesh you want to access through the bounding box
   * @param[in] boundingBox Axis aligned bounding boxes which has in 3D the format
   *            [x_min, x_max, y_min, y_max, z_min, z_max]
   *
   * @pre @p initialize() has not yet been called.
   */
  void setMeshAccessRegion(
      const int     meshID,
      const double *boundingBox) const;

  /**
   * @brief getMeshVerticesAndIDs Iterates over the region of
   *        interest defined by bounding boxes and reads the corresponding
   *        coordinates omitting the mapping.
   *
   * @experimental
   *
   * @param[in]  meshID corresponding mesh ID
   * @param[in]  size return value of @p getMeshVertexSize()
   * @param[out] ids ids corresponding to the coordinates
   * @param[out] coordinates the coordinates associated to the \p ids and
   *             corresponding data values (dim * \p size)
   *
   * @pre IDs and coordinates need to have the correct size, which can be queried by @p getMeshVertexSize()
   *
   * @pre This function can be called on received meshes as well as provided
   * meshes. However, you need to call this function after @p initialize(),
   * if the \p meshID corresponds to a received mesh, since the relevant mesh data
   * is exchanged during the @p initialize() call.
   */
  void getMeshVerticesAndIDs(
      const int meshID,
      const int size,
      int *     ids,
      double *  coordinates) const;

  ///@}

  /** @name Experimental: Time Interpolation
   * These API functions are \b experimental and may change in future versions.
   */
  ///@{

  /**
   * @brief Reads vector data values given as block from a mesh. Values correspond to a given point in time relative to the beginning of the current timestep.
   *
   * @experimental
   *
   * This function reads values of specified vertices from a dataID.
   * Values are read into a block of continuous memory.
   * valueIndices contains the indices of the vertices.
   *
   * The 2D-format of values is (d0x, d0y, d1x, d1y, ..., dnx, dny)
   * The 3D-format of values is (d0x, d0y, d0z, d1x, d1y, d1z, ..., dnx, dny, dnz)
   *
   * The data is read at relativeReadTime, which indicates the point in time measured from the beginning of the current time step.
   * relativeReadTime = 0 corresponds to data at the beginning of the time step. Assuming that the user will call advance(dt) at the
   * end of the time step, dt indicates the length of the current time step. Then relativeReadTime = dt corresponds to the data at
   * the end of the time step.
   *
   * @param[in] dataID ID to read from.
   * @param[in] size Number n of vertices.
   * @param[in] valueIndices Indices of the vertices.
   * @param[in] relativeReadTime Point in time where data is read relative to the beginning of the current time step.
   * @param[out] values Pointer to read destination.
   *
   * @pre count of available elements at values matches the configured dimension * size
   * @pre count of available elements at valueIndices matches the given size
   * @pre initialize() has been called
   *
   * @post values contain the read data as specified in the above format.
   *
   * @see SolverInterface::setMeshVertex()
   */
  void readBlockVectorData(
      int        dataID,
      int        size,
      const int *valueIndices,
      double     relativeReadTime,
      double *   values) const;

  /**
   * @brief Reads vector data at a vertex on a mesh. Values correspond to a given point in time relative to the beginning of the current timestep.
   *
   * @experimental
   *
   * This function reads a value of a specified vertex from a dataID.
   * Values are provided as a block of continuous memory.
   *
   * The 2D-format of value is (x, y)
   * The 3D-format of value is (x, y, z)
   *
   * The data is read at relativeReadTime, which indicates the point in time measured from the beginning of the current time step.
   * relativeReadTime = 0 corresponds to data at the beginning of the time step. Assuming that the user will call advance(dt) at the
   * end of the time step, dt indicates the length of the current time step. Then relativeReadTime = dt corresponds to the data at
   * the end of the time step.
   *
   * @param[in] dataID ID to read from.
   * @param[in] valueIndex Index of the vertex.
   * @param[in] relativeReadTime Point in time where data is read relative to the beginning of the current time step.
   * @param[out] value Pointer to the vector value.
   *
   * @pre count of available elements at value matches the configured dimension
   * @pre initialize() has been called
   *
   * @post value contains the read data as specified in the above format.
   *
   * @see SolverInterface::setMeshVertex()
   */
  void readVectorData(
      int     dataID,
      int     valueIndex,
      double  relativeReadTime,
      double *value) const;

  /**
   * @brief Reads scalar data values given as block from a mesh. Values correspond to a given point in time relative to the beginning of the current timestep.
   *
   * @experimental
   *
   * This function reads values of specified vertices from a dataID.
   * Values are provided as a block of continuous memory.
   * valueIndices contains the indices of the vertices.
   *
   * The data is read at relativeReadTime, which indicates the point in time measured from the beginning of the current time step.
   * relativeReadTime = 0 corresponds to data at the beginning of the time step. Assuming that the user will call advance(dt) at the
   * end of the time step, dt indicates the length of the current time step. Then relativeReadTime = dt corresponds to the data at
   * the end of the time step.
   *
   * @param[in] dataID ID to read from.
   * @param[in] size Number n of vertices.
   * @param[in] valueIndices Indices of the vertices.
   * @param[in] relativeReadTime Point in time where data is read relative to the beginning of the current time step.
   * @param[out] values Pointer to the read destination.
   *
   * @pre count of available elements at values matches the given size
   * @pre count of available elements at valueIndices matches the given size
   * @pre initialize() has been called
   *
   * @post values contains the read data.
   *
   * @see SolverInterface::setMeshVertex()
   */
  void readBlockScalarData(
      int        dataID,
      int        size,
      const int *valueIndices,
      double     relativeReadTime,
      double *   values) const;

  /**
   * @brief Reads scalar data at a vertex on a mesh. Values correspond to a given point in time relative to the beginning of the current timestep.
   *
   * @experimental
   *
   * This function reads a value of a specified vertex from a dataID.
   *
   * The data is read at relativeReadTime, which indicates the point in time measured from the beginning of the current time step.
   * relativeReadTime = 0 corresponds to data at the beginning of the time step. Assuming that the user will call advance(dt) at the
   * end of the time step, dt indicates the length of the current time step. Then relativeReadTime = dt corresponds to the data at
   * the end of the time step.
   *
   * @param[in] dataID ID to read from.
   * @param[in] valueIndex Index of the vertex.
   * @param[in] relativeReadTime Point in time where data is read relative to the beginning of the current time step
   * @param[out] value Read destination of the value.
   *
   * @pre initialize() has been called
   *
   * @post value contains the read data.
   *
   * @see SolverInterface::setMeshVertex()
   */
  void readScalarData(
      int     dataID,
      int     valueIndex,
      double  relativeReadTime,
      double &value) const;

  ///@}

  /** @name Experimental: Gradient Data
   * These API functions are \b experimental and may change in future versions.
   */
  ///@{

  /**
   * @brief Checks if the given data set requires gradient data.
   * We check if the data object has been intialized with the gradient flag.
   *
   * @experimental
   *
   * preCICE may require gradient data information from the solver and
   * ignores any API calls regarding gradient data if it is not required.
   * (When applying a nearest-neighbor-gradient mapping)
   *
   * @param[in] dataID the id of the data
   * @returns whether gradient is required
   */
  bool isGradientDataRequired(int dataID) const;

  /**
   * @brief Writes vector gradient data given as block.
   *
   * @experimental
   *
   * This function writes values of specified vertices to a dataID.
   * Values are provided as a block of continuous memory.
   * \p valueIndices contains the indices of the vertices
   *
   * Per default, the values are passed as following:
   *
   * The 2D-format of \p gradientValue is ( v0x_dx, v0x_dy, v0y_dx, v0y_dy,
   *                                        v1x_dx, v1x_dy, v1y_dx, v1y_dy,
   *                                        ... ,
   *                                        vnx_dx, vnx_dy, vny_dx, vny_dy)
   *
   * corresponding to the vector data v0 = (v0x, v0y) , v1 = (v1x, v1y), ... , vn = (vnx, vny) differentiated in spatial directions x and y.
   *
   *
   * The 3D-format of \p gradientValue is ( v0x_dx, v0x_dy, v0x_dz, v0y_dx, v0y_dy, v0y_dz, v0z_dx, v0z_dy, v0z_dz,
   *                                        v1x_dx, v1x_dy, v1x_dz, v1y_dx, v1y_dy, v1y_dz, v1z_dx, v1z_dy, v1z_dz,
   *                                        ... ,
   *                                        vnx_dx, vnx_dy, vnx_dz, vny_dx, vny_dy, vny_dz, vnz_dx, vnz_dy, vnz_dz)
   *
   * corresponding to the vector data v0 = (v0x, v0y, v0z) , v1 = (v1x, v1y, v1z), ... , vn = (vnx, vny, vnz) differentiated in spatial directions x,y and z.
   *
   * The optional \p rowsFirst attribute allows to enter the derivatives directions-wise:
   *
   * For the 2D-format as follows: (v0x_dx, v0y_dx, v1x_dx, v1y_dx, ... , vnx_dx, vny_dx,
   *                                v0x_dy, v0y_dy, v1x_dy, v1y_dy, ... , vnx_dy, vny_dy)
   *
   *
   * For the 3D-format as follows: (v0x_dx, v0y_dx, v0z_dx, v1x_dx, v1y_dx, v1z_dx, ... , vnx_dx, vny_dx, vnz_dx,
   *                                v0x_dy, v0y_dy, v0z_dy, v1x_dy, v1y_dy, v1z_dy, ... , vnx_dy, vny_dy, vnz_dy,
   *                                v0x_dz, v0y_dz, v0z_dz, v1x_dz, v1y_dz, v1z_dz, ... , vnx_dz, vny_dz, vnz_dz)
   *
   *
   * @param[in] dataID ID to write to.
   * @param[in] size Number n of vertices.
   * @param[in] gradientValues Pointer to the gradient values read columnwise by default.
   * @param[in] rowsFirst Allows to input the derivatives directionwise
   *
   * @pre count of available elements at gradient values matches the configured dimension * size
   * @pre count of available elements at valueIndices matches the given size
   * @pre initialize() has been called
   * @pre Data with dataID has attribute hasGradient = true
   *
   * @see SolverInterface::setMeshVertex()
   */
  void writeBlockVectorGradientData(
      int           dataID,
      int           size,
      const int *   valueIndices,
      const double *gradientValues,
      bool          rowsFirst = false);

  /**
   * @brief Writes scalar gradient data to a vertex
   *
   * @experimental
   *
   * This function writes a the corresponding gradient value of a specified vertex to a dataID.
   * Values are provided as a block of continuous memory.
   *
   * @param[in] dataID ID to write to.
   * @param[in] valueIndex Index of the vertex.
   * @param[in] gradientValue Gradient values differentiated in the spacial direction (dx, dy) for 2D space, (dx, dy, dz) for 3D space
   *
   * @pre count of available elements at value matches the configured dimension
   * @pre initialize() has been called
   * @pre vertex with dataID exists and contains data
   * @pre Data with dataID has attribute hasGradient = true
   *
   * @see SolverInterface::setMeshVertex()
   */
  void writeScalarGradientData(
      int           dataID,
      int           valueIndex,
      const double *gradientValues);

  /**
   * @brief Writes vector gradient data to a vertex
   *
   * @experimental
   *
   * This function writes the corresponding gradient matrix value of a specified vertex to a dataID.
   * Values are provided as a block of continuous memory.
   *
   * By default, the gradients are passed in the following way:
   *
   * The 2D-format of \p gradientValue is (vx_dx, vx_dy, vy_dx, vy_dy) matrix corresponding to the data block v = (vx, vy)
   * differentiated respectively in x-direction dx and y-direction dy
   *
   * The 3D-format of \p gradientValue is (vx_dx, vx_dy, vx_dz, vy_dx, vy_dy, vy_dz, vz_dx, vz_dy, vz_dz) matrix
   * corresponding to the data block v = (vx, vy, vz) differentiated respectively in spatial directions x-direction dx and y-direction dy and z-direction dz
   *
   * The optional \p rowsFirst attribute allows to enter the values differentiated in the spatial directions first:
   *
   * For the 2D-format as follows: (vx_dx, vy_dx, vx_dy, vy_dy)
   * For the 3D-format as follows: (vx_dx, vy_dx, vz_dx, vx_dy, vy_dy, vz_dz, vx_dz, vy_dz, vz_dz)
   *
   * @param[in] dataID ID to write to.
   * @param[in] valueIndex Index of the vertex.
   * @param[in] gradientValue pointer to the gradient value.
   * @param[in] rowsFirst allows to iterate over the matrix rows first.
   * Per default the values are read columnwise.
   *
   * @pre count of available elements at value matches the configured dimension
   * @pre initialize() has been called
   * @pre vertex with dataID exists and contains data
   * @pre Data with dataID has attribute hasGradient = true
   *
   * @see SolverInterface::setMeshVertex()
   */
  void writeVectorGradientData(
      int           dataID,
      int           valueIndex,
      const double *gradientValues,
      bool          rowsFirst = false);

  /**
   * @brief Writes scalar gradient data given as block.
   *
   * @experimental
   *
   * This function writes values of specified vertices to a dataID.
   * Values are provided as a block of continuous memory.
   * valueIndices contains the indices of the vertices
   *
   * Per default, the values are passed as following:
   *
   * The 2D-format of \p gradientValue is (v0_dx, v0_dy, v1_dx, v1_dy, ... , vn_dx, vn_dy, vn_dz)
   * corresponding to the scalar data v0, v1, ... , vn differentiated in spatial directions x and y.
   *
   * The 3D-format of \p gradientValue is (v0_dx, v0_dy, v0_dz, v1_dx, v1_dy, v1_dz, ... , vn_dx, vn_dy, vn_dz)
   * corresponding to the scalar data v0, v1, ... , vn differentiated in spatial directions x, y and z.
   *
   * The optional rowsFirst attribute allows to enter the values differentiated in the spatial directions first:
   * For the 2D-format as follows: (v0_dx, v1_dx, ... vn_dx, v0_dy, v1_dy, ... , vn_dy)
   * For the 3D-format as follows: (v0_dx, v1_dx, ..., vn_dx, v0_dy, v1_dy, ... , vn_dy, v0_dz, v1_dz, ... , vn_dz)
   *
   * @param[in] dataID ID to write to.
   * @param[in] size Number n of vertices.
   * @param[in] valueIndices Indices of the vertices.
   * @param[in] gradientValues Pointer to the gradient values read columnwise by default.
   * @param[in] rowsFirst Allows to input the data differentiated in spatial directions first
   *
   * @pre count of available elements at values matches the given size
   * @pre count of available elements at valueIndices matches the given size
   * @pre initialize() has been called
   * @pre Data with dataID has attribute hasGradient = true
   *
   * @see SolverInterface::setMeshVertex()
   */
  void writeBlockScalarGradientData(
      int           dataID,
      int           size,
      const int *   valueIndices,
      const double *gradientValues);

  ///@}

  /// Disable copy construction
  SolverInterface(const SolverInterface &copy) = delete;

  /// Disable assignment construction
  SolverInterface &operator=(const SolverInterface &assign) = delete;

private:
  /// Pointer to implementation of SolverInterface.
  std::unique_ptr<impl::SolverInterfaceImpl> _impl;

  // @brief To allow white box tests.
  friend struct testing::WhiteboxAccessor;
};

/**
 * @brief Returns information on the version of preCICE.
 *
 * Returns a semicolon-separated C-string containing:
 *
 * 1) the version of preCICE
 * 2) the revision information of preCICE
 * 3) the configuration of preCICE including MPI, PETSC, PYTHON
 */
std::string getVersionInformation();

namespace constants {

// @brief Name of action for writing initial data.
const std::string &actionWriteInitialData();

// @brief Name of action for writing iteration checkpoint
const std::string &actionWriteIterationCheckpoint();

// @brief Name of action for reading iteration checkpoint.
const std::string &actionReadIterationCheckpoint();

} // namespace constants

} // namespace precice<|MERGE_RESOLUTION|>--- conflicted
+++ resolved
@@ -731,11 +731,7 @@
       double value);
 
   /**
-<<<<<<< HEAD
-   * @brief Reads vector data values given as block from the interface mesh at the end of the time window.
-=======
    * @brief Reads vector data values given as block from a mesh. Values correspond to the end of the current time window.
->>>>>>> e9074f1b
    *
    * This function reads values of specified vertices from a dataID.
    * Values are read into a block of continuous memory.
@@ -764,42 +760,7 @@
       double *   values) const;
 
   /**
-<<<<<<< HEAD
-   * @brief Reads vector data values given as block from the interface mesh at beginning of time step + relativeReadTime.
-   *
-   * This function reads values of specified vertices from a dataID.
-   * Values are read into a block of continuous memory.
-   * valueIndices contains the indices of the vertices.
-   *
-   * The 2D-format of values is (d0x, d0y, d1x, d1y, ..., dnx, dny)
-   * The 3D-format of values is (d0x, d0y, d0z, d1x, d1y, d1z, ..., dnx, dny, dnz)
-   *
-   * @param[in] dataID ID to read from.
-   * @param[in] size Number n of vertices.
-   * @param[in] valueIndices Indices of the vertices.
-   * @param[in] relativeReadTime Point in time where data is read relative to the beginning of the current time step.
-   * @param[out] values Pointer to read destination.
-   *
-   * @pre count of available elements at values matches the configured dimension * size
-   * @pre count of available elements at valueIndices matches the given size
-   * @pre initialize() has been called
-   *
-   * @post values contain the read data as specified in the above format.
-   *
-   * @see SolverInterface::setMeshVertex()
-   */
-  void readBlockVectorData(
-      int        dataID,
-      int        size,
-      const int *valueIndices,
-      double     relativeReadTime,
-      double *   values) const;
-
-  /**
-   * @brief Read vector data at a vertex on the interface mesh at the end of the time window.
-=======
    * @brief Reads vector data at a vertex on a mesh. Values correspond to the end of the current time window.
->>>>>>> e9074f1b
    *
    * This function reads a value of a specified vertex from a dataID.
    * Values are provided as a block of continuous memory.
@@ -824,43 +785,7 @@
       double *value) const;
 
   /**
-<<<<<<< HEAD
-   * @brief Read vector data at a vertex on the interface mesh at beginning of time step + relativeReadTime.
-   *
-   * This function reads a value of a specified vertex from a dataID.
-   * Values are provided as a block of continuous memory.
-   *
-   * The 2D-format of value is (x, y)
-   * The 3D-format of value is (x, y, z)
-   *
-   * The data is read at relativeReadTime, which indicates the point in time measured from the beginning of the current time step.
-   * relativeReadTime = 0 corresponds to data at the beginning of the time step. Assuming that the user will call advance(dt) at the
-   * end of the time step, dt indicates the length of the current time step. Then relativeReadTime = dt corresponds to the data at
-   * the end of the time step.
-   *
-   * @param[in] dataID ID to read from.
-   * @param[in] valueIndex Index of the vertex.
-   * @param[in] relativeReadTime Point in time where data is read relative to the beginning of the current time step.
-   * @param[out] value Pointer to the vector value.
-   *
-   * @pre count of available elements at value matches the configured dimension
-   * @pre initialize() has been called
-   *
-   * @post value contains the read data as specified in the above format.
-   *
-   * @see SolverInterface::setMeshVertex()
-   */
-  void readVectorData(
-      int     dataID,
-      int     valueIndex,
-      double  relativeReadTime,
-      double *value) const;
-
-  /**
-   * @brief Reads scalar data values given as block from the interface mesh at the end of the time window.
-=======
    * @brief Reads scalar data values given as block from a mesh. Values correspond to the end of the current time window.
->>>>>>> e9074f1b
    *
    * This function reads values of specified vertices from a dataID.
    * Values are provided as a block of continuous memory.
@@ -886,41 +811,7 @@
       double *   values) const;
 
   /**
-<<<<<<< HEAD
-   * @brief Reads scalar data values given as block from the interface mesh at beginning of time step + relativeReadTime.
-   *
-   * This function reads values of specified vertices from a dataID.
-   * Values are provided as a block of continuous memory.
-   * valueIndices contains the indices of the vertices.
-   *
-   * The data is read at relativeReadTime, which indicates the point in time measured from the beginning of the current time step.
-   * relativeReadTime = 0 corresponds to data at the beginning of the time step. Assuming that the user will call advance(dt) at the
-   * end of the time step, dt indicates the length of the current time step. Then relativeReadTime = dt corresponds to the data at
-   * the end of the time step.
-   *
-   * @param[in] dataID ID to read from.
-   * @param[in] size Number n of vertices.
-   * @param[in] valueIndices Indices of the vertices.
-   * @param[in] relativeReadTime Point in time where data is read relative to the beginning of the current time step.
-   * @param[out] values Pointer to the read destination.
-   *
-   * @pre count of available elements at values matches the given size
-   * @pre count of available elements at valueIndices matches the given size
-   * @pre initialize() has been called
-   *
-   * @post values contains the read data.
-   *
-   * @see SolverInterface::setMeshVertex()
-   */
-  void readBlockScalarData(
-      int        dataID,
-      int        size,
-      const int *valueIndices,
-      double     relativeReadTime,
-      double *   values) const;
-
-  /**
-   * @brief Read scalar data at a vertex on the interface mesh at the end of the time window.
+   * @brief Reads scalar data at a vertex on a mesh. Values correspond to the end of the current time window.
    *
    * This function reads a value of a specified vertex from a dataID.
    *
@@ -937,36 +828,6 @@
   void readScalarData(
       int     dataID,
       int     valueIndex,
-      double &value) const;
-
-  /**
-   * @brief Read scalar data at a vertex on the interface mesh at beginning of time step + relativeReadTime.
-=======
-   * @brief Reads scalar data at a vertex on a mesh. Values correspond to the end of the current time window.
->>>>>>> e9074f1b
-   *
-   * This function reads a value of a specified vertex from a dataID.
-   *
-   * The data is read at relativeReadTime, which indicates the point in time measured from the beginning of the current time step.
-   * relativeReadTime = 0 corresponds to data at the beginning of the time step. Assuming that the user will call advance(dt) at the
-   * end of the time step, dt indicates the length of the current time step. Then relativeReadTime = dt corresponds to the data at
-   * the end of the time step.
-   *
-   * @param[in] dataID ID to read from.
-   * @param[in] valueIndex Index of the vertex.
-   * @param[in] relativeReadTime Point in time where data is read relative to the beginning of the current time step
-   * @param[out] value Read destination of the value.
-   *
-   * @pre initialize() has been called
-   *
-   * @post value contains the read data.
-   *
-   * @see SolverInterface::setMeshVertex()
-   */
-  void readScalarData(
-      int     dataID,
-      int     valueIndex,
-      double  relativeReadTime,
       double &value) const;
 
   ///@}
