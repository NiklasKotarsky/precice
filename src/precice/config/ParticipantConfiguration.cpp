--- conflicted
+++ resolved
@@ -495,14 +495,8 @@
 
   // Set participant data for data contexts
   for (impl::DataContext &dataContext : participant->writeDataContexts()) {
-<<<<<<< HEAD
     int fromMeshID = dataContext.getMeshID();
-    PRECICE_CHECK(participant->isMeshProvided(fromMeshID),
-=======
-    int fromMeshID = dataContext.mesh->getID();
-
     PRECICE_CHECK(participant->isMeshProvided(fromMeshID) || participant->isDirectAccessAllowed(fromMeshID),
->>>>>>> fb6e44ba
                   "Participant \"{}\" has to use and provide mesh \"{}\" to be able to write data to it. "
                   "Please add a use-mesh node with name=\"{}\" and provide=\"true\".",
                   participant->getName(), dataContext.getMeshName(), dataContext.getMeshName());
