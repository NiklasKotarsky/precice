#include "Participant.hpp"
#include <algorithm>
#include <ostream>
#include <utility>

#include "MappingContext.hpp"
#include "MeshContext.hpp"
#include "WatchIntegral.hpp"
#include "WatchPoint.hpp"
#include "action/Action.hpp"
#include "logging/LogMacros.hpp"
#include "mesh/Data.hpp"
#include "mesh/Mesh.hpp"
#include "mesh/config/DataConfiguration.hpp"
#include "mesh/config/MeshConfiguration.hpp"
#include "precice/impl/SharedPointer.hpp"
#include "precice/types.hpp"
#include "utils/ManageUniqueIDs.hpp"
#include "utils/assertion.hpp"

namespace precice {
namespace impl {

Participant::Participant(
    std::string                 name,
    mesh::PtrMeshConfiguration &meshConfig)
    : _name(std::move(name)),
      _meshContexts(meshConfig->meshes().size(), nullptr)
{
}

Participant::~Participant()
{
  for (MeshContext *context : _usedMeshContexts) {
    delete context;
  }
  _usedMeshContexts.clear();
  _readMappingContexts.deleteElements();
  _writeMappingContexts.deleteElements();
}

/// Configuration interface

void Participant::addAction(action::PtrAction &&action)
{
  auto &context = meshContext(action->getMesh()->getID());
  context.require(action->getMeshRequirement());
  _actions.push_back(std::move(action));
}

void Participant::setUseMaster(bool useMaster)
{
  _useMaster = useMaster;
}

void Participant::addWatchPoint(
    const PtrWatchPoint &watchPoint)
{
  _watchPoints.push_back(watchPoint);
}

void Participant::addWatchIntegral(
    const PtrWatchIntegral &watchIntegral)
{
  _watchIntegrals.push_back(watchIntegral);
}

void Participant::useMesh(const mesh::PtrMesh &                         mesh,
                          const Eigen::VectorXd &                       localOffset,
                          bool                                          remote,
                          const std::string &                           fromParticipant,
                          double                                        safetyFactor,
                          bool                                          provideMesh,
                          partition::ReceivedPartition::GeometricFilter geoFilter,
                          const bool                                    allowDirectAccess)
{
  PRECICE_TRACE(_name, mesh->getName(), mesh->getID());
  checkDuplicatedUse(mesh);
  PRECICE_ASSERT(mesh->getID() < (int) _meshContexts.size());
  auto context         = new MeshContext(mesh->getDimensions());
  context->mesh        = mesh;
  context->localOffset = localOffset;
  PRECICE_ASSERT(mesh->getDimensions() == context->localOffset.size(),
                 mesh->getDimensions(), context->localOffset.size());
  context->receiveMeshFrom   = fromParticipant;
  context->safetyFactor      = safetyFactor;
  context->provideMesh       = provideMesh;
  context->geoFilter         = geoFilter;
  context->allowDirectAccess = allowDirectAccess;

  _meshContexts[mesh->getID()] = context;

  _usedMeshContexts.push_back(context);

  PRECICE_CHECK(fromParticipant.empty() || (!provideMesh),
                "Participant \"{}\" cannot receive and provide mesh \"{}\" at the same time. "
                "Please remove all but one of the \"from\" and \"provide\" attributes in the <use-mesh name=\"{}\"/> node of {}.",
                _name, mesh->getName(), mesh->getName(), _name);
}

void Participant::addWriteData(
    const mesh::PtrData &data,
    const mesh::PtrMesh &mesh)
{
  checkDuplicatedData(data, mesh->getName());
  _writeDataContexts.emplace(data->getID(), WriteDataContext(data, mesh));
}

void Participant::addReadData(
    const mesh::PtrData &data,
    const mesh::PtrMesh &mesh,
    int                  interpolationOrder)
{
<<<<<<< HEAD
  checkDuplicatedData(data);
  _readDataContexts.emplace(data->getID(), ReadDataContext(data, mesh, interpolationOrder));
=======
  checkDuplicatedData(data, mesh->getName());
  _readDataContexts.emplace(data->getID(), ReadDataContext(data, mesh));
>>>>>>> df2aa997
}

void Participant::addReadMappingContext(
    MappingContext *mappingContext)
{
  _readMappingContexts.push_back(mappingContext);
}

void Participant::addWriteMappingContext(
    MappingContext *mappingContext)
{
  _writeMappingContexts.push_back(mappingContext);
}

// Data queries
const ReadDataContext &Participant::readDataContext(DataID dataID) const
{
  auto it = _readDataContexts.find(dataID);
  PRECICE_CHECK(it != _readDataContexts.end(), "DataID does not exist.")
  return it->second;
}

ReadDataContext &Participant::readDataContext(DataID dataID)
{
  auto it = _readDataContexts.find(dataID);
  PRECICE_CHECK(it != _readDataContexts.end(), "DataID does not exist.")
  return it->second;
}

const WriteDataContext &Participant::writeDataContext(DataID dataID) const
{
  auto it = _writeDataContexts.find(dataID);
  PRECICE_CHECK(it != _writeDataContexts.end(), "DataID does not exist.")
  return it->second;
}

WriteDataContext &Participant::writeDataContext(DataID dataID)
{
  auto it = _writeDataContexts.find(dataID);
  PRECICE_CHECK(it != _writeDataContexts.end(), "DataID does not exist.")
  return it->second;
}

bool Participant::hasData(DataID dataID) const
{
  return std::any_of(
      _meshContexts.begin(), _meshContexts.end(),
      [dataID](const auto mcptr) {
        if (!mcptr) {
          return false;
        }
        const auto &meshData = mcptr->mesh->data();
        return std::any_of(meshData.begin(), meshData.end(), [dataID](const auto &dptr) {
          return dptr->getID() == dataID;
        });
      });
}

bool Participant::isDataUsed(const std::string &dataName, MeshID meshID) const
{
  const auto &meshData = meshContext(meshID).mesh->data();
  const auto  match    = std::find_if(meshData.begin(), meshData.end(), [&dataName](auto &dptr) { return dptr->getName() == dataName; });
  return match != meshData.end();
}

bool Participant::isDataRead(DataID dataID) const
{
  return _readDataContexts.count(dataID) > 0;
}

bool Participant::isDataWrite(DataID dataID) const
{
  return _writeDataContexts.count(dataID) > 0;
}

int Participant::getUsedDataID(const std::string &dataName, MeshID meshID) const
{
  const auto &dptr = usedMeshContext(meshID).mesh->data(dataName);
  PRECICE_ASSERT(dptr != nullptr);
  return dptr->getID();
}

std::string Participant::getDataName(DataID dataID) const
{
  for (const MeshContext *mcptr : _meshContexts) {
    if (!mcptr) {
      continue;
    }
    for (const auto &dptr : mcptr->mesh->data()) {
      if (dptr->getID() == dataID) {
        return dptr->getName();
      }
    }
  }
  PRECICE_UNREACHABLE("The dataID {} is invalid.", dataID);
}

/// Mesh queries

const MeshContext &Participant::meshContext(MeshID meshID) const
{
  PRECICE_ASSERT((meshID >= 0) && (meshID < (int) _meshContexts.size()));
  PRECICE_ASSERT(_meshContexts[meshID] != nullptr);
  return *_meshContexts[meshID];
}

MeshContext &Participant::meshContext(MeshID meshID)
{
  PRECICE_TRACE(meshID, _meshContexts.size());
  PRECICE_ASSERT((meshID >= 0) && (meshID < (int) _meshContexts.size()),
                 meshID, _meshContexts.size());
  PRECICE_ASSERT(_meshContexts[meshID] != nullptr);
  return *_meshContexts[meshID];
}

const std::vector<MeshContext *> &Participant::usedMeshContexts() const
{
  return _usedMeshContexts;
}

std::vector<MeshContext *> &Participant::usedMeshContexts()
{
  return _usedMeshContexts;
}

MeshContext &Participant::usedMeshContext(MeshID meshID)
{
  auto pos = std::find_if(_usedMeshContexts.begin(), _usedMeshContexts.end(),
                          [meshID](MeshContext const *context) {
                            return context->mesh->getID() == meshID;
                          });
  PRECICE_ASSERT(pos != _usedMeshContexts.end());
  return **pos;
}

MeshContext const &Participant::usedMeshContext(MeshID meshID) const
{
  auto pos = std::find_if(_usedMeshContexts.begin(), _usedMeshContexts.end(),
                          [meshID](MeshContext const *context) {
                            return context->mesh->getID() == meshID;
                          });
  PRECICE_ASSERT(pos != _usedMeshContexts.end());
  return **pos;
}

MeshContext &Participant::usedMeshContext(const std::string &name)
{
  auto pos = std::find_if(_usedMeshContexts.begin(), _usedMeshContexts.end(),
                          [&name](MeshContext const *context) {
                            return context->mesh->getName() == name;
                          });
  PRECICE_ASSERT(pos != _usedMeshContexts.end());
  return **pos;
}

MeshContext const &Participant::usedMeshContext(const std::string &name) const
{
  auto pos = std::find_if(_usedMeshContexts.begin(), _usedMeshContexts.end(),
                          [&name](MeshContext const *context) {
                            return context->mesh->getName() == name;
                          });
  PRECICE_ASSERT(pos != _usedMeshContexts.end());
  return **pos;
}

bool Participant::hasMesh(MeshID meshID) const
{
  return meshID < static_cast<int>(_meshContexts.size()) && _meshContexts.at(meshID) != nullptr;
}

bool Participant::hasMesh(const std::string &meshName) const
{
  return std::any_of(
      _meshContexts.begin(), _meshContexts.end(),
      [&meshName](const MeshContext *mcptr) {
        return mcptr && meshName == mcptr->mesh->getName();
      });
}

bool Participant::isMeshUsed(MeshID meshID) const
{
  return std::any_of(
      _usedMeshContexts.begin(), _usedMeshContexts.end(),
      [meshID](const MeshContext *mcptr) {
        return mcptr->mesh->getID() == meshID;
      });
}

bool Participant::isMeshUsed(const std::string &meshName) const
{
  return std::any_of(
      _usedMeshContexts.begin(), _usedMeshContexts.end(),
      [&meshName](const MeshContext *mcptr) {
        return mcptr->mesh->getName() == meshName;
      });
}

bool Participant::isMeshProvided(MeshID meshID) const
{
  PRECICE_ASSERT((meshID >= 0) && (meshID < (int) _meshContexts.size()));
  auto context = _meshContexts[meshID];
  return (context != nullptr) && context->provideMesh;
}

int Participant::getUsedMeshID(const std::string &meshName) const
{
  return usedMeshContext(meshName).mesh->getID();
}

bool Participant::isDirectAccessAllowed(const int meshID) const
{
  PRECICE_ASSERT((meshID >= 0) && (meshID < (int) _meshContexts.size()));
  auto context = _meshContexts[meshID];
  return context->allowDirectAccess;
}

std::string Participant::getMeshName(MeshID meshID) const
{
  return meshContext(meshID).mesh->getName();
}

std::string Participant::getMeshNameFromData(DataID dataID) const
{
  for (const MeshContext *mcptr : _meshContexts) {
    for (const auto &dptr : mcptr->mesh->data()) {
      if (dptr->getID() == dataID) {
        return mcptr->mesh->getName();
      }
    }
  }
  PRECICE_UNREACHABLE("The dataID {} is invalid.", dataID);
}

// Other queries

const utils::ptr_vector<MappingContext> &Participant::readMappingContexts() const
{
  return _readMappingContexts;
}

const utils::ptr_vector<MappingContext> &Participant::writeMappingContexts() const
{
  return _writeMappingContexts;
}

std::vector<action::PtrAction> &Participant::actions()
{
  return _actions;
}

const std::vector<action::PtrAction> &Participant::actions() const
{
  return _actions;
}

void Participant::addExportContext(
    const io::ExportContext &exportContext)
{
  _exportContexts.push_back(exportContext);
}

const std::vector<io::ExportContext> &Participant::exportContexts() const
{
  return _exportContexts;
}

std::vector<PtrWatchPoint> &Participant::watchPoints()
{
  return _watchPoints;
}

std::vector<PtrWatchIntegral> &Participant::watchIntegrals()
{
  return _watchIntegrals;
}

bool Participant::useMaster() const
{
  return _useMaster;
}

const std::string &Participant::getName() const
{
  return _name;
}

// private

void Participant::checkDuplicatedUse(const mesh::PtrMesh &mesh)
{
  PRECICE_ASSERT((int) _meshContexts.size() > mesh->getID());
  PRECICE_CHECK(_meshContexts[mesh->getID()] == nullptr,
                "Mesh \"{} cannot be used twice by participant {}. "
                "Please remove one of the use-mesh nodes with name=\"{}\"./>",
                mesh->getName(), _name, mesh->getName());
}

void Participant::checkDuplicatedData(const mesh::PtrData &data, const std::string &meshName)
{
  PRECICE_CHECK(!isDataWrite(data->getID()) && !isDataRead(data->getID()),
                "Participant \"{}\" can read/write data \"{}\" from/to mesh \"{}\" only once. "
                "Please remove any duplicate instances of write-data/read-data nodes.",
                _name, meshName, data->getName());
}

} // namespace impl
} // namespace precice<|MERGE_RESOLUTION|>--- conflicted
+++ resolved
@@ -111,13 +111,8 @@
     const mesh::PtrMesh &mesh,
     int                  interpolationOrder)
 {
-<<<<<<< HEAD
-  checkDuplicatedData(data);
-  _readDataContexts.emplace(data->getID(), ReadDataContext(data, mesh, interpolationOrder));
-=======
   checkDuplicatedData(data, mesh->getName());
-  _readDataContexts.emplace(data->getID(), ReadDataContext(data, mesh));
->>>>>>> df2aa997
+  _readDataContexts.emplace(data->getID(), ReadDataContext(data, mesh), interpolationOrder);
 }
 
 void Participant::addReadMappingContext(
