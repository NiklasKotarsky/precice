--- conflicted
+++ resolved
@@ -113,12 +113,8 @@
     int                  interpolationOrder)
 {
   checkDuplicatedData(data);
-<<<<<<< HEAD
-  _readDataContexts[data->getID()] = std::make_unique<ReadDataContext>(data, mesh, interpolationOrder);
-=======
-  auto inserted = _readDataContexts.insert(std::make_pair(data->getID(), ReadDataContext(data, mesh)));
+  auto inserted = _readDataContexts.insert(std::make_pair(data->getID(), ReadDataContext(data, mesh, interpolationOrder)));
   PRECICE_ASSERT(inserted.second, "addReadData failed.");
->>>>>>> d8082c23
 }
 
 void Participant::addReadMappingContext(
