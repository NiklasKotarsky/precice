--- conflicted
+++ resolved
@@ -371,28 +371,13 @@
       const int size,
       int *     ids,
       double *  coordinates) const;
-
-<<<<<<< HEAD
-  /// Allows to access a registered mesh
-=======
-  ///@}
-
-  /**
-   * @brief Writes a mesh to vtk file.
-   *
-   * The plotting path has to be specified in the configuration of the
-   * accessing participant.
-   *
-   * @param[in] filenameSuffix Suffix of all plotted files
-   */
-  /// @todo make private. See https://github.com/precice/precice/pull/1270
-  void exportMesh(const std::string &filenameSuffix) const;
+  
+  ///@}
 
   /**
    * @brief Allows to access a registered mesh
    */
   /// @todo try to remove or make private. See https://github.com/precice/precice/issues/1269
->>>>>>> c9ba6fe1
   const mesh::Mesh &mesh(const std::string &meshName) const;
 
   /// Disable copy construction
