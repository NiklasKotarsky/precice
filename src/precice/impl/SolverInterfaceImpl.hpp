--- conflicted
+++ resolved
@@ -159,36 +159,10 @@
   /// @copydoc SolverInterface::isMeshConnectivityRequired
   bool isMeshConnectivityRequired(int meshID) const;
 
-<<<<<<< HEAD
-  /// @copydoc SolverInterface::setMeshVertex
-=======
   /// @copydoc SolverInterface::isGradientDataRequired
   bool isGradientDataRequired(int dataID) const;
 
-  /// Returns true, if the data with given name is used in the given mesh.
-  bool hasData(const std::string &dataName, MeshID meshID) const;
-
-  /// Returns data id corresponding to the given name (from configuration) and mesh.
-  int getDataID(const std::string &dataName, MeshID meshID) const;
-
-  /// Returns the number of nodes of a mesh.
-  int getMeshVertexSize(MeshID meshID) const;
-
-  /**
-   * @brief Resets mesh with given ID.
-   *
-   * Has to be called, everytime the positions for data to be mapped
-   * changes. Only has an effect, if the mapping used is non-stationary and
-   * non-incremental.
-   */
-  void resetMesh(MeshID meshID);
-
-  /**
-   * @brief Set the position of a solver mesh vertex.
-   *
-   * @return Vertex ID to be used when setting an edge.
-   */
->>>>>>> 97a19124
+  /// @copydoc SolverInterface::setMeshVertex
   int setMeshVertex(
       int           meshID,
       const double *position);
@@ -277,9 +251,6 @@
       const int *   valueIndices,
       const double *values);
 
-<<<<<<< HEAD
-  /// @copydoc SolverInterface::writeVectorData
-=======
   /// @copydoc precice::SolverInterface::writeBlockVectorGradientData
   void writeBlockVectorGradientData(
       int           fromDataID,
@@ -288,24 +259,12 @@
       const double *gradientValues,
       bool          rowsFirst = false);
 
-  /**
-   * @brief Write vectorial data to the interface mesh
-   *
-   * The exact mapping and communication must be specified in XYZ.
-   *
-   * @param[in] fromDataID ID of the data to be written, e.g. 1 = forces
-   * @param[in] dataPosition Position (coordinate, e.g.) of data to be written
-   * @param[in] dataValue Value of the data to be written
-   */
->>>>>>> 97a19124
+  /// @copydoc SolverInterface::writeVectorData
   void writeVectorData(
       int           fromDataID,
       int           valueIndex,
       const double *value);
 
-<<<<<<< HEAD
-  /// @copydoc SolverInterface::writeBlockScalarData
-=======
   /// @copydoc precice::SolverInterface::writeVectorGradientData
   void writeVectorGradientData(
       int           fromDataID,
@@ -313,23 +272,13 @@
       const double *gradientValues,
       bool          rowsFirst = false);
 
-  /**
-   * @brief Writes scalar data values given as block.
-   *
-   * @param[in] fromDataID ID of the data to be written.
-   * @param[in] size Number of valueIndices, and number of values.
-   * @param[in] values Values of the data to be written.
-   */
->>>>>>> 97a19124
+  /// @copydoc SolverInterface::writeBlockScalarData
   void writeBlockScalarData(
       int           fromDataID,
       int           size,
       const int *   valueIndices,
       const double *values);
 
-<<<<<<< HEAD
-  /// @copydoc SolverInterface::writeScalarData
-=======
   /// @copydoc precice::SolverInterface::writeBlockScalarGradientData
   void writeBlockScalarGradientData(
       int           fromDataID,
@@ -337,43 +286,19 @@
       const int *   valueIndices,
       const double *gradientValues);
 
-  /**
-   * @brief Write scalar data to the interface mesh
-   *
-   * The exact mapping and communication must be specified in XYZ.
-   *
-   * @param[in] fromDataID ID of the data to be written (2 = temperature, e.g.)
-   * @param[in] dataPosition Position (coordinate, e.g.) of data to be written
-   * @param[in] dataValue Value of the data to be written
-   */
->>>>>>> 97a19124
+  /// @copydoc SolverInterface::writeScalarData
   void writeScalarData(
       int    fromDataID,
       int    valueIndex,
       double value);
 
-<<<<<<< HEAD
-  /// @copydoc SolverInterface::readBlockVectorData
-=======
   /// @copydoc precice::SolverInterface::writeScalarGradientData
   void writeScalarGradientData(
       int           fromDataID,
       int           valueIndex,
       const double *gradientValues);
 
-  /**
-   * @brief Reads vector data values given as block.
-   *
-   * The block contains the vector values in the following form:
-   * values = (d0x, d0y, d0z, d1x, d1y, d1z, ...., dnx, dny, dnz), where n is
-   * the number of vector values. In 2D, the z-components are removed.
-   *
-   * @param[in] toDataID ID of the data to be read.
-   * @param[in] size Number of indices, and number of values * dimensions.
-   * @param[in] valueIndices Indices (from setReadPosition()) of data values.
-   * @param[in] values Values of the data to be read.
-   */
->>>>>>> 97a19124
+  /// @copydoc SolverInterface::readBlockVectorData
   void readBlockVectorData(
       int        toDataID,
       int        size,
@@ -399,7 +324,6 @@
       int     valueIndex,
       double &value) const;
 
-<<<<<<< HEAD
   ///@}
 
   /** @name Experimental Data Access
@@ -412,13 +336,6 @@
                            const double *boundingBox) const;
 
   /// @copydoc SolverInterface::getMeshVerticesAndIDs
-=======
-  /// @copydoc precice::SolverInterface::setMeshAccessRegion
-  void setMeshAccessRegion(const int     meshID,
-                           const double *boundingBox) const;
-
-  /// @copydoc precice::SolverInterface::getMeshVerticesAndIDs
->>>>>>> 97a19124
   void getMeshVerticesAndIDs(
       const int meshID,
       const int size,
