--- conflicted
+++ resolved
@@ -35,18 +35,8 @@
   /// Allows to clear data storage before mapping is performed
   void clearToDataStorage()
   {
-<<<<<<< HEAD
     if (toData->timeStepsStorage().nTimes() > 0) {
-      toData->timeStepsStorage().clear();
-=======
-    // @todo messy. Try to improve this. Current problem: With clear we also remove the data at WINDOW_START, which is not received by the coupling scheme.
-    if (toData->timeStepsStorage().nTimes() > 0) {
-      if (toData->timeStepsStorage().getTimes()[0] != time::Storage::WINDOW_START) {
-        toData->timeStepsStorage().clear();
-      } else {
-        toData->timeStepsStorage().trim();
-      }
->>>>>>> 13b42636
+      toData->timeStepsStorage().trim();
     }
   }
 };
