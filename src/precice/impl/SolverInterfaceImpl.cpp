#include <Eigen/Core>
#include <Eigen/src/Core/util/Meta.h>
#include <algorithm>
#include <array>
#include <cmath>
#include <deque>
#include <functional>
#include <iterator>
#include <memory>
#include <ostream>
#include <sstream>
#include <tuple>
#include <utility>

#include "SolverInterfaceImpl.hpp"
#include "action/SharedPointer.hpp"
#include "com/Communication.hpp"
#include "com/SharedPointer.hpp"
#include "cplscheme/Constants.hpp"
#include "cplscheme/CouplingScheme.hpp"
#include "cplscheme/config/CouplingSchemeConfiguration.hpp"
#include "io/Export.hpp"
#include "io/ExportContext.hpp"
#include "io/SharedPointer.hpp"
#include "logging/LogConfiguration.hpp"
#include "logging/LogMacros.hpp"
#include "m2n/BoundM2N.hpp"
#include "m2n/M2N.hpp"
#include "m2n/SharedPointer.hpp"
#include "m2n/config/M2NConfiguration.hpp"
#include "mapping/Mapping.hpp"
#include "mapping/SharedPointer.hpp"
#include "mapping/config/MappingConfiguration.hpp"
#include "math/differences.hpp"
#include "math/geometry.hpp"
#include "mesh/Data.hpp"
#include "mesh/Edge.hpp"
#include "mesh/Mesh.hpp"
#include "mesh/SharedPointer.hpp"
#include "mesh/Utils.hpp"
#include "mesh/Vertex.hpp"
#include "mesh/config/MeshConfiguration.hpp"
#include "partition/Partition.hpp"
#include "partition/ProvidedPartition.hpp"
#include "partition/ReceivedPartition.hpp"
#include "partition/SharedPointer.hpp"
#include "precice/config/Configuration.hpp"
#include "precice/config/ParticipantConfiguration.hpp"
#include "precice/config/SharedPointer.hpp"
#include "precice/config/SolverInterfaceConfiguration.hpp"
#include "precice/impl/CommonErrorMessages.hpp"
#include "precice/impl/MappingContext.hpp"
#include "precice/impl/MeshContext.hpp"
#include "precice/impl/Participant.hpp"
#include "precice/impl/ReadDataContext.hpp"
#include "precice/impl/ValidationMacros.hpp"
#include "precice/impl/WatchIntegral.hpp"
#include "precice/impl/WatchPoint.hpp"
#include "precice/impl/WriteDataContext.hpp"
#include "precice/impl/versions.hpp"
#include "precice/types.hpp"
#include "utils/EigenHelperFunctions.hpp"
#include "utils/EigenIO.hpp"
#include "utils/Event.hpp"
#include "utils/EventUtils.hpp"
#include "utils/Helpers.hpp"
#include "utils/IntraComm.hpp"
#include "utils/Parallel.hpp"
#include "utils/Petsc.hpp"
#include "utils/algorithm.hpp"
#include "utils/assertion.hpp"
#include "xml/XMLTag.hpp"

using precice::utils::Event;
using precice::utils::EventRegistry;

namespace precice {

/// Enabled further inter- and intra-solver synchronisation
bool syncMode = false;

namespace impl {

SolverInterfaceImpl::SolverInterfaceImpl(
    std::string_view participantName,
    std::string_view configurationFileName,
    int              solverProcessIndex,
    int              solverProcessSize,
    void *           communicator,
    bool             allowNullptr)
    : _accessorName(participantName),
      _accessorProcessRank(solverProcessIndex),
      _accessorCommunicatorSize(solverProcessSize)
{
  if (!allowNullptr) {
    PRECICE_CHECK(communicator != nullptr,
                  "Passing \"nullptr\" as \"communicator\" to SolverInterface constructor is not allowed. Please use the SolverInterface constructor without the \"communicator\" argument, if you don't want to pass an MPI communicator.");
  }
  PRECICE_CHECK(!_accessorName.empty(),
                "This participant's name is an empty string. "
                "When constructing a preCICE interface you need to pass the name of the "
                "participant as first argument to the constructor.");
  PRECICE_CHECK(_accessorProcessRank >= 0,
                "The solver process index needs to be a non-negative number, not: {}. "
                "Please check the value given when constructing a preCICE interface.",
                _accessorProcessRank);
  PRECICE_CHECK(_accessorCommunicatorSize >= 1,
                "The solver process size needs to be a positive number, not: {}. "
                "Please check the value given when constructing a preCICE interface.",
                _accessorCommunicatorSize);
  PRECICE_CHECK(_accessorProcessRank < _accessorCommunicatorSize,
                "The solver process index, currently: {}  needs to be smaller than the solver process size, currently: {}. "
                "Please check the values given when constructing a preCICE interface.",
                _accessorProcessRank, _accessorCommunicatorSize);

// Set the global communicator to the passed communicator.
// This is a noop if preCICE is not configured with MPI.
// nullpointer signals to use MPI_COMM_WORLD
#ifndef PRECICE_NO_MPI
  if (communicator != nullptr) {
    auto commptr = static_cast<utils::Parallel::Communicator *>(communicator);
    utils::Parallel::registerUserProvidedComm(*commptr);
  }
#endif

  logging::setParticipant(_accessorName);

  configure(configurationFileName);

// This block cannot be merge with the one above as only configure calls
// utils::Parallel::initializeMPI, which is needed for getProcessRank.
#ifndef PRECICE_NO_MPI
  if (communicator != nullptr) {
    const auto currentRank = utils::Parallel::current()->rank();
    PRECICE_CHECK(_accessorProcessRank == currentRank,
                  "The solver process index given in the preCICE interface constructor({}) does not match the rank of the passed MPI communicator ({}).",
                  _accessorProcessRank, currentRank);
    const auto currentSize = utils::Parallel::current()->size();
    PRECICE_CHECK(_accessorCommunicatorSize == currentSize,
                  "The solver process size given in the preCICE interface constructor({}) does not match the size of the passed MPI communicator ({}).",
                  _accessorCommunicatorSize, currentSize);
  }
#endif
}

SolverInterfaceImpl::SolverInterfaceImpl(
    std::string_view participantName,
    std::string_view configurationFileName,
    int              solverProcessIndex,
    int              solverProcessSize)
    : SolverInterfaceImpl::SolverInterfaceImpl(participantName, configurationFileName, solverProcessIndex, solverProcessSize, nullptr, true)
{
}

SolverInterfaceImpl::SolverInterfaceImpl(
    std::string_view participantName,
    std::string_view configurationFileName,
    int              solverProcessIndex,
    int              solverProcessSize,
    void *           communicator)
    : SolverInterfaceImpl::SolverInterfaceImpl(participantName, configurationFileName, solverProcessIndex, solverProcessSize, communicator, false)
{
}

SolverInterfaceImpl::~SolverInterfaceImpl()
{
  if (_state != State::Finalized) {
    PRECICE_INFO("Implicitly finalizing in destructor");
    finalize();
  }
}

void SolverInterfaceImpl::configure(
    std::string_view configurationFileName)
{
  config::Configuration config;
  utils::Parallel::initializeManagedMPI(nullptr, nullptr);
  logging::setMPIRank(utils::Parallel::current()->rank());
  xml::ConfigurationContext context{
      _accessorName,
      _accessorProcessRank,
      _accessorCommunicatorSize};
  xml::configure(config.getXMLTag(), context, configurationFileName);
  if (_accessorProcessRank == 0) {
    PRECICE_INFO("This is preCICE version {}", PRECICE_VERSION);
    PRECICE_INFO("Revision info: {}", precice::preciceRevision);
    PRECICE_INFO("Build type: "
#ifndef NDEBUG
                 "Debug"
#else // NDEBUG
                 "Release"
#ifndef PRECICE_NO_DEBUG_LOG
                 " + debug log"
#else
                 " (without debug log)"
#endif
#ifndef PRECICE_NO_TRACE_LOG
                 " + trace log"
#endif
#ifndef PRECICE_NO_ASSERTIONS
                 " + assertions"
#endif
#endif // NDEBUG
    );
    PRECICE_INFO("Configuring preCICE with configuration \"{}\"", configurationFileName);
    PRECICE_INFO("I am participant \"{}\"", _accessorName);
  }
  configure(config.getSolverInterfaceConfiguration());
}

void SolverInterfaceImpl::configure(
    const config::SolverInterfaceConfiguration &config)
{
  PRECICE_TRACE();

  Event                    e("configure"); // no precice::syncMode as this is not yet configured here
  utils::ScopedEventPrefix sep("configure/");

  _meshLock.clear();

  _dimensions         = config.getDimensions();
  _allowsExperimental = config.allowsExperimental();
  _accessor           = determineAccessingParticipant(config);
  _accessor->setMeshIdManager(config.getMeshConfiguration()->extractMeshIdManager());

  PRECICE_ASSERT(_accessorCommunicatorSize == 1 || _accessor->useIntraComm(),
                 "A parallel participant needs an intra-participant communication");
  PRECICE_CHECK(not(_accessorCommunicatorSize == 1 && _accessor->useIntraComm()),
                "You cannot use an intra-participant communication with a serial participant. "
                "If you do not know exactly what an intra-participant communication is and why you want to use it "
                "you probably just want to remove the intraComm tag from the preCICE configuration.");

  utils::IntraComm::configure(_accessorProcessRank, _accessorCommunicatorSize);

  _participants = config.getParticipantConfiguration()->getParticipants();
  configureM2Ns(config.getM2NConfiguration());

  PRECICE_CHECK(_participants.size() > 1,
                "In the preCICE configuration, only one participant is defined. "
                "One participant makes no coupled simulation. "
                "Please add at least another one.");
  configurePartitions(config.getM2NConfiguration());

  cplscheme::PtrCouplingSchemeConfiguration cplSchemeConfig =
      config.getCouplingSchemeConfiguration();
  _couplingScheme = cplSchemeConfig->getCouplingScheme(_accessorName);

  // Register all MeshIds to the lock, but unlock them straight away as
  // writing is allowed after configuration.
  for (const MeshContext *meshContext : _accessor->usedMeshContexts()) {
    _meshLock.add(meshContext->mesh->getName(), false);
  }

  utils::EventRegistry::instance().initialize("precice-" + _accessorName, "", utils::Parallel::current()->comm);

  PRECICE_DEBUG("Initialize intra-participant communication");
  if (utils::IntraComm::isParallel()) {
    initializeIntraCommunication();
  }

  auto &solverInitEvent = EventRegistry::instance().getStoredEvent("solver.initialize");
  solverInitEvent.start(precice::syncMode);
}

void SolverInterfaceImpl::initialize()
{
  PRECICE_TRACE();
  PRECICE_CHECK(_state != State::Finalized, "initialize() cannot be called after finalize().")
  PRECICE_CHECK(_state != State::Initialized, "initialize() may only be called once.");
  PRECICE_ASSERT(not _couplingScheme->isInitialized());

  bool failedToInitialize = _couplingScheme->isActionRequired(cplscheme::CouplingScheme::Action::InitializeData) && not _couplingScheme->isActionFulfilled(cplscheme::CouplingScheme::Action::InitializeData);
  PRECICE_CHECK(not failedToInitialize,
                "Initial data has to be written to preCICE before calling initialize(). "
                "After defining your mesh, call requiresInitialData() to check if the participant is required to write initial data using an appropriate write...Data() function.");

  auto &solverInitEvent = EventRegistry::instance().getStoredEvent("solver.initialize");
  solverInitEvent.pause(precice::syncMode);
  Event                    e("initialize", precice::syncMode);
  utils::ScopedEventPrefix sep("initialize/");

  PRECICE_DEBUG("Preprocessing provided meshes");
  for (MeshContext *meshContext : _accessor->usedMeshContexts()) {
    if (meshContext->provideMesh) {
      auto &mesh = *(meshContext->mesh);
      Event e("preprocess." + mesh.getName(), precice::syncMode);
      meshContext->mesh->preprocess();
    }
  }

  // Setup communication

  PRECICE_INFO("Setting up primary communication to coupling partner/s");
  for (auto &m2nPair : _m2ns) {
    auto &bm2n       = m2nPair.second;
    bool  requesting = bm2n.isRequesting;
    if (bm2n.m2n->isConnected()) {
      PRECICE_DEBUG("Primary connection {} {} already connected.", (requesting ? "from" : "to"), bm2n.remoteName);
    } else {
      PRECICE_DEBUG((requesting ? "Awaiting primary connection from {}" : "Establishing primary connection to {}"), bm2n.remoteName);
      bm2n.prepareEstablishment();
      bm2n.connectPrimaryRanks();
      PRECICE_DEBUG("Established primary connection {} {}", (requesting ? "from " : "to "), bm2n.remoteName);
    }
  }

  PRECICE_INFO("Primary ranks are connected");

  compareBoundingBoxes();

  PRECICE_INFO("Setting up preliminary secondary communication to coupling partner/s");
  for (auto &m2nPair : _m2ns) {
    auto &bm2n = m2nPair.second;
    bm2n.preConnectSecondaryRanks();
  }

  computePartitions();

  PRECICE_INFO("Setting up secondary communication to coupling partner/s");
  for (auto &m2nPair : _m2ns) {
    auto &bm2n = m2nPair.second;
    bm2n.connectSecondaryRanks();
    PRECICE_DEBUG("Established secondary connection {} {}", (bm2n.isRequesting ? "from " : "to "), bm2n.remoteName);
  }
  PRECICE_INFO("Secondary ranks are connected");

  for (auto &m2nPair : _m2ns) {
    m2nPair.second.cleanupEstablishment();
  }

  PRECICE_DEBUG("Initialize watchpoints");
  for (PtrWatchPoint &watchPoint : _accessor->watchPoints()) {
    watchPoint->initialize();
  }
  for (PtrWatchIntegral &watchIntegral : _accessor->watchIntegrals()) {
    watchIntegral->initialize();
  }

  // Initialize coupling state, overwrite these values for restart
  const double time         = 0.0;
  const int    timeWindow   = 1;
  const double relativeTime = time::Storage::WINDOW_START;

  _meshLock.lockAll();

  for (auto &context : _accessor->writeDataContexts()) {
    context.storeBufferedData(relativeTime);
  }

  if (_couplingScheme->sendsInitializedData()) {
    mapWrittenData();
    performDataActions({action::Action::WRITE_MAPPING_POST}, 0.0);
  }
  for (auto &context : _accessor->writeDataContexts()) {
    context.clearStorage();
  }

  PRECICE_DEBUG("Initialize coupling schemes");
  _couplingScheme->initialize(time, timeWindow);

  if (_couplingScheme->hasDataBeenReceived()) { // always perform mapping here to avoid need for workarounds during initialization.
    mapReadData();
    performDataActions({action::Action::READ_MAPPING_POST}, 0.0);
  }

  for (auto &context : _accessor->readDataContexts()) {
    context.moveToNextWindow();
  }

  _couplingScheme->receiveResultOfFirstAdvance();

  if (_couplingScheme->hasDataBeenReceived()) {
    mapReadData();
    performDataActions({action::Action::READ_MAPPING_POST}, 0.0);
  }

  resetWrittenData(false);
  PRECICE_DEBUG("Plot output");
  _accessor->exportFinal();
  solverInitEvent.start(precice::syncMode);

  _state = State::Initialized;
  PRECICE_INFO(_couplingScheme->printCouplingState());
}

void SolverInterfaceImpl::advance(
    double computedTimeStepSize)
{

  PRECICE_TRACE(computedTimeStepSize);

  // Events for the solver time, stopped when we enter, restarted when we leave advance
  auto &solverEvent = EventRegistry::instance().getStoredEvent("solver.advance");
  solverEvent.stop(precice::syncMode);
  auto &solverInitEvent = EventRegistry::instance().getStoredEvent("solver.initialize");
  solverInitEvent.stop(precice::syncMode);

  Event                    e("advance", precice::syncMode);
  utils::ScopedEventPrefix sep("advance/");

  PRECICE_CHECK(_state != State::Constructed, "initialize() has to be called before advance().");
  PRECICE_CHECK(_state != State::Finalized, "advance() cannot be called after finalize().")
  PRECICE_CHECK(_state == State::Initialized, "initialize() has to be called before advance().")
  PRECICE_ASSERT(_couplingScheme->isInitialized());
  PRECICE_CHECK(isCouplingOngoing(), "advance() cannot be called when isCouplingOngoing() returns false.");
  PRECICE_CHECK(!math::equals(computedTimeStepSize, 0.0), "advance() cannot be called with a time step size of 0.");
  PRECICE_CHECK(computedTimeStepSize > 0.0, "advance() cannot be called with a negative time step size {}.", computedTimeStepSize);
  _numberAdvanceCalls++;

#ifndef NDEBUG
  PRECICE_DEBUG("Synchronize time step size");
  if (utils::IntraComm::isParallel()) {
    syncTimestep(computedTimeStepSize);
  }
#endif

  // Update the coupling scheme time state. Necessary to get correct remainder.
  _couplingScheme->addComputedTime(computedTimeStepSize);
  // Current time
  const double time          = _couplingScheme->getTime();
  const double relativeTime  = _couplingScheme->getNormalizedWindowTime();
  const bool   isAtWindowEnd = relativeTime == time::Storage::WINDOW_END;

  for (auto &context : _accessor->writeDataContexts()) {
    context.storeBufferedData(relativeTime);
  }

  if (_couplingScheme->willDataBeExchanged(0.0)) {
    mapWrittenData();
    performDataActions({action::Action::WRITE_MAPPING_POST}, time);
  }

  advanceCouplingScheme();

  if (_couplingScheme->isTimeWindowComplete()) {
    for (auto &context : _accessor->readDataContexts()) {
      context.moveToNextWindow();
    }
  }

  if (_couplingScheme->hasDataBeenReceived()) {
    mapReadData();
    performDataActions({action::Action::READ_MAPPING_POST}, time);
  }

  PRECICE_INFO(_couplingScheme->printCouplingState());

  PRECICE_DEBUG("Handle exports");
  handleExports();

  resetWrittenData(isAtWindowEnd);

  _meshLock.lockAll();
  solverEvent.start(precice::syncMode);
}

void SolverInterfaceImpl::finalize()
{
  PRECICE_TRACE();
  PRECICE_CHECK(_state != State::Finalized, "finalize() may only be called once.");

  // Events for the solver time, finally stopped here
  auto &solverEvent = EventRegistry::instance().getStoredEvent("solver.advance");
  solverEvent.stop(precice::syncMode);

  Event                    e("finalize"); // no precice::syncMode here as MPI is already finalized at destruction of this event
  utils::ScopedEventPrefix sep("finalize/");

  if (_state == State::Initialized) {

    PRECICE_ASSERT(_couplingScheme->isInitialized());
    PRECICE_DEBUG("Finalize coupling scheme");
    _couplingScheme->finalize();

    PRECICE_DEBUG("Handle exports");
    _accessor->exportFinal();
    closeCommunicationChannels(CloseChannels::All);
  }

  // Release ownership
  _couplingScheme.reset();
  _participants.clear();
  _accessor.reset();

  // Close Connections
  PRECICE_DEBUG("Close intra-participant communication");
  if (utils::IntraComm::isParallel()) {
    utils::IntraComm::getCommunication()->closeConnection();
    utils::IntraComm::getCommunication() = nullptr;
  }
  _m2ns.clear();

  // Stop and print Event logging
  e.stop();

  // Finalize PETSc and Events first
  utils::Petsc::finalize();
  utils::EventRegistry::instance().finalize();

  // Printing requires finalization
  if (not precice::utils::IntraComm::isSecondary()) {
    utils::EventRegistry::instance().printAll();
  }

  // Finally clear events and finalize MPI
  utils::EventRegistry::instance().clear();
  utils::Parallel::finalizeManagedMPI();
  _state = State::Finalized;
}

int SolverInterfaceImpl::getMeshDimensions(std::string_view meshName) const
{
  PRECICE_TRACE(meshName);
  PRECICE_VALIDATE_MESH_NAME(meshName);
  return _accessor->usedMeshContext(meshName).mesh->getDimensions();
}

int SolverInterfaceImpl::getDataDimensions(std::string_view meshName, std::string_view dataName) const
{
  PRECICE_TRACE(meshName, dataName);
  PRECICE_VALIDATE_MESH_NAME(meshName);
  PRECICE_VALIDATE_DATA_NAME(meshName, dataName);
  return _accessor->usedMeshContext(meshName).mesh->data(dataName)->getDimensions();
}

bool SolverInterfaceImpl::isCouplingOngoing() const
{
  PRECICE_TRACE();
  PRECICE_CHECK(_state != State::Finalized, "isCouplingOngoing() cannot be called after finalize().");
  PRECICE_CHECK(_state == State::Initialized, "initialize() has to be called before isCouplingOngoing() can be evaluated.");
  return _couplingScheme->isCouplingOngoing();
}

bool SolverInterfaceImpl::isTimeWindowComplete() const
{
  PRECICE_TRACE();
  PRECICE_CHECK(_state != State::Constructed, "initialize() has to be called before isTimeWindowComplete().");
  PRECICE_CHECK(_state != State::Finalized, "isTimeWindowComplete() cannot be called after finalize().");
  return _couplingScheme->isTimeWindowComplete();
}

double SolverInterfaceImpl::getMaxTimeStepSize() const
{
  PRECICE_CHECK(_state != State::Finalized, "getMaxTimeStepSize() cannot be called after finalize().");
  PRECICE_CHECK(_state == State::Initialized, "initialize() has to be called before isCouplingOngoing() can be evaluated.");
  return _couplingScheme->getNextTimeStepMaxSize();
}

bool SolverInterfaceImpl::requiresInitialData()
{
  PRECICE_TRACE();
  PRECICE_CHECK(_state == State::Constructed, "requiresInitialData() has to be called before initialize().");
  bool required = _couplingScheme->isActionRequired(cplscheme::CouplingScheme::Action::InitializeData);
  if (required) {
    _couplingScheme->markActionFulfilled(cplscheme::CouplingScheme::Action::InitializeData);
  }
  return required;
}

bool SolverInterfaceImpl::requiresWritingCheckpoint()
{
  PRECICE_TRACE();
  PRECICE_CHECK(_state == State::Initialized, "initialize() has to be called before requiresWritingCheckpoint().");
  bool required = _couplingScheme->isActionRequired(cplscheme::CouplingScheme::Action::WriteCheckpoint);
  if (required) {
    _couplingScheme->markActionFulfilled(cplscheme::CouplingScheme::Action::WriteCheckpoint);
  }
  return required;
}

bool SolverInterfaceImpl::requiresReadingCheckpoint()
{
  PRECICE_TRACE();
  PRECICE_CHECK(_state == State::Initialized, "initialize() has to be called before requiresReadingCheckpoint().");
  bool required = _couplingScheme->isActionRequired(cplscheme::CouplingScheme::Action::ReadCheckpoint);
  if (required) {
    _couplingScheme->markActionFulfilled(cplscheme::CouplingScheme::Action::ReadCheckpoint);
  }
  return required;
}

bool SolverInterfaceImpl::hasMesh(std::string_view meshName) const
{
  PRECICE_TRACE(meshName);
  return _accessor->hasMesh(meshName);
}

bool SolverInterfaceImpl::hasData(
    std::string_view meshName,
    std::string_view dataName) const
{
  PRECICE_TRACE(dataName, meshName);
  PRECICE_VALIDATE_MESH_NAME(meshName);
  return _accessor->isDataUsed(dataName, meshName);
}

bool SolverInterfaceImpl::requiresMeshConnectivityFor(std::string_view meshName) const
{
  PRECICE_VALIDATE_MESH_NAME(meshName);
  MeshContext &context = _accessor->usedMeshContext(meshName);
  return context.meshRequirement == mapping::Mapping::MeshRequirement::FULL;
}

bool SolverInterfaceImpl::requiresGradientDataFor(std::string_view meshName,
                                                  std::string_view dataName) const
{
  PRECICE_VALIDATE_DATA_NAME(meshName, dataName);
  // Read data never requires gradients
  if (!_accessor->isDataWrite(meshName, dataName))
    return false;

  WriteDataContext &context = _accessor->writeDataContext(meshName, dataName);
  return context.hasGradient();
}

int SolverInterfaceImpl::getMeshVertexSize(
    std::string_view meshName) const
{
  PRECICE_TRACE(meshName);
  PRECICE_REQUIRE_MESH_USE(meshName);
  // In case we access received mesh data: check, if the requested mesh data has already been received.
  // Otherwise, the function call doesn't make any sense
  PRECICE_CHECK((_state == State::Initialized) || _accessor->isMeshProvided(meshName), "initialize() has to be called before accessing"
                                                                                       " data of the received mesh \"{}\" on participant \"{}\".",
                meshName, _accessor->getName());
  MeshContext &context = _accessor->usedMeshContext(meshName);
  PRECICE_ASSERT(context.mesh.get() != nullptr);
  return context.mesh->vertices().size();
}

/// @todo Currently not supported as we would need to re-compute the re-partition
void SolverInterfaceImpl::resetMesh(
    std::string_view meshName)
{
  PRECICE_EXPERIMENTAL_API();
  PRECICE_TRACE(meshName);
  PRECICE_VALIDATE_MESH_NAME(meshName);
  impl::MeshContext &context = _accessor->usedMeshContext(meshName);

  PRECICE_DEBUG("Clear mesh positions for mesh \"{}\"", context.mesh->getName());
  _meshLock.unlock(meshName);
  context.mesh->clear();
}

int SolverInterfaceImpl::setMeshVertex(
    std::string_view meshName,
    const double *   position)
{
  PRECICE_TRACE(meshName);
  PRECICE_REQUIRE_MESH_MODIFY(meshName);
  Eigen::VectorXd internalPosition{
      Eigen::Map<const Eigen::VectorXd>{position, _dimensions}};
  PRECICE_DEBUG("Position = {}", internalPosition.format(utils::eigenio::debug()));
  int           index   = -1;
  MeshContext & context = _accessor->usedMeshContext(meshName);
  mesh::PtrMesh mesh(context.mesh);
  PRECICE_DEBUG("MeshRequirement: {}", fmt::streamed(context.meshRequirement));
  index = mesh->createVertex(internalPosition).getID();

  mesh->allocateDataValues(); //@todo remove this call? But complicated, because write mapping expects already initialized toData

  const auto newSize = mesh->verticesSize();
  for (auto &context : _accessor->writeDataContexts()) {
    if (context.getMeshName() == mesh->getName()) {
      context.resizeBufferTo(newSize);
    }
  }

  return index;
}

void SolverInterfaceImpl::setMeshVertices(
    std::string_view meshName,
    int              size,
    const double *   positions,
    int *            ids)
{
  PRECICE_TRACE(meshName, size);
  PRECICE_REQUIRE_MESH_MODIFY(meshName);
  MeshContext & context = _accessor->usedMeshContext(meshName);
  mesh::PtrMesh mesh(context.mesh);
  PRECICE_DEBUG("Set positions");
  const Eigen::Map<const Eigen::MatrixXd> posMatrix{
      positions, _dimensions, static_cast<EIGEN_DEFAULT_DENSE_INDEX_TYPE>(size)};
  for (int i = 0; i < size; ++i) {
    Eigen::VectorXd current(posMatrix.col(i));
    ids[i] = mesh->createVertex(current).getID();
  }

  mesh->allocateDataValues(); //@todo remove this call? But complicated, because write mapping expects already initialized toData

  const auto newSize = mesh->verticesSize();
  for (auto &context : _accessor->writeDataContexts()) {
    if (context.getMeshName() == mesh->getName()) {
      context.resizeBufferTo(newSize);
    }
  }
}

void SolverInterfaceImpl::setMeshEdge(
    std::string_view meshName,
    int              firstVertexID,
    int              secondVertexID)
{
  PRECICE_TRACE(meshName, firstVertexID, secondVertexID);
  PRECICE_REQUIRE_MESH_MODIFY(meshName);
  MeshContext &context = _accessor->usedMeshContext(meshName);
  if (context.meshRequirement == mapping::Mapping::MeshRequirement::FULL) {
    mesh::PtrMesh &mesh = context.mesh;
    using impl::errorInvalidVertexID;
    PRECICE_CHECK(mesh->isValidVertexID(firstVertexID), errorInvalidVertexID(firstVertexID));
    PRECICE_CHECK(mesh->isValidVertexID(secondVertexID), errorInvalidVertexID(secondVertexID));
    mesh::Vertex &v0 = mesh->vertices()[firstVertexID];
    mesh::Vertex &v1 = mesh->vertices()[secondVertexID];
    mesh->createEdge(v0, v1);
  }
}

void SolverInterfaceImpl::setMeshEdges(
    std::string_view meshName,
    int              size,
    const int *      vertices)
{
  PRECICE_TRACE(meshName, size);
  PRECICE_REQUIRE_MESH_MODIFY(meshName);
  MeshContext &context = _accessor->usedMeshContext(meshName);
  if (context.meshRequirement != mapping::Mapping::MeshRequirement::FULL) {
    return;
  }

  mesh::PtrMesh &mesh = context.mesh;
  {
    auto end           = std::next(vertices, size * 2);
    auto [first, last] = utils::find_first_range(vertices, end, [&mesh](VertexID vid) {
      return !mesh->isValidVertexID(vid);
    });
    PRECICE_CHECK(first == end,
                  impl::errorInvalidVertexIDRange,
                  std::distance(vertices, first),
                  std::distance(vertices, last));
  }

  for (int i = 0; i < size; ++i) {
    auto aid = vertices[2 * i];
    auto bid = vertices[2 * i + 1];
    mesh->createEdge(mesh->vertices()[aid], mesh->vertices()[bid]);
  }
}

void SolverInterfaceImpl::setMeshTriangle(
    std::string_view meshName,
    int              firstVertexID,
    int              secondVertexID,
    int              thirdVertexID)
{
  PRECICE_TRACE(meshName, firstVertexID,
                secondVertexID, thirdVertexID);

  PRECICE_REQUIRE_MESH_MODIFY(meshName);
  MeshContext &context = _accessor->usedMeshContext(meshName);
  if (context.meshRequirement == mapping::Mapping::MeshRequirement::FULL) {
    mesh::PtrMesh &mesh = context.mesh;
    using impl::errorInvalidVertexID;
    PRECICE_CHECK(mesh->isValidVertexID(firstVertexID), errorInvalidVertexID(firstVertexID));
    PRECICE_CHECK(mesh->isValidVertexID(secondVertexID), errorInvalidVertexID(secondVertexID));
    PRECICE_CHECK(mesh->isValidVertexID(thirdVertexID), errorInvalidVertexID(thirdVertexID));
    PRECICE_CHECK(utils::unique_elements(utils::make_array(firstVertexID, secondVertexID, thirdVertexID)),
                  "setMeshTriangle() was called with repeated Vertex IDs ({}, {}, {}).",
                  firstVertexID, secondVertexID, thirdVertexID);
    mesh::Vertex *vertices[3];
    vertices[0] = &mesh->vertices()[firstVertexID];
    vertices[1] = &mesh->vertices()[secondVertexID];
    vertices[2] = &mesh->vertices()[thirdVertexID];
    PRECICE_CHECK(utils::unique_elements(utils::make_array(vertices[0]->getCoords(),
                                                           vertices[1]->getCoords(), vertices[2]->getCoords())),
                  "setMeshTriangle() was called with vertices located at identical coordinates (IDs: {}, {}, {}).",
                  firstVertexID, secondVertexID, thirdVertexID);
    mesh::Edge *edges[3];
    edges[0] = &mesh->createEdge(*vertices[0], *vertices[1]);
    edges[1] = &mesh->createEdge(*vertices[1], *vertices[2]);
    edges[2] = &mesh->createEdge(*vertices[2], *vertices[0]);

    mesh->createTriangle(*edges[0], *edges[1], *edges[2]);
  }
}

void SolverInterfaceImpl::setMeshTriangles(
    std::string_view meshName,
    int              size,
    const int *      vertices)
{
  PRECICE_TRACE(meshName, size);
  PRECICE_REQUIRE_MESH_MODIFY(meshName);
  MeshContext &context = _accessor->usedMeshContext(meshName);
  if (context.meshRequirement != mapping::Mapping::MeshRequirement::FULL) {
    return;
  }

  mesh::PtrMesh &mesh = context.mesh;
  {
    auto end           = std::next(vertices, size * 3);
    auto [first, last] = utils::find_first_range(vertices, end, [&mesh](VertexID vid) {
      return !mesh->isValidVertexID(vid);
    });
    PRECICE_CHECK(first == end,
                  impl::errorInvalidVertexIDRange,
                  std::distance(vertices, first),
                  std::distance(vertices, last));
  }

  for (int i = 0; i < size; ++i) {
    auto aid = vertices[3 * i];
    auto bid = vertices[3 * i + 1];
    auto cid = vertices[3 * i + 2];
    mesh->createTriangle(mesh->vertices()[aid],
                         mesh->vertices()[bid],
                         mesh->vertices()[cid]);
  }
}

void SolverInterfaceImpl::setMeshQuad(
    std::string_view meshName,
    int              firstVertexID,
    int              secondVertexID,
    int              thirdVertexID,
    int              fourthVertexID)
{
  PRECICE_TRACE(meshName, firstVertexID,
                secondVertexID, thirdVertexID, fourthVertexID);
  PRECICE_CHECK(_dimensions == 3, "setMeshQuad is only possible for 3D cases."
                                  " Please set the dimension to 3 in the preCICE configuration file.");
  PRECICE_REQUIRE_MESH_MODIFY(meshName);
  MeshContext &context = _accessor->usedMeshContext(meshName);
  if (context.meshRequirement == mapping::Mapping::MeshRequirement::FULL) {
    PRECICE_ASSERT(context.mesh);
    mesh::Mesh &mesh = *(context.mesh);
    using impl::errorInvalidVertexID;
    PRECICE_CHECK(mesh.isValidVertexID(firstVertexID), errorInvalidVertexID(firstVertexID));
    PRECICE_CHECK(mesh.isValidVertexID(secondVertexID), errorInvalidVertexID(secondVertexID));
    PRECICE_CHECK(mesh.isValidVertexID(thirdVertexID), errorInvalidVertexID(thirdVertexID));
    PRECICE_CHECK(mesh.isValidVertexID(fourthVertexID), errorInvalidVertexID(fourthVertexID));

    auto vertexIDs = utils::make_array(firstVertexID, secondVertexID, thirdVertexID, fourthVertexID);
    PRECICE_CHECK(utils::unique_elements(vertexIDs), "The four vertex ID's are not unique. Please check that the vertices that form the quad are correct.");

    auto coords = mesh::coordsFor(mesh, vertexIDs);
    PRECICE_CHECK(utils::unique_elements(coords),
                  "The four vertices that form the quad are not unique. The resulting shape may be a point, line or triangle."
                  "Please check that the adapter sends the four unique vertices that form the quad, or that the mesh on the interface is composed of quads.");

    auto convexity = math::geometry::isConvexQuad(coords);
    PRECICE_CHECK(convexity.convex, "The given quad is not convex. "
                                    "Please check that the adapter send the four correct vertices or that the interface is composed of quads.");
    auto reordered = utils::reorder_array(convexity.vertexOrder, mesh::vertexPtrsFor(mesh, vertexIDs));

    // Vertices are now in the order: V0-V1-V2-V3-V0.
    // Use the shortest diagonal to split the quad into 2 triangles.
    // Vertices are now in V0-V1-V2-V3-V0 order. The new edge, e[4] is either 0-2 or 1-3
    double distance02 = (reordered[0]->getCoords() - reordered[2]->getCoords()).norm();
    double distance13 = (reordered[1]->getCoords() - reordered[3]->getCoords()).norm();

    // The new edge, e[4], is the shortest diagonal of the quad
    if (distance02 <= distance13) {
      mesh.createTriangle(*reordered[0], *reordered[2], *reordered[1]);
      mesh.createTriangle(*reordered[0], *reordered[2], *reordered[3]);
    } else {
      mesh.createTriangle(*reordered[1], *reordered[3], *reordered[0]);
      mesh.createTriangle(*reordered[1], *reordered[3], *reordered[2]);
    }
  }
}

void SolverInterfaceImpl::setMeshQuads(
    std::string_view meshName,
    int              size,
    const int *      vertices)
{
  PRECICE_TRACE(meshName, size);
  PRECICE_REQUIRE_MESH_MODIFY(meshName);
  MeshContext &context = _accessor->usedMeshContext(meshName);
  if (context.meshRequirement != mapping::Mapping::MeshRequirement::FULL) {
    return;
  }

  mesh::Mesh &mesh = *(context.mesh);
  {
    auto end           = std::next(vertices, size * 4);
    auto [first, last] = utils::find_first_range(vertices, end, [&mesh](VertexID vid) {
      return !mesh.isValidVertexID(vid);
    });
    PRECICE_CHECK(first == end,
                  impl::errorInvalidVertexIDRange,
                  std::distance(vertices, first),
                  std::distance(vertices, last));
  }

  for (int i = 0; i < size; ++i) {
    auto aid = vertices[4 * i];
    auto bid = vertices[4 * i + 1];
    auto cid = vertices[4 * i + 2];
    auto did = vertices[4 * i + 3];

    auto vertexIDs = utils::make_array(aid, bid, cid, did);
    PRECICE_CHECK(utils::unique_elements(vertexIDs), "The four vertex ID's of the quad nr {} are not unique. Please check that the vertices that form the quad are correct.", i);

    auto coords = mesh::coordsFor(mesh, vertexIDs);
    PRECICE_CHECK(utils::unique_elements(coords),
                  "The four vertices that form the quad nr {} are not unique. The resulting shape may be a point, line or triangle."
                  "Please check that the adapter sends the four unique vertices that form the quad, or that the mesh on the interface is composed of quads.",
                  i);

    auto convexity = math::geometry::isConvexQuad(coords);
    PRECICE_CHECK(convexity.convex, "The given quad nr {} is not convex. "
                                    "Please check that the adapter send the four correct vertices or that the interface is composed of quads.",
                  i);
    auto reordered = utils::reorder_array(convexity.vertexOrder, mesh::vertexPtrsFor(mesh, vertexIDs));

    // Use the shortest diagonal to split the quad into 2 triangles.
    // Vertices are now in V0-V1-V2-V3-V0 order. The new edge, e[4] is either 0-2 or 1-3
    double distance02 = (reordered[0]->getCoords() - reordered[2]->getCoords()).norm();
    double distance13 = (reordered[1]->getCoords() - reordered[3]->getCoords()).norm();

    if (distance02 <= distance13) {
      mesh.createTriangle(*reordered[0], *reordered[2], *reordered[1]);
      mesh.createTriangle(*reordered[0], *reordered[2], *reordered[3]);
    } else {
      mesh.createTriangle(*reordered[1], *reordered[3], *reordered[0]);
      mesh.createTriangle(*reordered[1], *reordered[3], *reordered[2]);
    }
  }
}

void SolverInterfaceImpl::setMeshTetrahedron(
    std::string_view meshName,
    int              firstVertexID,
    int              secondVertexID,
    int              thirdVertexID,
    int              fourthVertexID)
{
  PRECICE_TRACE(meshName, firstVertexID, secondVertexID, thirdVertexID, fourthVertexID);
  PRECICE_REQUIRE_MESH_MODIFY(meshName);
  PRECICE_CHECK(_dimensions == 3, "setMeshTetrahedron is only possible for 3D cases."
                                  " Please set the dimension to 3 in the preCICE configuration file.");
  MeshContext &context = _accessor->usedMeshContext(meshName);
  if (context.meshRequirement == mapping::Mapping::MeshRequirement::FULL) {
    mesh::PtrMesh &mesh = context.mesh;
    using impl::errorInvalidVertexID;
    PRECICE_CHECK(mesh->isValidVertexID(firstVertexID), errorInvalidVertexID(firstVertexID));
    PRECICE_CHECK(mesh->isValidVertexID(secondVertexID), errorInvalidVertexID(secondVertexID));
    PRECICE_CHECK(mesh->isValidVertexID(thirdVertexID), errorInvalidVertexID(thirdVertexID));
    PRECICE_CHECK(mesh->isValidVertexID(fourthVertexID), errorInvalidVertexID(fourthVertexID));
    mesh::Vertex &A = mesh->vertices()[firstVertexID];
    mesh::Vertex &B = mesh->vertices()[secondVertexID];
    mesh::Vertex &C = mesh->vertices()[thirdVertexID];
    mesh::Vertex &D = mesh->vertices()[fourthVertexID];

    mesh->createTetrahedron(A, B, C, D);
  }
}

void SolverInterfaceImpl::setMeshTetrahedra(
    std::string_view meshName,
    int              size,
    const int *      vertices)
{
  PRECICE_TRACE(meshName, size);
  PRECICE_REQUIRE_MESH_MODIFY(meshName);
  MeshContext &context = _accessor->usedMeshContext(meshName);
  if (context.meshRequirement != mapping::Mapping::MeshRequirement::FULL) {
    return;
  }

  mesh::PtrMesh &mesh = context.mesh;
  {
    auto end           = std::next(vertices, size * 4);
    auto [first, last] = utils::find_first_range(vertices, end, [&mesh](VertexID vid) {
      return !mesh->isValidVertexID(vid);
    });
    PRECICE_CHECK(first == end,
                  impl::errorInvalidVertexIDRange,
                  std::distance(vertices, first),
                  std::distance(vertices, last));
  }

  for (int i = 0; i < size; ++i) {
    auto aid = vertices[4 * i];
    auto bid = vertices[4 * i + 1];
    auto cid = vertices[4 * i + 2];
    auto did = vertices[4 * i + 3];
    mesh->createTetrahedron(mesh->vertices()[aid],
                            mesh->vertices()[bid],
                            mesh->vertices()[cid],
                            mesh->vertices()[did]);
  }
}

void SolverInterfaceImpl::writeData(
    std::string_view                meshName,
    std::string_view                dataName,
    ::precice::span<const VertexID> vertices,
    ::precice::span<const double>   values)
{
  PRECICE_TRACE(meshName, dataName, vertices.size());
  PRECICE_CHECK(_state != State::Finalized, "writeData(...) cannot be called after finalize().");
  PRECICE_REQUIRE_DATA_WRITE(meshName, dataName);
  // Inconsistent sizes will be handled below
  if (vertices.empty() && values.empty()) {
    return;
<<<<<<< HEAD
  PRECICE_CHECK(valueIndices != nullptr, "writeBlockVectorData() was called with valueIndices == nullptr");
  PRECICE_CHECK(values != nullptr, "writeBlockVectorData() was called with values == nullptr");
  WriteDataContext &context = _accessor->writeDataContext(meshName, dataName);
  PRECICE_CHECK(context.getDataDimensions() == _dimensions,
                "You cannot call writeBlockVectorData on the scalar data type \"{0}\". Use writeBlockScalarData or change the data type for \"{0}\" to vector.",
                context.getDataName());

  PRECICE_VALIDATE_DATA(values, size * context.getDataDimensions());

  Eigen::Map<const Eigen::VectorXd> valuesVec(values, size * context.getDataDimensions());
  const auto                        valueIndicesVec = std::vector<int>(valueIndices, valueIndices + size);
  context.writeValuesIntoDataBuffer(valueIndicesVec, valuesVec);
}
=======
  }
>>>>>>> cd0a5ccb

  WriteDataContext &context = _accessor->writeDataContext(meshName, dataName);
<<<<<<< HEAD
  PRECICE_CHECK(context.getDataDimensions() == _dimensions,
                "You cannot call writeVectorData on the scalar data type \"{0}\". Use writeScalarData or change the data type for \"{0}\" to vector.",
                context.getDataName());

  const int size = 1;
  PRECICE_VALIDATE_DATA(value, size * context.getDataDimensions());

  Eigen::Map<const Eigen::VectorXd> valuesVec(value, size * context.getDataDimensions());
  const auto                        valueIndicesVec = std::vector<int>{valueIndex};
  context.writeValuesIntoDataBuffer(valueIndicesVec, valuesVec);
}

void SolverInterfaceImpl::writeBlockScalarData(
    std::string_view meshName,
    std::string_view dataName,
    int              size,
    const int *      valueIndices,
    const double *   values)
{
  PRECICE_TRACE(meshName, dataName, size);
  PRECICE_CHECK(_state != State::Finalized, "writeBlockScalarData(...) cannot be called after finalize().");
  PRECICE_REQUIRE_DATA_WRITE(meshName, dataName);
  if (size == 0)
    return;
  PRECICE_CHECK(valueIndices != nullptr, "writeBlockScalarData() was called with valueIndices == nullptr");
  PRECICE_CHECK(values != nullptr, "writeBlockScalarData() was called with values == nullptr");
  WriteDataContext &context = _accessor->writeDataContext(meshName, dataName);
  PRECICE_CHECK(context.getDataDimensions() == 1,
                "You cannot call writeBlockScalarData on the vector data type \"{}\". Use writeBlockVectorData or change the data type for \"{}\" to scalar.",
                context.getDataName(), context.getDataName());

  PRECICE_VALIDATE_DATA(values, size * context.getDataDimensions());

  Eigen::Map<const Eigen::VectorXd> valuesVec(values, size * context.getDataDimensions());
  const auto                        valueIndicesVec = std::vector<int>(valueIndices, valueIndices + size);
  context.writeValuesIntoDataBuffer(valueIndicesVec, valuesVec);
}

void SolverInterfaceImpl::writeScalarData(
    std::string_view meshName,
    std::string_view dataName,
    int              valueIndex,
    double           value)
{
  PRECICE_TRACE(meshName, dataName, valueIndex, value);
  PRECICE_CHECK(_state != State::Finalized, "writeScalarData(...) cannot be called after finalize().");
  PRECICE_REQUIRE_DATA_WRITE(meshName, dataName);
  WriteDataContext &context = _accessor->writeDataContext(meshName, dataName);
  PRECICE_CHECK(valueIndex >= -1,
                "Invalid value index ({}) when writing scalar data. Value index must be >= 0. "
                "Please check the value index for {}",
                valueIndex, context.getDataName());
  PRECICE_CHECK(context.getDataDimensions() == 1,
                "You cannot call writeScalarData on the vector data type \"{0}\". "
                "Use writeVectorData or change the data type for \"{0}\" to scalar.",
                context.getDataName());

  const int size = 1;
  PRECICE_VALIDATE_DATA(static_cast<double *>(&value), size * context.getDataDimensions());

  Eigen::Map<const Eigen::VectorXd> valuesVec(&value, size * context.getDataDimensions());
  const auto                        valueIndicesVec = std::vector<int>{valueIndex};
  context.writeValuesIntoDataBuffer(valueIndicesVec, valuesVec);
  PRECICE_DEBUG("Written scalar value = {}", value);
}

void SolverInterfaceImpl::writeScalarGradientData(
    std::string_view meshName,
    std::string_view dataName,
    int              valueIndex,
    const double *   gradientValues)
{

  PRECICE_EXPERIMENTAL_API();

  PRECICE_TRACE(meshName, dataName, valueIndex);
  PRECICE_CHECK(_state != State::Finalized, "writeScalarGradientData(...) cannot be called after finalize().")
  PRECICE_REQUIRE_DATA_WRITE(meshName, dataName);

  if (requiresGradientDataFor(meshName, dataName)) {
    PRECICE_DEBUG("Gradient value = {}", Eigen::Map<const Eigen::VectorXd>(gradientValues, _dimensions).format(utils::eigenio::debug()));
    PRECICE_CHECK(gradientValues != nullptr, "writeScalarGradientData() was called with gradientValues == nullptr");

    WriteDataContext &context = _accessor->writeDataContext(meshName, dataName);

    // Check if data has been initialized to include gradient data
    PRECICE_CHECK(context.hasGradient(), "Data \"{}\" has no gradient values available. Please set the gradient flag to true under the data attribute in the configuration file.", context.getDataName());

    // Size of the gradient data input : must be spaceDimensions * dataDimensions -> here spaceDimensions (since for scalar: dataDimensions = 1)
    PRECICE_ASSERT(context.getSpatialDimensions() == _dimensions,
                   context.getSpatialDimensions(), _dimensions);

    const int size = 1;
    PRECICE_VALIDATE_DATA(gradientValues, size * context.getSpatialDimensions() * context.getDataDimensions());

    // Check if the index and dimensions are valid
    PRECICE_CHECK(valueIndex >= -1,
                  "Invalid value index ({}) when writing gradient scalar data. Value index must be >= 0. "
                  "Please check the value index for {}",
                  valueIndex, context.getDataName());

    PRECICE_CHECK(context.getDataDimensions() == 1,
                  "You cannot call writeGradientScalarData on the vector data type \"{0}\". "
                  "Use writeVectorGradientData or change the data type for \"{0}\" to scalar.",
                  context.getDataName());

    // Values are entered derived in the spatial dimensions (#rows = #spatial dimensions)
    Eigen::Map<const Eigen::MatrixXd> gradients(gradientValues, context.getSpatialDimensions(), size * context.getDataDimensions());
    const auto                        valueIndicesVec = std::vector<int>{valueIndex};
    context.writeGradientIntoDataBuffer(valueIndicesVec, gradients);
  }
}

void SolverInterfaceImpl::writeBlockScalarGradientData(
    std::string_view meshName,
    std::string_view dataName,
    int              size,
    const int *      valueIndices,
    const double *   gradientValues)
{

  PRECICE_EXPERIMENTAL_API();

  // Asserts and checks
  PRECICE_TRACE(meshName, dataName, size);
  PRECICE_CHECK(_state != State::Finalized, "writeBlockScalarGradientData(...) cannot be called after finalize().");
  PRECICE_REQUIRE_DATA_WRITE(meshName, dataName);
  if (size == 0)
    return;

  if (requiresGradientDataFor(meshName, dataName)) {

    PRECICE_CHECK(valueIndices != nullptr, "writeBlockScalarGradientData() was called with valueIndices == nullptr");
    PRECICE_CHECK(gradientValues != nullptr, "writeBlockScalarGradientData() was called with gradientValues == nullptr");

    // Get the data
    WriteDataContext &context = _accessor->writeDataContext(meshName, dataName);

    PRECICE_CHECK(context.hasGradient(), "Data \"{}\" has no gradient values available. Please set the gradient flag to true under the data attribute in the configuration file.", context.getDataName());

    PRECICE_CHECK(context.getDataDimensions() == 1,
                  "You cannot call writeBlockScalarGradientData on the vector data type \"{}\". Use writeBlockVectorGradientData or change the data type for \"{}\" to scalar.",
                  context.getDataName(), context.getDataName());

    PRECICE_ASSERT(context.getSpatialDimensions() == _dimensions,
                   context.getSpatialDimensions(), _dimensions);

    PRECICE_VALIDATE_DATA(gradientValues, size * context.getSpatialDimensions() * context.getDataDimensions());

    const auto vertexCount = context.getDataSize() / context.getDataDimensions();

    Eigen::Map<const Eigen::MatrixXd> gradients(gradientValues, context.getSpatialDimensions(), size * context.getDataDimensions());
    const auto                        valueIndicesVec = std::vector<int>(valueIndices, valueIndices + size);
    context.writeGradientIntoDataBuffer(valueIndicesVec, gradients);
  }
}

void SolverInterfaceImpl::writeVectorGradientData(
    std::string_view meshName,
    std::string_view dataName,
    int              valueIndex,
    const double *   gradientValues)
{
  PRECICE_EXPERIMENTAL_API();

  PRECICE_TRACE(meshName, dataName, valueIndex);
  PRECICE_CHECK(_state != State::Finalized, "writeVectorGradientData(...) cannot be called after finalize().")
  PRECICE_REQUIRE_DATA_WRITE(meshName, dataName);

  if (requiresGradientDataFor(meshName, dataName)) {

    PRECICE_CHECK(gradientValues != nullptr, "writeVectorGradientData() was called with gradientValue == nullptr");

    WriteDataContext &context = _accessor->writeDataContext(meshName, dataName);

    // Check if Data object with ID dataID has been initialized with gradient data
    PRECICE_CHECK(context.hasGradient(), "Data \"{}\" has no gradient values available. Please set the gradient flag to true under the data attribute in the configuration file.", context.getDataName());

    // Check if the dimensions match
    PRECICE_CHECK(context.getDataDimensions() > 1,
                  "You cannot call writeVectorGradientData on the scalar data type \"{}\". Use writeScalarGradientData or change the data type for \"{}\" to vector.",
                  context.getDataName(), context.getDataName());

    PRECICE_ASSERT(context.getSpatialDimensions() == _dimensions,
                   context.getSpatialDimensions(), _dimensions);

    const int size = 1;
    PRECICE_VALIDATE_DATA(gradientValues, size * context.getSpatialDimensions() * context.getDataDimensions());

    Eigen::Map<const Eigen::MatrixXd> gradients(gradientValues, context.getSpatialDimensions(), size * context.getDataDimensions());
    const auto                        valueIndicesVec = std::vector<int>{valueIndex};
    context.writeGradientIntoDataBuffer(valueIndicesVec, gradients);
  }
=======

  const auto dataDims         = context.getDataDimensions();
  const auto expectedDataSize = vertices.size() * dataDims;
  PRECICE_CHECK(expectedDataSize == values.size(),
                "Input sizes are inconsistent attempting to write {}D data \"{}\" to mesh \"{}\". "
                "You passed {} vertices and {} data components, but we expected {} data components ({} x {}).",
                dataDims, dataName, meshName,
                vertices.size(), values.size(), expectedDataSize, dataDims, vertices.size());

  // Sizes are correct at this point
  PRECICE_VALIDATE_DATA(values.data(), values.size()); // TODO Only take span

  context.writeValues(vertices, values);
>>>>>>> cd0a5ccb
}

void SolverInterfaceImpl::readData(
    std::string_view                meshName,
    std::string_view                dataName,
    ::precice::span<const VertexID> vertices,
    double                          relativeReadTime,
    ::precice::span<double>         values) const
{
  PRECICE_TRACE(meshName, dataName, vertices.size(), relativeReadTime);
  PRECICE_CHECK(_state != State::Finalized, "readData(...) cannot be called after finalize().");
  PRECICE_CHECK(relativeReadTime <= _couplingScheme->getNextTimeStepMaxSize(), "readData(...) cannot sample data outside of current time window.");
  PRECICE_CHECK(relativeReadTime >= 0, "readData(...) cannot sample data before the current time.");

<<<<<<< HEAD
  PRECICE_EXPERIMENTAL_API();

  // Asserts and checks
  PRECICE_TRACE(meshName, dataName, size);
  PRECICE_CHECK(_state != State::Finalized, "writeBlockVectorGradientData(...) cannot be called after finalize().");
  PRECICE_REQUIRE_DATA_WRITE(meshName, dataName);
  if (size == 0)
    return;

  if (requiresGradientDataFor(meshName, dataName)) {

    PRECICE_CHECK(valueIndices != nullptr, "writeBlockVectorGradientData() was called with valueIndices == nullptr");
    PRECICE_CHECK(gradientValues != nullptr, "writeBlockVectorGradientData() was called with gradientValues == nullptr");

    // Get the data
    WriteDataContext &context = _accessor->writeDataContext(meshName, dataName);

    // Check if the Data object of given mesh has been initialized with gradient data
    PRECICE_CHECK(context.hasGradient(), "Data \"{}\" has no gradient values available. Please set the gradient flag to true under the data attribute in the configuration file.", context.getDataName());

    // Check if the dimensions match
    PRECICE_CHECK(context.getDataDimensions() > 1,
                  "You cannot call writeBlockVectorGradientData on the scalar data type \"{}\". Use writeBlockScalarGradientData or change the data type for \"{}\" to vector.",
                  context.getDataName(), context.getDataName());

    PRECICE_ASSERT(context.getSpatialDimensions() == _dimensions,
                   context.getSpatialDimensions(), _dimensions);

    PRECICE_VALIDATE_DATA(gradientValues, size * context.getSpatialDimensions() * context.getDataDimensions());

    Eigen::Map<const Eigen::MatrixXd> gradients(gradientValues, context.getSpatialDimensions(), size * context.getDataDimensions());
    const auto                        valueIndicesVec = std::vector<int>(valueIndices, valueIndices + size);
    context.writeGradientIntoDataBuffer(valueIndicesVec, gradients);
  }
}

void SolverInterfaceImpl::readBlockVectorData(
    std::string_view meshName,
    std::string_view dataName,
    int              size,
    const int *      valueIndices,
    double           relativeReadTime,
    double *         values) const
{
  PRECICE_TRACE(meshName, dataName, size);
  PRECICE_CHECK(_state != State::Finalized, "readBlockVectorData(...) cannot be called after finalize().");
  PRECICE_CHECK(relativeReadTime <= _couplingScheme->getNextTimeStepMaxSize(), "readBlockVectorData(...) cannot sample data outside of current time window.");
  PRECICE_CHECK(relativeReadTime >= 0, "readBlockVectorData(...) cannot sample data before the current time.");
=======
>>>>>>> cd0a5ccb
  double normalizedReadTime;
  if (_couplingScheme->hasTimeWindowSize()) {
    double timeStepStart = _couplingScheme->getTimeWindowSize() - _couplingScheme->getNextTimeStepMaxSize();
    double readTime      = timeStepStart + relativeReadTime;
    normalizedReadTime   = readTime / _couplingScheme->getTimeWindowSize(); //@todo might be moved into coupling scheme
  } else {                                                                  // if this participant defines time window size through participant-first method
    PRECICE_CHECK(relativeReadTime == _couplingScheme->getNextTimeStepMaxSize(), "Waveform relaxation is not allowed for solver that sets the time step size");
    normalizedReadTime = 1; // by default read at end of window.
  }

  PRECICE_REQUIRE_DATA_READ(meshName, dataName);

  // Inconsistent sizes will be handled below
  if (vertices.empty() && values.empty()) {
    return;
<<<<<<< HEAD
  PRECICE_CHECK(valueIndices != nullptr, "readBlockVectorData() was called with valueIndices == nullptr");
  PRECICE_CHECK(values != nullptr, "readBlockVectorData() was called with values == nullptr");
  ReadDataContext &context = _accessor->readDataContext(meshName, dataName);
  PRECICE_CHECK(context.getDataDimensions() == _dimensions,
                "You cannot call readBlockVectorData on the scalar data type \"{0}\". "
                "Use readBlockScalarData or change the data type for \"{0}\" to vector.",
                context.getDataName());

  const auto valueIndicesVec                                       = std::vector<int>(valueIndices, valueIndices + size);
  const auto valuesInternal                                        = context.readValues(valueIndicesVec, normalizedReadTime);
  Eigen::VectorXd::Map(values, context.getDataDimensions() * size) = valuesInternal;
}

void SolverInterfaceImpl::readVectorData(
    std::string_view meshName,
    std::string_view dataName,
    int              valueIndex,
    double           relativeReadTime,
    double *         value) const
{
  PRECICE_TRACE(meshName, dataName, valueIndex);
  PRECICE_CHECK(_state != State::Finalized, "readVectorData(...) cannot be called after finalize().");
  PRECICE_CHECK(relativeReadTime <= _couplingScheme->getNextTimeStepMaxSize(), "readVectorData(...) cannot sample data outside of current time window.");
  PRECICE_CHECK(relativeReadTime >= 0, "readVectorData(...) cannot sample data before the current time.");
  double normalizedReadTime;
  if (_couplingScheme->hasTimeWindowSize()) {
    double timeStepStart = _couplingScheme->getTimeWindowSize() - _couplingScheme->getNextTimeStepMaxSize();
    double readTime      = timeStepStart + relativeReadTime;
    normalizedReadTime   = readTime / _couplingScheme->getTimeWindowSize(); //@todo might be moved into coupling scheme
  } else {                                                                  // if this participant defines time window size through participant-first method
    PRECICE_CHECK(relativeReadTime == _couplingScheme->getNextTimeStepMaxSize(), "Waveform relaxation is not allowed for solver that sets the time step size");
    normalizedReadTime = 1; // by default read at end of window.
  }
  PRECICE_REQUIRE_DATA_READ(meshName, dataName);
  ReadDataContext &context = _accessor->readDataContext(meshName, dataName);
  PRECICE_CHECK(valueIndex >= -1,
                "Invalid value index ( {} ) when reading vector data. Value index must be >= 0. "
                "Please check the value index for {}",
                valueIndex, context.getDataName());
  PRECICE_CHECK(context.getDataDimensions() == _dimensions,
                "You cannot call readVectorData on the scalar data type \"{0}\". Use readScalarData or change the data type for \"{0}\" to vector.",
                context.getDataName());
  const auto valueIndicesVec                                      = std::vector<int>{valueIndex};
  const auto valuesInternal                                       = context.readValues(valueIndicesVec, normalizedReadTime);
  const int  size                                                 = 1;
  Eigen::VectorXd::Map(value, context.getDataDimensions() * size) = valuesInternal;

  PRECICE_DEBUG("read value = {}", Eigen::Map<const Eigen::VectorXd>(value, context.getDataDimensions()).format(utils::eigenio::debug()));
=======
  }

  ReadDataContext &context          = _accessor->readDataContext(meshName, dataName);
  const auto       dataDims         = context.getDataDimensions();
  const auto       expectedDataSize = vertices.size() * dataDims;
  PRECICE_CHECK(expectedDataSize == values.size(),
                "Input sizes are inconsistent attempting to read {}D data \"{}\" from mesh \"{}\". "
                "You passed {} vertices and {} data components, but we expected {} data components ({} x {}).",
                dataDims, dataName, meshName,
                vertices.size(), values.size(), expectedDataSize, dataDims, vertices.size());

  context.readValues(vertices, normalizedReadTime, values);
>>>>>>> cd0a5ccb
}

void SolverInterfaceImpl::writeGradientData(
    std::string_view                meshName,
    std::string_view                dataName,
    ::precice::span<const VertexID> vertices,
    ::precice::span<const double>   gradients)
{
  PRECICE_EXPERIMENTAL_API();

  // Asserts and checks
  PRECICE_TRACE(meshName, dataName, vertices.size());
  PRECICE_CHECK(_state != State::Finalized, "writeGradientData(...) cannot be called after finalize().");
  PRECICE_REQUIRE_DATA_WRITE(meshName, dataName);

  // Inconsistent sizes will be handled below
  if ((vertices.empty() && gradients.empty()) || !requiresGradientDataFor(meshName, dataName)) {
    return;
<<<<<<< HEAD
  PRECICE_CHECK(valueIndices != nullptr, "readBlockScalarData() was called with valueIndices == nullptr");
  PRECICE_CHECK(values != nullptr, "readBlockScalarData() was called with values == nullptr");
  ReadDataContext &context = _accessor->readDataContext(meshName, dataName);
  PRECICE_CHECK(context.getDataDimensions() == 1,
                "You cannot call readBlockScalarData on the vector data type \"{0}\". "
                "Use readBlockVectorData or change the data type for \"{0}\" to scalar.",
                context.getDataName());
  const auto valueIndicesVec                                       = std::vector<int>(valueIndices, valueIndices + size);
  const auto valuesInternal                                        = context.readValues(valueIndicesVec, normalizedReadTime);
  Eigen::VectorXd::Map(values, context.getDataDimensions() * size) = valuesInternal;
}

void SolverInterfaceImpl::readScalarData(
    std::string_view meshName,
    std::string_view dataName,
    int              valueIndex,
    double           relativeReadTime,
    double &         value) const
{
  PRECICE_TRACE(meshName, dataName, valueIndex, value);
  PRECICE_CHECK(_state != State::Finalized, "readScalarData(...) cannot be called after finalize().");
  PRECICE_CHECK(relativeReadTime <= _couplingScheme->getNextTimeStepMaxSize(), "readScalarData(...) cannot sample data outside of current time window.");
  PRECICE_CHECK(relativeReadTime >= 0, "readScalarData(...) cannot sample data before the current time.");
  double normalizedReadTime;
  if (_couplingScheme->hasTimeWindowSize()) {
    double timeStepStart = _couplingScheme->getTimeWindowSize() - _couplingScheme->getNextTimeStepMaxSize();
    double readTime      = timeStepStart + relativeReadTime;
    normalizedReadTime   = readTime / _couplingScheme->getTimeWindowSize(); //@todo might be moved into coupling scheme
  } else {                                                                  // if this participant defines time window size through participant-first method
    PRECICE_CHECK(relativeReadTime == _couplingScheme->getNextTimeStepMaxSize(), "Waveform relaxation is not allowed for solver that sets the time step size");
    normalizedReadTime = 1; // by default read at end of window.
  }
  PRECICE_REQUIRE_DATA_READ(meshName, dataName);
  ReadDataContext &context = _accessor->readDataContext(meshName, dataName);
  PRECICE_CHECK(valueIndex >= -1,
                "Invalid value index ( {} ) when reading scalar data. Value index must be >= 0. "
                "Please check the value index for {}",
                valueIndex, context.getDataName());
  PRECICE_CHECK(context.getDataDimensions() == 1,
                "You cannot call readScalarData on the vector data type \"{0}\". "
                "Use readVectorData or change the data type for \"{0}\" to scalar.",
                context.getDataName());

  const auto valueIndicesVec                                       = std::vector<int>{valueIndex};
  const auto valuesInternal                                        = context.readValues(valueIndicesVec, normalizedReadTime);
  const int  size                                                  = 1;
  Eigen::VectorXd::Map(&value, context.getDataDimensions() * size) = valuesInternal;
  PRECICE_DEBUG("Read value = {}", value);
=======
  }

  // Get the data
  WriteDataContext &context = _accessor->writeDataContext(meshName, dataName);

  // Check if the Data object of given mesh has been initialized with gradient data
  PRECICE_CHECK(context.hasGradient(), "Data \"{}\" has no gradient values available. Please set the gradient flag to true under the data attribute in the configuration file.", meshName);

  const auto dataDims           = context.getDataDimensions();
  const auto meshDims           = context.getSpatialDimensions();
  const auto gradientComponents = meshDims * dataDims;
  const auto expectedComponents = vertices.size() * gradientComponents;
  PRECICE_CHECK(expectedComponents == gradients.size(),
                "Input sizes are inconsistent attempting to write gradient for data \"{}\" to mesh \"{}\". "
                "A single gradient/Jacobian for {}D data on a {}D mesh has {} components. "
                "You passed {} vertices and {} gradient components, but we expected {} gradient components. ",
                dataName, meshName,
                dataDims, meshDims, gradientComponents,
                vertices.size(), gradients.size(), expectedComponents);

  PRECICE_VALIDATE_DATA(gradients.data(), gradients.size());

  context.writeGradientValues(vertices, gradients);
>>>>>>> cd0a5ccb
}

void SolverInterfaceImpl::setMeshAccessRegion(
    const std::string_view meshName,
    const double *         boundingBox) const
{
  PRECICE_EXPERIMENTAL_API();
  PRECICE_TRACE(meshName);
  PRECICE_REQUIRE_MESH_USE(meshName);
  PRECICE_CHECK(_state != State::Finalized, "setMeshAccessRegion() cannot be called after finalize().")
  PRECICE_CHECK(_state != State::Initialized, "setMeshAccessRegion() needs to be called before initialize().");
  PRECICE_CHECK(!_accessRegionDefined, "setMeshAccessRegion may only be called once.");
  PRECICE_CHECK(boundingBox != nullptr, "setMeshAccessRegion was called with boundingBox == nullptr.");

  // Get the related mesh
  MeshContext & context = _accessor->meshContext(meshName);
  mesh::PtrMesh mesh(context.mesh);
  PRECICE_DEBUG("Define bounding box");
  // Transform bounds into a suitable format
  int                 dim = mesh->getDimensions();
  std::vector<double> bounds(dim * 2);

  for (int d = 0; d < dim; ++d) {
    // Check that min is lower or equal to max
    PRECICE_CHECK(boundingBox[2 * d] <= boundingBox[2 * d + 1], "Your bounding box is ill defined, i.e. it has a negative volume. The required format is [x_min, x_max...]");
    bounds[2 * d]     = boundingBox[2 * d];
    bounds[2 * d + 1] = boundingBox[2 * d + 1];
  }
  // Create a bounding box
  mesh::BoundingBox providedBoundingBox(bounds);
  // Expand the mesh associated bounding box
  mesh->expandBoundingBox(providedBoundingBox);
  // and set a flag so that we know the function was called
  _accessRegionDefined = true;
}

void SolverInterfaceImpl::getMeshVerticesAndIDs(
    const std::string_view meshName,
    const int              size,
    int *                  ids,
    double *               coordinates) const
{
  PRECICE_EXPERIMENTAL_API();
  PRECICE_TRACE(meshName, size);
  PRECICE_REQUIRE_MESH_USE(meshName);
  PRECICE_DEBUG("Get {} mesh vertices with IDs", size);

  // Check, if the requested mesh data has already been received. Otherwise, the function call doesn't make any sense
  PRECICE_CHECK((_state == State::Initialized) || _accessor->isMeshProvided(meshName), "initialize() has to be called before accessing"
                                                                                       " data of the received mesh \"{}\" on participant \"{}\".",
                meshName, _accessor->getName());

  if (size == 0)
    return;

  const MeshContext & context = _accessor->meshContext(meshName);
  const mesh::PtrMesh mesh(context.mesh);

  PRECICE_CHECK(ids != nullptr, "getMeshVerticesAndIDs() was called with ids == nullptr");
  PRECICE_CHECK(coordinates != nullptr, "getMeshVerticesAndIDs() was called with coordinates == nullptr");

  const auto &vertices = mesh->vertices();
  PRECICE_CHECK(static_cast<unsigned int>(size) <= vertices.size(), "The queried size exceeds the number of available points.");

  Eigen::Map<Eigen::MatrixXd> posMatrix{
      coordinates, _dimensions, static_cast<EIGEN_DEFAULT_DENSE_INDEX_TYPE>(size)};

  for (size_t i = 0; i < static_cast<size_t>(size); i++) {
    PRECICE_ASSERT(i < vertices.size(), i, vertices.size());
    ids[i]           = vertices[i].getID();
    posMatrix.col(i) = vertices[i].getCoords();
  }
}

void SolverInterfaceImpl::configureM2Ns(
    const m2n::M2NConfiguration::SharedPointer &config)
{
  PRECICE_TRACE();
  for (const auto &m2nTuple : config->m2ns()) {
    std::string comPartner("");
    bool        isRequesting = false;
    if (std::get<1>(m2nTuple) == _accessorName) {
      comPartner   = std::get<2>(m2nTuple);
      isRequesting = true;
    } else if (std::get<2>(m2nTuple) == _accessorName) {
      comPartner = std::get<1>(m2nTuple);
    }
    if (not comPartner.empty()) {
      for (const impl::PtrParticipant &participant : _participants) {
        if (participant->getName() == comPartner) {
          PRECICE_ASSERT(not utils::contained(comPartner, _m2ns), comPartner);
          PRECICE_ASSERT(std::get<0>(m2nTuple));

          _m2ns[comPartner] = [&] {
            m2n::BoundM2N bound;
            bound.m2n          = std::get<0>(m2nTuple);
            bound.localName    = _accessorName;
            bound.remoteName   = comPartner;
            bound.isRequesting = isRequesting;
            return bound;
          }();
        }
      }
    }
  }
}

void SolverInterfaceImpl::configurePartitions(
    const m2n::M2NConfiguration::SharedPointer &m2nConfig)
{
  PRECICE_TRACE();
  for (MeshContext *context : _accessor->usedMeshContexts()) {

    if (context->provideMesh) { // Accessor provides mesh
      PRECICE_CHECK(context->receiveMeshFrom.empty(),
                    "Participant \"{}\" cannot provide and receive mesh {}!",
                    _accessorName, context->mesh->getName());

      context->partition = partition::PtrPartition(new partition::ProvidedPartition(context->mesh));

      for (auto &receiver : _participants) {
        for (auto &receiverContext : receiver->usedMeshContexts()) {
          if (receiverContext->receiveMeshFrom == _accessorName && receiverContext->mesh->getName() == context->mesh->getName()) {
            // meshRequirement has to be copied from "from" to provide", since
            // mapping are only defined at "provide"
            if (receiverContext->meshRequirement > context->meshRequirement) {
              context->meshRequirement = receiverContext->meshRequirement;
            }

            m2n::PtrM2N m2n = m2nConfig->getM2N(receiver->getName(), _accessorName);
            m2n->createDistributedCommunication(context->mesh);
            context->partition->addM2N(m2n);
          }
        }
      }

    } else { // Accessor receives mesh
      std::string receiver(_accessorName);
      std::string provider(context->receiveMeshFrom);

      PRECICE_DEBUG("Receiving mesh from {}", provider);

      context->partition = partition::PtrPartition(new partition::ReceivedPartition(context->mesh, context->geoFilter, context->safetyFactor, context->allowDirectAccess));

      m2n::PtrM2N m2n = m2nConfig->getM2N(receiver, provider);
      m2n->createDistributedCommunication(context->mesh);
      context->partition->addM2N(m2n);
      for (const MappingContext &mappingContext : context->fromMappingContexts) {
        context->partition->addFromMapping(mappingContext.mapping);
      }
      for (const MappingContext &mappingContext : context->toMappingContexts) {
        context->partition->addToMapping(mappingContext.mapping);
      }
    }
  }
}

void SolverInterfaceImpl::compareBoundingBoxes()
{
  // sort meshContexts by name, for communication in right order.
  std::sort(_accessor->usedMeshContexts().begin(), _accessor->usedMeshContexts().end(),
            [](MeshContext const *const lhs, MeshContext const *const rhs) -> bool {
              return lhs->mesh->getName() < rhs->mesh->getName();
            });

  for (MeshContext *meshContext : _accessor->usedMeshContexts()) {
    if (meshContext->provideMesh) // provided meshes need their bounding boxes already for the re-partitioning
      meshContext->mesh->computeBoundingBox();

    meshContext->clearMappings();
  }

  for (MeshContext *meshContext : _accessor->usedMeshContexts()) {
    meshContext->partition->compareBoundingBoxes();
  }
}

void SolverInterfaceImpl::computePartitions()
{
  // We need to do this in two loops: First, communicate the mesh and later compute the partition.
  // Originally, this was done in one loop. This however gave deadlock if two meshes needed to be communicated cross-wise.
  // Both loops need a different sorting

  auto &contexts = _accessor->usedMeshContexts();

  std::sort(contexts.begin(), contexts.end(),
            [](MeshContext const *const lhs, MeshContext const *const rhs) -> bool {
              return lhs->mesh->getName() < rhs->mesh->getName();
            });

  for (MeshContext *meshContext : contexts) {
    meshContext->partition->communicate();
  }

  // for two-level initialization, there is also still communication in partition::compute()
  // therefore, we cannot resort here.
  // @todo this hacky solution should be removed as part of #633
  bool resort = true;
  for (auto &m2nPair : _m2ns) {
    if (m2nPair.second.m2n->usesTwoLevelInitialization()) {
      resort = false;
      break;
    }
  }

  if (resort) {
    // pull provided meshes up front, to have them ready for the decomposition of the received meshes (for the mappings)
    std::stable_partition(contexts.begin(), contexts.end(),
                          [](MeshContext const *const meshContext) -> bool {
                            return meshContext->provideMesh;
                          });
  }

  for (MeshContext *meshContext : contexts) {
    meshContext->partition->compute();
    if (not meshContext->provideMesh) { // received mesh can only compute their bounding boxes here
      meshContext->mesh->computeBoundingBox();
    }

    // This allocates gradient values here too if available
    meshContext->mesh->allocateDataValues(); //@todo remove this call? But complicated, because write mapping expects already initialized toData

    const auto newSize = meshContext->mesh->verticesSize();
    for (auto &context : _accessor->writeDataContexts()) {
      if (context.getMeshName() == meshContext->mesh->getName()) {
        context.resizeBufferTo(newSize);
      }
    }
  }
}

void SolverInterfaceImpl::computeMappings(std::vector<MappingContext> &contexts, const std::string &mappingType)
{
  PRECICE_TRACE();
  using namespace mapping;
  for (impl::MappingContext &context : contexts) {
    if (not context.mapping->hasComputedMapping()) {
      if (context.configuredWithAliasTag) {
        PRECICE_INFO("Automatic RBF mapping alias from mesh \"{}\" to mesh \"{}\" in \"{}\" direction resolves to \"{}\" .",
                     context.mapping->getInputMesh()->getName(), context.mapping->getOutputMesh()->getName(), mappingType, context.mapping->getName());
      }
      PRECICE_INFO("Computing \"{}\" mapping from mesh \"{}\" to mesh \"{}\" in \"{}\" direction.",
                   context.mapping->getName(), context.mapping->getInputMesh()->getName(), context.mapping->getOutputMesh()->getName(), mappingType);
      context.mapping->computeMapping();
    }
  }
}

void SolverInterfaceImpl::mapWrittenData()
{
  PRECICE_TRACE();
  computeMappings(_accessor->writeMappingContexts(), "write");
  for (auto &context : _accessor->writeDataContexts()) {
    if (context.hasMapping()) {
      PRECICE_DEBUG("Map write data \"{}\" from mesh \"{}\"", context.getDataName(), context.getMeshName());
      context.mapData();
    }
  }
}

void SolverInterfaceImpl::mapReadData()
{
  PRECICE_TRACE();
  computeMappings(_accessor->readMappingContexts(), "read");
  for (auto &context : _accessor->readDataContexts()) {
    if (context.hasMapping()) {
      PRECICE_DEBUG("Map read data \"{}\" to mesh \"{}\"", context.getDataName(), context.getMeshName());
      context.mapData();
    }
  }
}

void SolverInterfaceImpl::performDataActions(
    const std::set<action::Action::Timing> &timings,
    double                                  time)
{
  PRECICE_TRACE();
  for (action::PtrAction &action : _accessor->actions()) {
    if (timings.find(action->getTiming()) != timings.end()) {
      action->performAction(time);
    }
  }
}

void SolverInterfaceImpl::handleExports()
{
  PRECICE_TRACE();
  Participant::IntermediateExport exp;
  exp.timewindow = _couplingScheme->getTimeWindows() - 1;
  exp.iteration  = _numberAdvanceCalls;
  exp.complete   = _couplingScheme->isTimeWindowComplete();
  exp.time       = _couplingScheme->getTime();
  _accessor->exportIntermediate(exp);
}

void SolverInterfaceImpl::resetWrittenData(bool isAtWindowEnd)
{
  PRECICE_TRACE();
  for (auto &context : _accessor->writeDataContexts()) {
    context.resetData();
    if (isAtWindowEnd) { // make context ready for next window/iteration
      // @todo differentiate for case _couplingScheme->isTimeWindowComplete()?
      context.clearStorage();
    }
  }
}

PtrParticipant SolverInterfaceImpl::determineAccessingParticipant(
    const config::SolverInterfaceConfiguration &config)
{
  const auto &partConfig = config.getParticipantConfiguration();
  for (const PtrParticipant &participant : partConfig->getParticipants()) {
    if (participant->getName() == _accessorName) {
      return participant;
    }
  }
  PRECICE_ERROR("This participant's name, which was specified in the constructor of the preCICE interface as \"{}\", "
                "is not defined in the preCICE configuration. "
                "Please double-check the correct spelling.",
                _accessorName);
}

void SolverInterfaceImpl::initializeIntraCommunication()
{
  PRECICE_TRACE();

  Event e("com.initializeIntraCom", precice::syncMode);
  utils::IntraComm::getCommunication()->connectIntraComm(
      _accessorName, "IntraComm",
      _accessorProcessRank, _accessorCommunicatorSize);
}

void SolverInterfaceImpl::syncTimestep(double computedTimeStepSize)
{
  PRECICE_ASSERT(utils::IntraComm::isParallel());
  if (utils::IntraComm::isSecondary()) {
    utils::IntraComm::getCommunication()->send(computedTimeStepSize, 0);
  } else {
    PRECICE_ASSERT(utils::IntraComm::isPrimary());
    for (Rank secondaryRank : utils::IntraComm::allSecondaryRanks()) {
      double dt;
      utils::IntraComm::getCommunication()->receive(dt, secondaryRank);
      PRECICE_CHECK(math::equals(dt, computedTimeStepSize),
                    "Found ambiguous values for the time step size passed to preCICE in \"advance\". On rank {}, the value is {}, while on rank 0, the value is {}.",
                    secondaryRank, dt, computedTimeStepSize);
    }
  }
}

void SolverInterfaceImpl::advanceCouplingScheme()
{
  PRECICE_DEBUG("Advance coupling scheme");
  // Orchestrate local and remote mesh changes
  std::vector<MeshID> localChanges;

  [[maybe_unused]] auto remoteChanges1 = _couplingScheme->firstSynchronization(localChanges);
  _couplingScheme->firstExchange();
  // Orchestrate remote mesh changes (local ones were handled in the first sync)
  [[maybe_unused]] auto remoteChanges2 = _couplingScheme->secondSynchronization();
  _couplingScheme->secondExchange();
}

void SolverInterfaceImpl::closeCommunicationChannels(CloseChannels close)
{
  // Apply some final ping-pong to sync solver that run e.g. with a uni-directional coupling only
  // afterwards close connections
  PRECICE_INFO("Synchronize participants and close {}communication channels",
               (close == CloseChannels::Distributed ? "distributed " : ""));
  std::string ping = "ping";
  std::string pong = "pong";
  for (auto &iter : _m2ns) {
    auto bm2n = iter.second;
    if (not utils::IntraComm::isSecondary()) {
      PRECICE_DEBUG("Synchronizing primary rank with {}", bm2n.remoteName);
      if (bm2n.isRequesting) {
        bm2n.m2n->getPrimaryRankCommunication()->send(ping, 0);
        std::string receive = "init";
        bm2n.m2n->getPrimaryRankCommunication()->receive(receive, 0);
        PRECICE_ASSERT(receive == pong);
      } else {
        std::string receive = "init";
        bm2n.m2n->getPrimaryRankCommunication()->receive(receive, 0);
        PRECICE_ASSERT(receive == ping);
        bm2n.m2n->getPrimaryRankCommunication()->send(pong, 0);
      }
    }
    if (close == CloseChannels::Distributed) {
      PRECICE_DEBUG("Closing distributed communication with {}", bm2n.remoteName);
      bm2n.m2n->closeDistributedConnections();
    } else {
      PRECICE_DEBUG("Closing communication with {}", bm2n.remoteName);
      bm2n.m2n->closeConnection();
    }
  }
}

const mesh::Mesh &SolverInterfaceImpl::mesh(const std::string &meshName) const
{
  PRECICE_TRACE(meshName);
  return *_accessor->usedMeshContext(meshName).mesh;
}

} // namespace impl
} // namespace precice<|MERGE_RESOLUTION|>--- conflicted
+++ resolved
@@ -1006,220 +1006,9 @@
   // Inconsistent sizes will be handled below
   if (vertices.empty() && values.empty()) {
     return;
-<<<<<<< HEAD
-  PRECICE_CHECK(valueIndices != nullptr, "writeBlockVectorData() was called with valueIndices == nullptr");
-  PRECICE_CHECK(values != nullptr, "writeBlockVectorData() was called with values == nullptr");
+  }
+
   WriteDataContext &context = _accessor->writeDataContext(meshName, dataName);
-  PRECICE_CHECK(context.getDataDimensions() == _dimensions,
-                "You cannot call writeBlockVectorData on the scalar data type \"{0}\". Use writeBlockScalarData or change the data type for \"{0}\" to vector.",
-                context.getDataName());
-
-  PRECICE_VALIDATE_DATA(values, size * context.getDataDimensions());
-
-  Eigen::Map<const Eigen::VectorXd> valuesVec(values, size * context.getDataDimensions());
-  const auto                        valueIndicesVec = std::vector<int>(valueIndices, valueIndices + size);
-  context.writeValuesIntoDataBuffer(valueIndicesVec, valuesVec);
-}
-=======
-  }
->>>>>>> cd0a5ccb
-
-  WriteDataContext &context = _accessor->writeDataContext(meshName, dataName);
-<<<<<<< HEAD
-  PRECICE_CHECK(context.getDataDimensions() == _dimensions,
-                "You cannot call writeVectorData on the scalar data type \"{0}\". Use writeScalarData or change the data type for \"{0}\" to vector.",
-                context.getDataName());
-
-  const int size = 1;
-  PRECICE_VALIDATE_DATA(value, size * context.getDataDimensions());
-
-  Eigen::Map<const Eigen::VectorXd> valuesVec(value, size * context.getDataDimensions());
-  const auto                        valueIndicesVec = std::vector<int>{valueIndex};
-  context.writeValuesIntoDataBuffer(valueIndicesVec, valuesVec);
-}
-
-void SolverInterfaceImpl::writeBlockScalarData(
-    std::string_view meshName,
-    std::string_view dataName,
-    int              size,
-    const int *      valueIndices,
-    const double *   values)
-{
-  PRECICE_TRACE(meshName, dataName, size);
-  PRECICE_CHECK(_state != State::Finalized, "writeBlockScalarData(...) cannot be called after finalize().");
-  PRECICE_REQUIRE_DATA_WRITE(meshName, dataName);
-  if (size == 0)
-    return;
-  PRECICE_CHECK(valueIndices != nullptr, "writeBlockScalarData() was called with valueIndices == nullptr");
-  PRECICE_CHECK(values != nullptr, "writeBlockScalarData() was called with values == nullptr");
-  WriteDataContext &context = _accessor->writeDataContext(meshName, dataName);
-  PRECICE_CHECK(context.getDataDimensions() == 1,
-                "You cannot call writeBlockScalarData on the vector data type \"{}\". Use writeBlockVectorData or change the data type for \"{}\" to scalar.",
-                context.getDataName(), context.getDataName());
-
-  PRECICE_VALIDATE_DATA(values, size * context.getDataDimensions());
-
-  Eigen::Map<const Eigen::VectorXd> valuesVec(values, size * context.getDataDimensions());
-  const auto                        valueIndicesVec = std::vector<int>(valueIndices, valueIndices + size);
-  context.writeValuesIntoDataBuffer(valueIndicesVec, valuesVec);
-}
-
-void SolverInterfaceImpl::writeScalarData(
-    std::string_view meshName,
-    std::string_view dataName,
-    int              valueIndex,
-    double           value)
-{
-  PRECICE_TRACE(meshName, dataName, valueIndex, value);
-  PRECICE_CHECK(_state != State::Finalized, "writeScalarData(...) cannot be called after finalize().");
-  PRECICE_REQUIRE_DATA_WRITE(meshName, dataName);
-  WriteDataContext &context = _accessor->writeDataContext(meshName, dataName);
-  PRECICE_CHECK(valueIndex >= -1,
-                "Invalid value index ({}) when writing scalar data. Value index must be >= 0. "
-                "Please check the value index for {}",
-                valueIndex, context.getDataName());
-  PRECICE_CHECK(context.getDataDimensions() == 1,
-                "You cannot call writeScalarData on the vector data type \"{0}\". "
-                "Use writeVectorData or change the data type for \"{0}\" to scalar.",
-                context.getDataName());
-
-  const int size = 1;
-  PRECICE_VALIDATE_DATA(static_cast<double *>(&value), size * context.getDataDimensions());
-
-  Eigen::Map<const Eigen::VectorXd> valuesVec(&value, size * context.getDataDimensions());
-  const auto                        valueIndicesVec = std::vector<int>{valueIndex};
-  context.writeValuesIntoDataBuffer(valueIndicesVec, valuesVec);
-  PRECICE_DEBUG("Written scalar value = {}", value);
-}
-
-void SolverInterfaceImpl::writeScalarGradientData(
-    std::string_view meshName,
-    std::string_view dataName,
-    int              valueIndex,
-    const double *   gradientValues)
-{
-
-  PRECICE_EXPERIMENTAL_API();
-
-  PRECICE_TRACE(meshName, dataName, valueIndex);
-  PRECICE_CHECK(_state != State::Finalized, "writeScalarGradientData(...) cannot be called after finalize().")
-  PRECICE_REQUIRE_DATA_WRITE(meshName, dataName);
-
-  if (requiresGradientDataFor(meshName, dataName)) {
-    PRECICE_DEBUG("Gradient value = {}", Eigen::Map<const Eigen::VectorXd>(gradientValues, _dimensions).format(utils::eigenio::debug()));
-    PRECICE_CHECK(gradientValues != nullptr, "writeScalarGradientData() was called with gradientValues == nullptr");
-
-    WriteDataContext &context = _accessor->writeDataContext(meshName, dataName);
-
-    // Check if data has been initialized to include gradient data
-    PRECICE_CHECK(context.hasGradient(), "Data \"{}\" has no gradient values available. Please set the gradient flag to true under the data attribute in the configuration file.", context.getDataName());
-
-    // Size of the gradient data input : must be spaceDimensions * dataDimensions -> here spaceDimensions (since for scalar: dataDimensions = 1)
-    PRECICE_ASSERT(context.getSpatialDimensions() == _dimensions,
-                   context.getSpatialDimensions(), _dimensions);
-
-    const int size = 1;
-    PRECICE_VALIDATE_DATA(gradientValues, size * context.getSpatialDimensions() * context.getDataDimensions());
-
-    // Check if the index and dimensions are valid
-    PRECICE_CHECK(valueIndex >= -1,
-                  "Invalid value index ({}) when writing gradient scalar data. Value index must be >= 0. "
-                  "Please check the value index for {}",
-                  valueIndex, context.getDataName());
-
-    PRECICE_CHECK(context.getDataDimensions() == 1,
-                  "You cannot call writeGradientScalarData on the vector data type \"{0}\". "
-                  "Use writeVectorGradientData or change the data type for \"{0}\" to scalar.",
-                  context.getDataName());
-
-    // Values are entered derived in the spatial dimensions (#rows = #spatial dimensions)
-    Eigen::Map<const Eigen::MatrixXd> gradients(gradientValues, context.getSpatialDimensions(), size * context.getDataDimensions());
-    const auto                        valueIndicesVec = std::vector<int>{valueIndex};
-    context.writeGradientIntoDataBuffer(valueIndicesVec, gradients);
-  }
-}
-
-void SolverInterfaceImpl::writeBlockScalarGradientData(
-    std::string_view meshName,
-    std::string_view dataName,
-    int              size,
-    const int *      valueIndices,
-    const double *   gradientValues)
-{
-
-  PRECICE_EXPERIMENTAL_API();
-
-  // Asserts and checks
-  PRECICE_TRACE(meshName, dataName, size);
-  PRECICE_CHECK(_state != State::Finalized, "writeBlockScalarGradientData(...) cannot be called after finalize().");
-  PRECICE_REQUIRE_DATA_WRITE(meshName, dataName);
-  if (size == 0)
-    return;
-
-  if (requiresGradientDataFor(meshName, dataName)) {
-
-    PRECICE_CHECK(valueIndices != nullptr, "writeBlockScalarGradientData() was called with valueIndices == nullptr");
-    PRECICE_CHECK(gradientValues != nullptr, "writeBlockScalarGradientData() was called with gradientValues == nullptr");
-
-    // Get the data
-    WriteDataContext &context = _accessor->writeDataContext(meshName, dataName);
-
-    PRECICE_CHECK(context.hasGradient(), "Data \"{}\" has no gradient values available. Please set the gradient flag to true under the data attribute in the configuration file.", context.getDataName());
-
-    PRECICE_CHECK(context.getDataDimensions() == 1,
-                  "You cannot call writeBlockScalarGradientData on the vector data type \"{}\". Use writeBlockVectorGradientData or change the data type for \"{}\" to scalar.",
-                  context.getDataName(), context.getDataName());
-
-    PRECICE_ASSERT(context.getSpatialDimensions() == _dimensions,
-                   context.getSpatialDimensions(), _dimensions);
-
-    PRECICE_VALIDATE_DATA(gradientValues, size * context.getSpatialDimensions() * context.getDataDimensions());
-
-    const auto vertexCount = context.getDataSize() / context.getDataDimensions();
-
-    Eigen::Map<const Eigen::MatrixXd> gradients(gradientValues, context.getSpatialDimensions(), size * context.getDataDimensions());
-    const auto                        valueIndicesVec = std::vector<int>(valueIndices, valueIndices + size);
-    context.writeGradientIntoDataBuffer(valueIndicesVec, gradients);
-  }
-}
-
-void SolverInterfaceImpl::writeVectorGradientData(
-    std::string_view meshName,
-    std::string_view dataName,
-    int              valueIndex,
-    const double *   gradientValues)
-{
-  PRECICE_EXPERIMENTAL_API();
-
-  PRECICE_TRACE(meshName, dataName, valueIndex);
-  PRECICE_CHECK(_state != State::Finalized, "writeVectorGradientData(...) cannot be called after finalize().")
-  PRECICE_REQUIRE_DATA_WRITE(meshName, dataName);
-
-  if (requiresGradientDataFor(meshName, dataName)) {
-
-    PRECICE_CHECK(gradientValues != nullptr, "writeVectorGradientData() was called with gradientValue == nullptr");
-
-    WriteDataContext &context = _accessor->writeDataContext(meshName, dataName);
-
-    // Check if Data object with ID dataID has been initialized with gradient data
-    PRECICE_CHECK(context.hasGradient(), "Data \"{}\" has no gradient values available. Please set the gradient flag to true under the data attribute in the configuration file.", context.getDataName());
-
-    // Check if the dimensions match
-    PRECICE_CHECK(context.getDataDimensions() > 1,
-                  "You cannot call writeVectorGradientData on the scalar data type \"{}\". Use writeScalarGradientData or change the data type for \"{}\" to vector.",
-                  context.getDataName(), context.getDataName());
-
-    PRECICE_ASSERT(context.getSpatialDimensions() == _dimensions,
-                   context.getSpatialDimensions(), _dimensions);
-
-    const int size = 1;
-    PRECICE_VALIDATE_DATA(gradientValues, size * context.getSpatialDimensions() * context.getDataDimensions());
-
-    Eigen::Map<const Eigen::MatrixXd> gradients(gradientValues, context.getSpatialDimensions(), size * context.getDataDimensions());
-    const auto                        valueIndicesVec = std::vector<int>{valueIndex};
-    context.writeGradientIntoDataBuffer(valueIndicesVec, gradients);
-  }
-=======
 
   const auto dataDims         = context.getDataDimensions();
   const auto expectedDataSize = vertices.size() * dataDims;
@@ -1232,8 +1021,7 @@
   // Sizes are correct at this point
   PRECICE_VALIDATE_DATA(values.data(), values.size()); // TODO Only take span
 
-  context.writeValues(vertices, values);
->>>>>>> cd0a5ccb
+  context.writeValuesIntoDataBuffer(vertices, values);
 }
 
 void SolverInterfaceImpl::readData(
@@ -1248,57 +1036,6 @@
   PRECICE_CHECK(relativeReadTime <= _couplingScheme->getNextTimeStepMaxSize(), "readData(...) cannot sample data outside of current time window.");
   PRECICE_CHECK(relativeReadTime >= 0, "readData(...) cannot sample data before the current time.");
 
-<<<<<<< HEAD
-  PRECICE_EXPERIMENTAL_API();
-
-  // Asserts and checks
-  PRECICE_TRACE(meshName, dataName, size);
-  PRECICE_CHECK(_state != State::Finalized, "writeBlockVectorGradientData(...) cannot be called after finalize().");
-  PRECICE_REQUIRE_DATA_WRITE(meshName, dataName);
-  if (size == 0)
-    return;
-
-  if (requiresGradientDataFor(meshName, dataName)) {
-
-    PRECICE_CHECK(valueIndices != nullptr, "writeBlockVectorGradientData() was called with valueIndices == nullptr");
-    PRECICE_CHECK(gradientValues != nullptr, "writeBlockVectorGradientData() was called with gradientValues == nullptr");
-
-    // Get the data
-    WriteDataContext &context = _accessor->writeDataContext(meshName, dataName);
-
-    // Check if the Data object of given mesh has been initialized with gradient data
-    PRECICE_CHECK(context.hasGradient(), "Data \"{}\" has no gradient values available. Please set the gradient flag to true under the data attribute in the configuration file.", context.getDataName());
-
-    // Check if the dimensions match
-    PRECICE_CHECK(context.getDataDimensions() > 1,
-                  "You cannot call writeBlockVectorGradientData on the scalar data type \"{}\". Use writeBlockScalarGradientData or change the data type for \"{}\" to vector.",
-                  context.getDataName(), context.getDataName());
-
-    PRECICE_ASSERT(context.getSpatialDimensions() == _dimensions,
-                   context.getSpatialDimensions(), _dimensions);
-
-    PRECICE_VALIDATE_DATA(gradientValues, size * context.getSpatialDimensions() * context.getDataDimensions());
-
-    Eigen::Map<const Eigen::MatrixXd> gradients(gradientValues, context.getSpatialDimensions(), size * context.getDataDimensions());
-    const auto                        valueIndicesVec = std::vector<int>(valueIndices, valueIndices + size);
-    context.writeGradientIntoDataBuffer(valueIndicesVec, gradients);
-  }
-}
-
-void SolverInterfaceImpl::readBlockVectorData(
-    std::string_view meshName,
-    std::string_view dataName,
-    int              size,
-    const int *      valueIndices,
-    double           relativeReadTime,
-    double *         values) const
-{
-  PRECICE_TRACE(meshName, dataName, size);
-  PRECICE_CHECK(_state != State::Finalized, "readBlockVectorData(...) cannot be called after finalize().");
-  PRECICE_CHECK(relativeReadTime <= _couplingScheme->getNextTimeStepMaxSize(), "readBlockVectorData(...) cannot sample data outside of current time window.");
-  PRECICE_CHECK(relativeReadTime >= 0, "readBlockVectorData(...) cannot sample data before the current time.");
-=======
->>>>>>> cd0a5ccb
   double normalizedReadTime;
   if (_couplingScheme->hasTimeWindowSize()) {
     double timeStepStart = _couplingScheme->getTimeWindowSize() - _couplingScheme->getNextTimeStepMaxSize();
@@ -1314,56 +1051,6 @@
   // Inconsistent sizes will be handled below
   if (vertices.empty() && values.empty()) {
     return;
-<<<<<<< HEAD
-  PRECICE_CHECK(valueIndices != nullptr, "readBlockVectorData() was called with valueIndices == nullptr");
-  PRECICE_CHECK(values != nullptr, "readBlockVectorData() was called with values == nullptr");
-  ReadDataContext &context = _accessor->readDataContext(meshName, dataName);
-  PRECICE_CHECK(context.getDataDimensions() == _dimensions,
-                "You cannot call readBlockVectorData on the scalar data type \"{0}\". "
-                "Use readBlockScalarData or change the data type for \"{0}\" to vector.",
-                context.getDataName());
-
-  const auto valueIndicesVec                                       = std::vector<int>(valueIndices, valueIndices + size);
-  const auto valuesInternal                                        = context.readValues(valueIndicesVec, normalizedReadTime);
-  Eigen::VectorXd::Map(values, context.getDataDimensions() * size) = valuesInternal;
-}
-
-void SolverInterfaceImpl::readVectorData(
-    std::string_view meshName,
-    std::string_view dataName,
-    int              valueIndex,
-    double           relativeReadTime,
-    double *         value) const
-{
-  PRECICE_TRACE(meshName, dataName, valueIndex);
-  PRECICE_CHECK(_state != State::Finalized, "readVectorData(...) cannot be called after finalize().");
-  PRECICE_CHECK(relativeReadTime <= _couplingScheme->getNextTimeStepMaxSize(), "readVectorData(...) cannot sample data outside of current time window.");
-  PRECICE_CHECK(relativeReadTime >= 0, "readVectorData(...) cannot sample data before the current time.");
-  double normalizedReadTime;
-  if (_couplingScheme->hasTimeWindowSize()) {
-    double timeStepStart = _couplingScheme->getTimeWindowSize() - _couplingScheme->getNextTimeStepMaxSize();
-    double readTime      = timeStepStart + relativeReadTime;
-    normalizedReadTime   = readTime / _couplingScheme->getTimeWindowSize(); //@todo might be moved into coupling scheme
-  } else {                                                                  // if this participant defines time window size through participant-first method
-    PRECICE_CHECK(relativeReadTime == _couplingScheme->getNextTimeStepMaxSize(), "Waveform relaxation is not allowed for solver that sets the time step size");
-    normalizedReadTime = 1; // by default read at end of window.
-  }
-  PRECICE_REQUIRE_DATA_READ(meshName, dataName);
-  ReadDataContext &context = _accessor->readDataContext(meshName, dataName);
-  PRECICE_CHECK(valueIndex >= -1,
-                "Invalid value index ( {} ) when reading vector data. Value index must be >= 0. "
-                "Please check the value index for {}",
-                valueIndex, context.getDataName());
-  PRECICE_CHECK(context.getDataDimensions() == _dimensions,
-                "You cannot call readVectorData on the scalar data type \"{0}\". Use readScalarData or change the data type for \"{0}\" to vector.",
-                context.getDataName());
-  const auto valueIndicesVec                                      = std::vector<int>{valueIndex};
-  const auto valuesInternal                                       = context.readValues(valueIndicesVec, normalizedReadTime);
-  const int  size                                                 = 1;
-  Eigen::VectorXd::Map(value, context.getDataDimensions() * size) = valuesInternal;
-
-  PRECICE_DEBUG("read value = {}", Eigen::Map<const Eigen::VectorXd>(value, context.getDataDimensions()).format(utils::eigenio::debug()));
-=======
   }
 
   ReadDataContext &context          = _accessor->readDataContext(meshName, dataName);
@@ -1376,7 +1063,6 @@
                 vertices.size(), values.size(), expectedDataSize, dataDims, vertices.size());
 
   context.readValues(vertices, normalizedReadTime, values);
->>>>>>> cd0a5ccb
 }
 
 void SolverInterfaceImpl::writeGradientData(
@@ -1395,56 +1081,6 @@
   // Inconsistent sizes will be handled below
   if ((vertices.empty() && gradients.empty()) || !requiresGradientDataFor(meshName, dataName)) {
     return;
-<<<<<<< HEAD
-  PRECICE_CHECK(valueIndices != nullptr, "readBlockScalarData() was called with valueIndices == nullptr");
-  PRECICE_CHECK(values != nullptr, "readBlockScalarData() was called with values == nullptr");
-  ReadDataContext &context = _accessor->readDataContext(meshName, dataName);
-  PRECICE_CHECK(context.getDataDimensions() == 1,
-                "You cannot call readBlockScalarData on the vector data type \"{0}\". "
-                "Use readBlockVectorData or change the data type for \"{0}\" to scalar.",
-                context.getDataName());
-  const auto valueIndicesVec                                       = std::vector<int>(valueIndices, valueIndices + size);
-  const auto valuesInternal                                        = context.readValues(valueIndicesVec, normalizedReadTime);
-  Eigen::VectorXd::Map(values, context.getDataDimensions() * size) = valuesInternal;
-}
-
-void SolverInterfaceImpl::readScalarData(
-    std::string_view meshName,
-    std::string_view dataName,
-    int              valueIndex,
-    double           relativeReadTime,
-    double &         value) const
-{
-  PRECICE_TRACE(meshName, dataName, valueIndex, value);
-  PRECICE_CHECK(_state != State::Finalized, "readScalarData(...) cannot be called after finalize().");
-  PRECICE_CHECK(relativeReadTime <= _couplingScheme->getNextTimeStepMaxSize(), "readScalarData(...) cannot sample data outside of current time window.");
-  PRECICE_CHECK(relativeReadTime >= 0, "readScalarData(...) cannot sample data before the current time.");
-  double normalizedReadTime;
-  if (_couplingScheme->hasTimeWindowSize()) {
-    double timeStepStart = _couplingScheme->getTimeWindowSize() - _couplingScheme->getNextTimeStepMaxSize();
-    double readTime      = timeStepStart + relativeReadTime;
-    normalizedReadTime   = readTime / _couplingScheme->getTimeWindowSize(); //@todo might be moved into coupling scheme
-  } else {                                                                  // if this participant defines time window size through participant-first method
-    PRECICE_CHECK(relativeReadTime == _couplingScheme->getNextTimeStepMaxSize(), "Waveform relaxation is not allowed for solver that sets the time step size");
-    normalizedReadTime = 1; // by default read at end of window.
-  }
-  PRECICE_REQUIRE_DATA_READ(meshName, dataName);
-  ReadDataContext &context = _accessor->readDataContext(meshName, dataName);
-  PRECICE_CHECK(valueIndex >= -1,
-                "Invalid value index ( {} ) when reading scalar data. Value index must be >= 0. "
-                "Please check the value index for {}",
-                valueIndex, context.getDataName());
-  PRECICE_CHECK(context.getDataDimensions() == 1,
-                "You cannot call readScalarData on the vector data type \"{0}\". "
-                "Use readVectorData or change the data type for \"{0}\" to scalar.",
-                context.getDataName());
-
-  const auto valueIndicesVec                                       = std::vector<int>{valueIndex};
-  const auto valuesInternal                                        = context.readValues(valueIndicesVec, normalizedReadTime);
-  const int  size                                                  = 1;
-  Eigen::VectorXd::Map(&value, context.getDataDimensions() * size) = valuesInternal;
-  PRECICE_DEBUG("Read value = {}", value);
-=======
   }
 
   // Get the data
@@ -1467,8 +1103,7 @@
 
   PRECICE_VALIDATE_DATA(gradients.data(), gradients.size());
 
-  context.writeGradientValues(vertices, gradients);
->>>>>>> cd0a5ccb
+  context.writeGradientsIntoDataBuffer(vertices, gradients);
 }
 
 void SolverInterfaceImpl::setMeshAccessRegion(
@@ -1689,14 +1324,7 @@
     }
 
     // This allocates gradient values here too if available
-    meshContext->mesh->allocateDataValues(); //@todo remove this call? But complicated, because write mapping expects already initialized toData
-
-    const auto newSize = meshContext->mesh->verticesSize();
-    for (auto &context : _accessor->writeDataContexts()) {
-      if (context.getMeshName() == meshContext->mesh->getName()) {
-        context.resizeBufferTo(newSize);
-      }
-    }
+    meshContext->mesh->allocateDataValues();
   }
 }
 
