--- conflicted
+++ resolved
@@ -1031,13 +1031,8 @@
   PRECICE_VALIDATE_DATA(values, size * context.getDataDimensions());
 
   Eigen::Map<const Eigen::VectorXd> valuesVec(values, size * context.getDataDimensions());
-<<<<<<< HEAD
-  auto                              valueIndicesVec = std::vector<int>(valueIndices, valueIndices + size);
+  const auto                        valueIndicesVec = std::vector<int>(valueIndices, valueIndices + size);
   context.writeValuesIntoDataBuffer(valueIndicesVec, valuesVec);
-=======
-  const auto                        valueIndicesVec = std::vector<int>(valueIndices, valueIndices + size);
-  context.writeValues(valueIndicesVec, valuesVec);
->>>>>>> 4eea98f0
 }
 
 void SolverInterfaceImpl::writeVectorData(
@@ -1060,7 +1055,7 @@
   PRECICE_VALIDATE_DATA(value, size * context.getDataDimensions());
 
   Eigen::Map<const Eigen::VectorXd> valuesVec(value, size * context.getDataDimensions());
-  auto                              valueIndicesVec = std::vector<int>{valueIndex};
+  const auto                        valueIndicesVec = std::vector<int>{valueIndex};
   context.writeValuesIntoDataBuffer(valueIndicesVec, valuesVec);
 }
 
@@ -1087,13 +1082,8 @@
   PRECICE_VALIDATE_DATA(values, size * context.getDataDimensions());
 
   Eigen::Map<const Eigen::VectorXd> valuesVec(values, size * context.getDataDimensions());
-<<<<<<< HEAD
-  auto                              valueIndicesVec = std::vector<int>(valueIndices, valueIndices + size);
+  const auto                        valueIndicesVec = std::vector<int>(valueIndices, valueIndices + size);
   context.writeValuesIntoDataBuffer(valueIndicesVec, valuesVec);
-=======
-  const auto                        valueIndicesVec = std::vector<int>(valueIndices, valueIndices + size);
-  context.writeValues(valueIndicesVec, valuesVec);
->>>>>>> 4eea98f0
 }
 
 void SolverInterfaceImpl::writeScalarData(
@@ -1120,13 +1110,8 @@
   PRECICE_VALIDATE_DATA(static_cast<double *>(&value), size * context.getDataDimensions());
 
   Eigen::Map<const Eigen::VectorXd> valuesVec(&value, size * context.getDataDimensions());
-<<<<<<< HEAD
-  auto                              valueIndicesVec = std::vector<int>{valueIndex};
+  const auto                        valueIndicesVec = std::vector<int>{valueIndex};
   context.writeValuesIntoDataBuffer(valueIndicesVec, valuesVec);
-=======
-  const auto                        valueIndicesVec = std::vector<int>{valueIndex};
-  context.writeValues(valueIndicesVec, valuesVec);
->>>>>>> 4eea98f0
   PRECICE_DEBUG("Written scalar value = {}", value);
 }
 
@@ -1172,13 +1157,8 @@
 
     // Values are entered derived in the spatial dimensions (#rows = #spatial dimensions)
     Eigen::Map<const Eigen::MatrixXd> gradients(gradientValues, context.getSpatialDimensions(), size * context.getDataDimensions());
-<<<<<<< HEAD
-    auto                              valueIndicesVec = std::vector<int>{valueIndex};
+    const auto                        valueIndicesVec = std::vector<int>{valueIndex};
     context.writeGradientIntoDataBuffer(valueIndicesVec, gradients);
-=======
-    const auto                        valueIndicesVec = std::vector<int>{valueIndex};
-    context.writeGradientValues(valueIndicesVec, gradients);
->>>>>>> 4eea98f0
   }
 }
 
@@ -1221,13 +1201,8 @@
     const auto vertexCount = context.getDataSize() / context.getDataDimensions();
 
     Eigen::Map<const Eigen::MatrixXd> gradients(gradientValues, context.getSpatialDimensions(), size * context.getDataDimensions());
-<<<<<<< HEAD
-    auto                              valueIndicesVec = std::vector<int>(valueIndices, valueIndices + size);
+    const auto                        valueIndicesVec = std::vector<int>(valueIndices, valueIndices + size);
     context.writeGradientIntoDataBuffer(valueIndicesVec, gradients);
-=======
-    const auto                        valueIndicesVec = std::vector<int>(valueIndices, valueIndices + size);
-    context.writeGradientValues(valueIndicesVec, gradients);
->>>>>>> 4eea98f0
   }
 }
 
@@ -1264,13 +1239,8 @@
     PRECICE_VALIDATE_DATA(gradientValues, size * context.getSpatialDimensions() * context.getDataDimensions());
 
     Eigen::Map<const Eigen::MatrixXd> gradients(gradientValues, context.getSpatialDimensions(), size * context.getDataDimensions());
-<<<<<<< HEAD
-    auto                              valueIndicesVec = std::vector<int>{valueIndex};
+    const auto                        valueIndicesVec = std::vector<int>{valueIndex};
     context.writeGradientIntoDataBuffer(valueIndicesVec, gradients);
-=======
-    const auto                        valueIndicesVec = std::vector<int>{valueIndex};
-    context.writeGradientValues(valueIndicesVec, gradients);
->>>>>>> 4eea98f0
   }
 }
 
@@ -1313,13 +1283,8 @@
     PRECICE_VALIDATE_DATA(gradientValues, size * context.getSpatialDimensions() * context.getDataDimensions());
 
     Eigen::Map<const Eigen::MatrixXd> gradients(gradientValues, context.getSpatialDimensions(), size * context.getDataDimensions());
-<<<<<<< HEAD
-    auto                              valueIndicesVec = std::vector<int>(valueIndices, valueIndices + size);
+    const auto                        valueIndicesVec = std::vector<int>(valueIndices, valueIndices + size);
     context.writeGradientIntoDataBuffer(valueIndicesVec, gradients);
-=======
-    const auto                        valueIndicesVec = std::vector<int>(valueIndices, valueIndices + size);
-    context.writeGradientValues(valueIndicesVec, gradients);
->>>>>>> 4eea98f0
   }
 }
 
