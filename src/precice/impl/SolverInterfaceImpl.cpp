--- conflicted
+++ resolved
@@ -1006,21 +1006,10 @@
       mappingContext.mapping->computeMapping();
     }
     for (impl::WriteDataContext *context : _accessor->writeDataContexts()) {
-<<<<<<< HEAD
       if (context->getMeshID() != fromMeshID) {
         continue;
       }
       context->mapWriteDataFrom();
-=======
-
-      if (context->getMeshID() != fromMeshID) {
-        continue;
-      }
-      context->resetToData();
-      PRECICE_DEBUG("Map data \"{}\" from mesh \"{}\"", context->getDataName(), context->getMeshName());
-      PRECICE_ASSERT(mappingContext.mapping == context->mappingContext().mapping);
-      mappingContext.mapping->map(context->getFromDataID(), context->getToDataID());
->>>>>>> aa870217
     }
     mappingContext.hasMappedData = true;
   }
@@ -1053,15 +1042,7 @@
       if (context->getMeshID() != toMeshID) {
         continue;
       }
-<<<<<<< HEAD
       context->mapReadDataTo();
-=======
-      context->resetToData();
-      PRECICE_DEBUG("Map data \"{}\" to mesh \"{}\"", context->getDataName(), context->getMeshName());
-      PRECICE_ASSERT(mappingContext.mapping == context->mappingContext().mapping);
-      mappingContext.mapping->map(context->getFromDataID(), context->getToDataID());
-      PRECICE_DEBUG("Mapped values = {}", utils::previewRange(3, context->toData()->values())); // @todo might be better to move this debug message into Mapping::map and remove getter DataContext::toData()
->>>>>>> aa870217
     }
     mappingContext.hasMappedData = true;
   }
@@ -1082,24 +1063,14 @@
   PRECICE_CHECK(valueIndices != nullptr, "writeBlockVectorData() was called with valueIndices == nullptr");
   PRECICE_CHECK(values != nullptr, "writeBlockVectorData() was called with values == nullptr");
   WriteDataContext &context = static_cast<WriteDataContext &>(_accessor->dataContext(dataID));
-<<<<<<< HEAD
-=======
-  PRECICE_ASSERT(context.providedData() != nullptr);
->>>>>>> aa870217
   PRECICE_CHECK(context.getDataDimensions() == _dimensions,
                 "You cannot call writeBlockVectorData on the scalar data type \"{0}\". Use writeBlockScalarData or change the data type for \"{0}\" to vector.",
                 context.getDataName());
   PRECICE_VALIDATE_DATA(values, size * _dimensions);
 
-<<<<<<< HEAD
   PRECICE_ASSERT(context.providedData() != nullptr);
   auto &     valuesInternal = context.providedData()->values();
   const auto vertexCount    = valuesInternal.size() / context.getDataDimensions();
-=======
-  mesh::Data &data           = *context.providedData();
-  auto &      valuesInternal = data.values();
-  const auto  vertexCount    = valuesInternal.size() / context.getDataDimensions();
->>>>>>> aa870217
   for (int i = 0; i < size; i++) {
     const auto valueIndex = valueIndices[i];
     PRECICE_CHECK(0 <= valueIndex && valueIndex < vertexCount,
@@ -1125,24 +1096,14 @@
   PRECICE_REQUIRE_DATA_WRITE(dataID);
   PRECICE_DEBUG("value = {}", Eigen::Map<const Eigen::VectorXd>(value, _dimensions).format(utils::eigenio::debug()));
   WriteDataContext &context = static_cast<WriteDataContext &>(_accessor->dataContext(dataID));
-<<<<<<< HEAD
-=======
-  PRECICE_ASSERT(context.providedData() != nullptr);
->>>>>>> aa870217
   PRECICE_CHECK(context.getDataDimensions() == _dimensions,
                 "You cannot call writeVectorData on the scalar data type \"{0}\". Use writeScalarData or change the data type for \"{0}\" to vector.",
                 context.getDataName());
   PRECICE_VALIDATE_DATA(value, _dimensions);
 
-<<<<<<< HEAD
   PRECICE_ASSERT(context.providedData() != nullptr);
   auto &     values      = context.providedData()->values();
   const auto vertexCount = values.size() / context.getDataDimensions();
-=======
-  mesh::Data &data        = *context.providedData();
-  auto &      values      = data.values();
-  const auto  vertexCount = values.size() / context.getDataDimensions();
->>>>>>> aa870217
   PRECICE_CHECK(0 <= valueIndex && valueIndex < vertexCount,
                 "Cannot write data \"{}\" to invalid Vertex ID ({}). Please make sure you only use the results from calls to setMeshVertex/Vertices().",
                 context.getDataName(), valueIndex);
@@ -1166,24 +1127,14 @@
   PRECICE_CHECK(valueIndices != nullptr, "writeBlockScalarData() was called with valueIndices == nullptr");
   PRECICE_CHECK(values != nullptr, "writeBlockScalarData() was called with values == nullptr");
   WriteDataContext &context = static_cast<WriteDataContext &>(_accessor->dataContext(dataID));
-<<<<<<< HEAD
-=======
-  PRECICE_ASSERT(context.providedData() != nullptr);
->>>>>>> aa870217
   PRECICE_CHECK(context.getDataDimensions() == 1,
                 "You cannot call writeBlockScalarData on the vector data type \"{}\". Use writeBlockVectorData or change the data type for \"{}\" to scalar.",
                 context.getDataName(), context.getDataName());
   PRECICE_VALIDATE_DATA(values, size);
 
-<<<<<<< HEAD
   PRECICE_ASSERT(context.providedData() != nullptr);
   auto &     valuesInternal = context.providedData()->values();
   const auto vertexCount    = valuesInternal.size() / context.getDataDimensions();
-=======
-  mesh::Data &data           = *context.providedData();
-  auto &      valuesInternal = data.values();
-  const auto  vertexCount    = valuesInternal.size() / context.getDataDimensions();
->>>>>>> aa870217
   for (int i = 0; i < size; i++) {
     const auto valueIndex = valueIndices[i];
     PRECICE_CHECK(0 <= valueIndex && valueIndex < vertexCount,
@@ -1202,10 +1153,6 @@
   PRECICE_CHECK(_state != State::Finalized, "writeScalarData(...) cannot be called after finalize().");
   PRECICE_REQUIRE_DATA_WRITE(dataID);
   WriteDataContext &context = static_cast<WriteDataContext &>(_accessor->dataContext(dataID));
-<<<<<<< HEAD
-=======
-  PRECICE_ASSERT(context.providedData() != nullptr);
->>>>>>> aa870217
   PRECICE_CHECK(valueIndex >= -1,
                 "Invalid value index ({}) when writing scalar data. Value index must be >= 0. "
                 "Please check the value index for {}",
@@ -1216,15 +1163,9 @@
                 context.getDataName());
   PRECICE_VALIDATE_DATA(static_cast<double *>(&value), 1);
 
-<<<<<<< HEAD
   PRECICE_ASSERT(context.providedData() != nullptr);
   auto &     values      = context.providedData()->values();
   const auto vertexCount = values.size() / context.getDataDimensions();
-=======
-  mesh::Data &data        = *context.providedData();
-  auto &      values      = data.values();
-  const auto  vertexCount = values.size() / context.getDataDimensions();
->>>>>>> aa870217
   PRECICE_CHECK(0 <= valueIndex && valueIndex < vertexCount,
                 "Cannot write data \"{}\" to invalid Vertex ID ({}). "
                 "Please make sure you only use the results from calls to setMeshVertex/Vertices().",
@@ -1263,24 +1204,14 @@
   PRECICE_CHECK(valueIndices != nullptr, "readBlockVectorData() was called with valueIndices == nullptr");
   PRECICE_CHECK(values != nullptr, "readBlockVectorData() was called with values == nullptr");
   ReadDataContext &context = static_cast<ReadDataContext &>(_accessor->dataContext(dataID));
-<<<<<<< HEAD
   PRECICE_ASSERT(_hasInitializedReadWaveforms);
-=======
-  PRECICE_ASSERT(context.providedData() != nullptr);
->>>>>>> aa870217
   PRECICE_CHECK(context.getDataDimensions() == _dimensions,
                 "You cannot call readBlockVectorData on the scalar data type \"{0}\". "
                 "Use readBlockScalarData or change the data type for \"{0}\" to vector.",
                 context.getDataName());
-<<<<<<< HEAD
   const auto normalizedDt   = timeWindowDt / _couplingScheme->getTimeWindowSize(); //@todo might be moved into coupling scheme
   const auto valuesInternal = context.sampleWaveformAt(normalizedDt);
   const auto vertexCount    = valuesInternal.size() / context.getDataDimensions();
-=======
-  mesh::Data &data           = *context.providedData();
-  auto &      valuesInternal = data.values();
-  const auto  vertexCount    = valuesInternal.size() / context.getDataDimensions();
->>>>>>> aa870217
   for (int i = 0; i < size; i++) {
     const auto valueIndex = valueIndices[i];
     PRECICE_CHECK(0 <= valueIndex && valueIndex < vertexCount,
@@ -1303,7 +1234,6 @@
   PRECICE_TRACE(dataID, valueIndex);
   PRECICE_CHECK(_state != State::Finalized, "readVectorData(...) cannot be called after finalize().");
   PRECICE_REQUIRE_DATA_READ(dataID);
-<<<<<<< HEAD
   double timeStepDt = _couplingScheme->getThisTimeWindowRemainder(); // samples at end of time window
   return readVectorData(dataID, valueIndex, timeStepDt, value);
 }
@@ -1322,10 +1252,6 @@
   PRECICE_REQUIRE_DATA_READ(dataID);
   ReadDataContext &context = static_cast<ReadDataContext &>(_accessor->dataContext(dataID));
   PRECICE_ASSERT(_hasInitializedReadWaveforms);
-=======
-  ReadDataContext &context = static_cast<ReadDataContext &>(_accessor->dataContext(dataID));
-  PRECICE_ASSERT(context.providedData() != nullptr);
->>>>>>> aa870217
   PRECICE_CHECK(valueIndex >= -1,
                 "Invalid value index ( {} ) when reading vector data. Value index must be >= 0. "
                 "Please check the value index for {}",
@@ -1333,15 +1259,9 @@
   PRECICE_CHECK(context.getDataDimensions() == _dimensions,
                 "You cannot call readVectorData on the scalar data type \"{0}\". Use readScalarData or change the data type for \"{0}\" to vector.",
                 context.getDataName());
-<<<<<<< HEAD
   const auto normalizedDt = timeWindowDt / _couplingScheme->getTimeWindowSize(); //@todo might be moved into coupling scheme
   const auto values       = context.sampleWaveformAt(normalizedDt);
   const auto vertexCount  = values.size() / context.getDataDimensions();
-=======
-  mesh::Data &data        = *context.providedData();
-  auto &      values      = data.values();
-  const auto  vertexCount = values.size() / context.getDataDimensions();
->>>>>>> aa870217
   PRECICE_CHECK(0 <= valueIndex && valueIndex < vertexCount,
                 "Cannot read data \"{}\" to invalid Vertex ID ({}). "
                 "Please make sure you only use the results from calls to setMeshVertex/Vertices().",
@@ -1384,24 +1304,14 @@
   PRECICE_CHECK(valueIndices != nullptr, "readBlockScalarData() was called with valueIndices == nullptr");
   PRECICE_CHECK(values != nullptr, "readBlockScalarData() was called with values == nullptr");
   ReadDataContext &context = static_cast<ReadDataContext &>(_accessor->dataContext(dataID));
-<<<<<<< HEAD
   PRECICE_ASSERT(_hasInitializedReadWaveforms);
-=======
-  PRECICE_ASSERT(context.providedData() != nullptr);
->>>>>>> aa870217
   PRECICE_CHECK(context.getDataDimensions() == 1,
                 "You cannot call readBlockScalarData on the vector data type \"{0}\". "
                 "Use readBlockVectorData or change the data type for \"{0}\" to scalar.",
                 context.getDataName());
-<<<<<<< HEAD
   const auto normalizedDt   = timeWindowDt / _couplingScheme->getTimeWindowSize(); //@todo might be moved into coupling scheme
   const auto valuesInternal = context.sampleWaveformAt(normalizedDt);
   const auto vertexCount    = valuesInternal.size();
-=======
-  mesh::Data &data           = *context.providedData();
-  auto &      valuesInternal = data.values();
-  const auto  vertexCount    = valuesInternal.size();
->>>>>>> aa870217
 
   for (int i = 0; i < size; i++) {
     const auto valueIndex = valueIndices[i];
@@ -1421,7 +1331,6 @@
   PRECICE_TRACE(dataID, valueIndex, value);
   PRECICE_CHECK(_state != State::Finalized, "readScalarData(...) cannot be called after finalize().");
   PRECICE_REQUIRE_DATA_READ(dataID);
-<<<<<<< HEAD
   double timeStepDt = _couplingScheme->getThisTimeWindowRemainder(); // samples at end of time window
   return readScalarData(dataID, valueIndex, timeStepDt, value);
 }
@@ -1440,10 +1349,6 @@
   PRECICE_REQUIRE_DATA_READ(dataID);
   ReadDataContext &context = static_cast<ReadDataContext &>(_accessor->dataContext(dataID));
   PRECICE_ASSERT(_hasInitializedReadWaveforms);
-=======
-  ReadDataContext &context = static_cast<ReadDataContext &>(_accessor->dataContext(dataID));
-  PRECICE_ASSERT(context.providedData() != nullptr);
->>>>>>> aa870217
   PRECICE_CHECK(valueIndex >= -1,
                 "Invalid value index ( {} ) when reading scalar data. Value index must be >= 0. "
                 "Please check the value index for {}",
@@ -1452,15 +1357,9 @@
                 "You cannot call readScalarData on the vector data type \"{}\". "
                 "Use readVectorData or change the data type for \"{}\" to scalar.",
                 context.getDataName());
-<<<<<<< HEAD
   const auto normalizedDt = timeWindowDt / _couplingScheme->getTimeWindowSize(); //@todo might be moved into coupling scheme
   const auto values       = context.sampleWaveformAt(normalizedDt);
   const auto vertexCount  = values.size();
-=======
-  mesh::Data &data        = *context.providedData();
-  auto &      values      = data.values();
-  const auto  vertexCount = values.size();
->>>>>>> aa870217
   PRECICE_CHECK(0 <= valueIndex && valueIndex < vertexCount,
                 "Cannot read data \"{}\" from invalid Vertex ID ({}). "
                 "Please make sure you only use the results from calls to setMeshVertex/Vertices().",
@@ -1730,32 +1629,6 @@
   }
 }
 
-<<<<<<< HEAD
-=======
-void SolverInterfaceImpl::mapData(DataContext *context, const std::string &mappingType)
-{
-  PRECICE_TRACE();
-  using namespace mapping;
-  MappingConfiguration::Timing timing;
-  if (context->hasMapping()) {
-    timing         = context->mappingContext().timing;
-    bool hasMapped = context->mappingContext().hasMappedData;
-    bool mapNow    = timing == MappingConfiguration::ON_ADVANCE;
-    mapNow |= timing == MappingConfiguration::INITIAL;
-    if (mapNow && (not hasMapped)) {
-      int inDataID  = context->getFromDataID();
-      int outDataID = context->getToDataID();
-      PRECICE_DEBUG("Map \"{}\" data \"{}\" from mesh \"{}\"",
-                    mappingType, context->getDataName(), context->getMeshName());
-      context->resetToData();
-      PRECICE_DEBUG("Map from dataID {} to dataID: {}", inDataID, outDataID);
-      context->mappingContext().mapping->map(inDataID, outDataID);
-      PRECICE_DEBUG("Mapped values = {}", utils::previewRange(3, context->toData()->values())); // @todo might be better to move this debug message into Mapping::map and remove getter DataContext::toData()
-    }
-  }
-}
-
->>>>>>> aa870217
 void SolverInterfaceImpl::clearMappings(utils::ptr_vector<MappingContext> contexts)
 {
   PRECICE_TRACE();
@@ -1775,11 +1648,7 @@
   PRECICE_TRACE();
   computeMappings(_accessor->writeMappingContexts(), "write");
   for (impl::WriteDataContext *context : _accessor->writeDataContexts()) {
-<<<<<<< HEAD
     context->mapWrittenData();
-=======
-    mapData(context, "write");
->>>>>>> aa870217
   }
   clearMappings(_accessor->writeMappingContexts());
 }
@@ -1790,11 +1659,7 @@
   PRECICE_ASSERT(_hasInitializedReadWaveforms);
   computeMappings(_accessor->readMappingContexts(), "read");
   for (impl::ReadDataContext *context : _accessor->readDataContexts()) {
-<<<<<<< HEAD
     context->mapReadData();
-=======
-    mapData(context, "read");
->>>>>>> aa870217
   }
   clearMappings(_accessor->readMappingContexts());
 }
@@ -1856,21 +1721,6 @@
   }
 }
 
-<<<<<<< HEAD
-=======
-void SolverInterfaceImpl::resetWrittenData()
-{
-  PRECICE_TRACE();
-  for (WriteDataContext *context : _accessor->writeDataContexts()) {
-    context->resetProvidedData();
-    if (context->hasMapping()) {
-      PRECICE_ASSERT(context->hasWriteMapping());
-      context->resetToData();
-    }
-  }
-}
-
->>>>>>> aa870217
 PtrParticipant SolverInterfaceImpl::determineAccessingParticipant(
     const config::SolverInterfaceConfiguration &config)
 {
