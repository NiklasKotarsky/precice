--- conflicted
+++ resolved
@@ -1022,16 +1022,12 @@
   // Sizes are correct at this point
   PRECICE_VALIDATE_DATA(values.data(), values.size()); // TODO Only take span
 
-<<<<<<< HEAD
-  context.writeValuesIntoDataBuffer(vertices, values);
-=======
   if (auto index = context.locateInvalidVertexID(vertices); index) {
     PRECICE_ERROR("Cannot write data \"{}\" to mesh \"{}\" due to invalid Vertex ID at vertices[{}]. "
                   "Please make sure you only use the results from calls to setMeshVertex/Vertices().",
                   dataName, meshName, *index);
   }
-  context.writeValues(vertices, values);
->>>>>>> 742cc61d
+  context.writeValuesIntoDataBuffer(vertices, values);
 }
 
 void SolverInterfaceImpl::readData(
