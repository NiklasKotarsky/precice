#include <Eigen/Core>
#include <Eigen/src/Core/util/Meta.h>
#include <algorithm>
#include <array>
#include <cmath>
#include <deque>
#include <functional>
#include <iterator>
#include <memory>
#include <ostream>
#include <sstream>
#include <tuple>
#include <utility>

#include "SolverInterfaceImpl.hpp"
#include "action/SharedPointer.hpp"
#include "com/Communication.hpp"
#include "com/SharedPointer.hpp"
#include "cplscheme/Constants.hpp"
#include "cplscheme/CouplingScheme.hpp"
#include "cplscheme/config/CouplingSchemeConfiguration.hpp"
#include "io/Export.hpp"
#include "io/ExportContext.hpp"
#include "io/SharedPointer.hpp"
#include "logging/LogConfiguration.hpp"
#include "logging/LogMacros.hpp"
#include "m2n/BoundM2N.hpp"
#include "m2n/M2N.hpp"
#include "m2n/SharedPointer.hpp"
#include "m2n/config/M2NConfiguration.hpp"
#include "mapping/Mapping.hpp"
#include "mapping/SharedPointer.hpp"
#include "mapping/config/MappingConfiguration.hpp"
#include "math/differences.hpp"
#include "math/geometry.hpp"
#include "mesh/Data.hpp"
#include "mesh/Edge.hpp"
#include "mesh/Mesh.hpp"
#include "mesh/SharedPointer.hpp"
#include "mesh/Utils.hpp"
#include "mesh/Vertex.hpp"
#include "mesh/config/MeshConfiguration.hpp"
#include "partition/Partition.hpp"
#include "partition/ProvidedPartition.hpp"
#include "partition/ReceivedPartition.hpp"
#include "partition/SharedPointer.hpp"
#include "precice/config/Configuration.hpp"
#include "precice/config/ParticipantConfiguration.hpp"
#include "precice/config/SharedPointer.hpp"
#include "precice/config/SolverInterfaceConfiguration.hpp"
#include "precice/impl/CommonErrorMessages.hpp"
#include "precice/impl/MappingContext.hpp"
#include "precice/impl/MeshContext.hpp"
#include "precice/impl/Participant.hpp"
#include "precice/impl/ReadDataContext.hpp"
#include "precice/impl/ValidationMacros.hpp"
#include "precice/impl/WatchIntegral.hpp"
#include "precice/impl/WatchPoint.hpp"
#include "precice/impl/WriteDataContext.hpp"
#include "precice/impl/versions.hpp"
#include "precice/types.hpp"
#include "utils/EigenHelperFunctions.hpp"
#include "utils/EigenIO.hpp"
#include "utils/Event.hpp"
#include "utils/EventUtils.hpp"
#include "utils/Helpers.hpp"
#include "utils/IntraComm.hpp"
#include "utils/Parallel.hpp"
#include "utils/Petsc.hpp"
#include "utils/algorithm.hpp"
#include "utils/assertion.hpp"
#include "xml/XMLTag.hpp"

using precice::utils::Event;
using precice::utils::EventRegistry;

namespace precice {

/// Enabled further inter- and intra-solver synchronisation
bool syncMode = false;

namespace impl {

SolverInterfaceImpl::SolverInterfaceImpl(
    std::string_view participantName,
    std::string_view configurationFileName,
    int              solverProcessIndex,
    int              solverProcessSize,
    void *           communicator,
    bool             allowNullptr)
    : _accessorName(participantName),
      _accessorProcessRank(solverProcessIndex),
      _accessorCommunicatorSize(solverProcessSize)
{
  if (!allowNullptr) {
    PRECICE_CHECK(communicator != nullptr,
                  "Passing \"nullptr\" as \"communicator\" to SolverInterface constructor is not allowed. Please use the SolverInterface constructor without the \"communicator\" argument, if you don't want to pass an MPI communicator.");
  }
  PRECICE_CHECK(!_accessorName.empty(),
                "This participant's name is an empty string. "
                "When constructing a preCICE interface you need to pass the name of the "
                "participant as first argument to the constructor.");
  PRECICE_CHECK(_accessorProcessRank >= 0,
                "The solver process index needs to be a non-negative number, not: {}. "
                "Please check the value given when constructing a preCICE interface.",
                _accessorProcessRank);
  PRECICE_CHECK(_accessorCommunicatorSize >= 1,
                "The solver process size needs to be a positive number, not: {}. "
                "Please check the value given when constructing a preCICE interface.",
                _accessorCommunicatorSize);
  PRECICE_CHECK(_accessorProcessRank < _accessorCommunicatorSize,
                "The solver process index, currently: {}  needs to be smaller than the solver process size, currently: {}. "
                "Please check the values given when constructing a preCICE interface.",
                _accessorProcessRank, _accessorCommunicatorSize);

// Set the global communicator to the passed communicator.
// This is a noop if preCICE is not configured with MPI.
// nullpointer signals to use MPI_COMM_WORLD
#ifndef PRECICE_NO_MPI
  if (communicator != nullptr) {
    auto commptr = static_cast<utils::Parallel::Communicator *>(communicator);
    utils::Parallel::registerUserProvidedComm(*commptr);
  }
#endif

  logging::setParticipant(_accessorName);

  configure(configurationFileName);

// This block cannot be merge with the one above as only configure calls
// utils::Parallel::initializeMPI, which is needed for getProcessRank.
#ifndef PRECICE_NO_MPI
  if (communicator != nullptr) {
    const auto currentRank = utils::Parallel::current()->rank();
    PRECICE_CHECK(_accessorProcessRank == currentRank,
                  "The solver process index given in the preCICE interface constructor({}) does not match the rank of the passed MPI communicator ({}).",
                  _accessorProcessRank, currentRank);
    const auto currentSize = utils::Parallel::current()->size();
    PRECICE_CHECK(_accessorCommunicatorSize == currentSize,
                  "The solver process size given in the preCICE interface constructor({}) does not match the size of the passed MPI communicator ({}).",
                  _accessorCommunicatorSize, currentSize);
  }
#endif
}

SolverInterfaceImpl::SolverInterfaceImpl(
    std::string_view participantName,
    std::string_view configurationFileName,
    int              solverProcessIndex,
    int              solverProcessSize)
    : SolverInterfaceImpl::SolverInterfaceImpl(participantName, configurationFileName, solverProcessIndex, solverProcessSize, nullptr, true)
{
}

SolverInterfaceImpl::SolverInterfaceImpl(
    std::string_view participantName,
    std::string_view configurationFileName,
    int              solverProcessIndex,
    int              solverProcessSize,
    void *           communicator)
    : SolverInterfaceImpl::SolverInterfaceImpl(participantName, configurationFileName, solverProcessIndex, solverProcessSize, communicator, false)
{
}

SolverInterfaceImpl::~SolverInterfaceImpl()
{
  if (_state != State::Finalized) {
    PRECICE_INFO("Implicitly finalizing in destructor");
    finalize();
  }
}

void SolverInterfaceImpl::configure(
    std::string_view configurationFileName)
{
  config::Configuration config;
  utils::Parallel::initializeManagedMPI(nullptr, nullptr);
  logging::setMPIRank(utils::Parallel::current()->rank());
  xml::ConfigurationContext context{
      _accessorName,
      _accessorProcessRank,
      _accessorCommunicatorSize};
  xml::configure(config.getXMLTag(), context, configurationFileName);
  if (_accessorProcessRank == 0) {
    PRECICE_INFO("This is preCICE version {}", PRECICE_VERSION);
    PRECICE_INFO("Revision info: {}", precice::preciceRevision);
    PRECICE_INFO("Build type: "
#ifndef NDEBUG
                 "Debug"
#else // NDEBUG
                 "Release"
#ifndef PRECICE_NO_DEBUG_LOG
                 " + debug log"
#else
                 " (without debug log)"
#endif
#ifndef PRECICE_NO_TRACE_LOG
                 " + trace log"
#endif
#ifndef PRECICE_NO_ASSERTIONS
                 " + assertions"
#endif
#endif // NDEBUG
    );
    PRECICE_INFO("Configuring preCICE with configuration \"{}\"", configurationFileName);
    PRECICE_INFO("I am participant \"{}\"", _accessorName);
  }
  configure(config.getSolverInterfaceConfiguration());
}

void SolverInterfaceImpl::configure(
    const config::SolverInterfaceConfiguration &config)
{
  PRECICE_TRACE();

  Event                    e("configure"); // no precice::syncMode as this is not yet configured here
  utils::ScopedEventPrefix sep("configure/");

  _meshLock.clear();

  _dimensions         = config.getDimensions();
  _allowsExperimental = config.allowsExperimental();
  _accessor           = determineAccessingParticipant(config);
  _accessor->setMeshIdManager(config.getMeshConfiguration()->extractMeshIdManager());

  PRECICE_ASSERT(_accessorCommunicatorSize == 1 || _accessor->useIntraComm(),
                 "A parallel participant needs an intra-participant communication");
  PRECICE_CHECK(not(_accessorCommunicatorSize == 1 && _accessor->useIntraComm()),
                "You cannot use an intra-participant communication with a serial participant. "
                "If you do not know exactly what an intra-participant communication is and why you want to use it "
                "you probably just want to remove the intraComm tag from the preCICE configuration.");

  utils::IntraComm::configure(_accessorProcessRank, _accessorCommunicatorSize);

  _participants = config.getParticipantConfiguration()->getParticipants();
  configureM2Ns(config.getM2NConfiguration());

  PRECICE_CHECK(_participants.size() > 1,
                "In the preCICE configuration, only one participant is defined. "
                "One participant makes no coupled simulation. "
                "Please add at least another one.");
  configurePartitions(config.getM2NConfiguration());

  cplscheme::PtrCouplingSchemeConfiguration cplSchemeConfig =
      config.getCouplingSchemeConfiguration();
  _couplingScheme = cplSchemeConfig->getCouplingScheme(_accessorName);

  // Register all MeshIds to the lock, but unlock them straight away as
  // writing is allowed after configuration.
  for (const MeshContext *meshContext : _accessor->usedMeshContexts()) {
    _meshLock.add(meshContext->mesh->getName(), false);
  }

  utils::EventRegistry::instance().initialize("precice-" + _accessorName, "", utils::Parallel::current()->comm);

  PRECICE_DEBUG("Initialize intra-participant communication");
  if (utils::IntraComm::isParallel()) {
    initializeIntraCommunication();
  }

  auto &solverInitEvent = EventRegistry::instance().getStoredEvent("solver.initialize");
  solverInitEvent.start(precice::syncMode);
}

void SolverInterfaceImpl::initialize()
{
  PRECICE_TRACE();
  PRECICE_CHECK(_state != State::Finalized, "initialize() cannot be called after finalize().")
  PRECICE_CHECK(_state != State::Initialized, "initialize() may only be called once.");
  PRECICE_ASSERT(not _couplingScheme->isInitialized());

  bool failedToInitialize = _couplingScheme->isActionRequired(cplscheme::CouplingScheme::Action::InitializeData) && not _couplingScheme->isActionFulfilled(cplscheme::CouplingScheme::Action::InitializeData);
  PRECICE_CHECK(not failedToInitialize,
                "Initial data has to be written to preCICE before calling initialize(). "
                "After defining your mesh, call requiresInitialData() to check if the participant is required to write initial data using an appropriate write...Data() function.");

  auto &solverInitEvent = EventRegistry::instance().getStoredEvent("solver.initialize");
  solverInitEvent.pause(precice::syncMode);
  Event                    e("initialize", precice::syncMode);
  utils::ScopedEventPrefix sep("initialize/");

  PRECICE_DEBUG("Preprocessing provided meshes");
  for (MeshContext *meshContext : _accessor->usedMeshContexts()) {
    if (meshContext->provideMesh) {
      auto &mesh = *(meshContext->mesh);
      Event e("preprocess." + mesh.getName(), precice::syncMode);
      meshContext->mesh->preprocess();
    }
  }

  // Setup communication

  PRECICE_INFO("Setting up primary communication to coupling partner/s");
  for (auto &m2nPair : _m2ns) {
    auto &bm2n       = m2nPair.second;
    bool  requesting = bm2n.isRequesting;
    if (bm2n.m2n->isConnected()) {
      PRECICE_DEBUG("Primary connection {} {} already connected.", (requesting ? "from" : "to"), bm2n.remoteName);
    } else {
      PRECICE_DEBUG((requesting ? "Awaiting primary connection from {}" : "Establishing primary connection to {}"), bm2n.remoteName);
      bm2n.prepareEstablishment();
      bm2n.connectPrimaryRanks();
      PRECICE_DEBUG("Established primary connection {} {}", (requesting ? "from " : "to "), bm2n.remoteName);
    }
  }

  PRECICE_INFO("Primary ranks are connected");

  compareBoundingBoxes();

  PRECICE_INFO("Setting up preliminary secondary communication to coupling partner/s");
  for (auto &m2nPair : _m2ns) {
    auto &bm2n = m2nPair.second;
    bm2n.preConnectSecondaryRanks();
  }

  computePartitions();

  PRECICE_INFO("Setting up secondary communication to coupling partner/s");
  for (auto &m2nPair : _m2ns) {
    auto &bm2n = m2nPair.second;
    bm2n.connectSecondaryRanks();
    PRECICE_DEBUG("Established secondary connection {} {}", (bm2n.isRequesting ? "from " : "to "), bm2n.remoteName);
  }
  PRECICE_INFO("Secondary ranks are connected");

  for (auto &m2nPair : _m2ns) {
    m2nPair.second.cleanupEstablishment();
  }

  PRECICE_DEBUG("Initialize watchpoints");
  for (PtrWatchPoint &watchPoint : _accessor->watchPoints()) {
    watchPoint->initialize();
  }
  for (PtrWatchIntegral &watchIntegral : _accessor->watchIntegrals()) {
    watchIntegral->initialize();
  }

  // Initialize coupling state, overwrite these values for restart
  double time       = 0.0;
  int    timeWindow = 1;

  for (auto &context : _accessor->readDataContexts()) {
    context.initializeWaveform();
  }
  _meshLock.lockAll();

  if (_couplingScheme->sendsInitializedData()) {
    mapWrittenData();
    performDataActions({action::Action::WRITE_MAPPING_POST}, 0.0);
  }

  PRECICE_DEBUG("Initialize coupling schemes");
  _couplingScheme->initialize(time, timeWindow);

  if (_couplingScheme->hasDataBeenReceived()) {
    mapReadData();
    performDataActions({action::Action::READ_MAPPING_POST}, 0.0);
    // @todo Refactor treatment of read and write data. See https://github.com/precice/precice/pull/1614, "Remarks on waveform handling"
    for (auto &context : _accessor->readDataContexts()) {
      context.storeDataInWaveform();
    }
  }

  for (auto &context : _accessor->readDataContexts()) {
    context.moveToNextWindow();
  }

  _couplingScheme->receiveResultOfFirstAdvance();

  if (_couplingScheme->hasDataBeenReceived()) {
    mapReadData();
    performDataActions({action::Action::READ_MAPPING_POST}, 0.0);
    // @todo Refactor treatment of read and write data. See https://github.com/precice/precice/pull/1614, "Remarks on waveform handling"
    for (auto &context : _accessor->readDataContexts()) {
      context.storeDataInWaveform();
    }
  }

  resetWrittenData();
  PRECICE_DEBUG("Plot output");
  _accessor->exportFinal();
  solverInitEvent.start(precice::syncMode);

  _state = State::Initialized;
  PRECICE_INFO(_couplingScheme->printCouplingState());
}

void SolverInterfaceImpl::advance(
    double computedTimeStepSize)
{

  PRECICE_TRACE(computedTimeStepSize);

  // Events for the solver time, stopped when we enter, restarted when we leave advance
  auto &solverEvent = EventRegistry::instance().getStoredEvent("solver.advance");
  solverEvent.stop(precice::syncMode);
  auto &solverInitEvent = EventRegistry::instance().getStoredEvent("solver.initialize");
  solverInitEvent.stop(precice::syncMode);

  Event                    e("advance", precice::syncMode);
  utils::ScopedEventPrefix sep("advance/");

  PRECICE_CHECK(_state != State::Constructed, "initialize() has to be called before advance().");
  PRECICE_CHECK(_state != State::Finalized, "advance() cannot be called after finalize().")
  PRECICE_CHECK(_state == State::Initialized, "initialize() has to be called before advance().")
  PRECICE_ASSERT(_couplingScheme->isInitialized());
  PRECICE_CHECK(isCouplingOngoing(), "advance() cannot be called when isCouplingOngoing() returns false.");
  PRECICE_CHECK(!math::equals(computedTimeStepSize, 0.0), "advance() cannot be called with a time step size of 0.");
  PRECICE_CHECK(computedTimeStepSize > 0.0, "advance() cannot be called with a negative time step size {}.", computedTimeStepSize);
  _numberAdvanceCalls++;

#ifndef NDEBUG
  PRECICE_DEBUG("Synchronize time step size");
  if (utils::IntraComm::isParallel()) {
    syncTimestep(computedTimeStepSize);
  }
#endif

  // Update the coupling scheme time state. Necessary to get correct remainder.
  _couplingScheme->addComputedTime(computedTimeStepSize);
  // Current time
  double time = _couplingScheme->getTime();

  if (_couplingScheme->willDataBeExchanged(0.0)) {
    mapWrittenData();
    performDataActions({action::Action::WRITE_MAPPING_POST}, time);
  }

  advanceCouplingScheme();

  if (_couplingScheme->isTimeWindowComplete()) {
    for (auto &context : _accessor->readDataContexts()) {
      context.moveToNextWindow();
    }
  }

  if (_couplingScheme->hasDataBeenReceived()) {
    mapReadData();
    performDataActions({action::Action::READ_MAPPING_POST}, time);
    // @todo Refactor treatment of read and write data. See https://github.com/precice/precice/pull/1614, "Remarks on waveform handling"
    for (auto &context : _accessor->readDataContexts()) {
      context.storeDataInWaveform();
    }
  }

  PRECICE_INFO(_couplingScheme->printCouplingState());

  PRECICE_DEBUG("Handle exports");
  handleExports();

  resetWrittenData();

  _meshLock.lockAll();
  solverEvent.start(precice::syncMode);
}

void SolverInterfaceImpl::finalize()
{
  PRECICE_TRACE();
  PRECICE_CHECK(_state != State::Finalized, "finalize() may only be called once.");

  // Events for the solver time, finally stopped here
  auto &solverEvent = EventRegistry::instance().getStoredEvent("solver.advance");
  solverEvent.stop(precice::syncMode);

  Event                    e("finalize"); // no precice::syncMode here as MPI is already finalized at destruction of this event
  utils::ScopedEventPrefix sep("finalize/");

  if (_state == State::Initialized) {

    PRECICE_ASSERT(_couplingScheme->isInitialized());
    PRECICE_DEBUG("Finalize coupling scheme");
    _couplingScheme->finalize();

    PRECICE_DEBUG("Handle exports");
    _accessor->exportFinal();
    closeCommunicationChannels(CloseChannels::All);
  }

  // Release ownership
  _couplingScheme.reset();
  _participants.clear();
  _accessor.reset();

  // Close Connections
  PRECICE_DEBUG("Close intra-participant communication");
  if (utils::IntraComm::isParallel()) {
    utils::IntraComm::getCommunication()->closeConnection();
    utils::IntraComm::getCommunication() = nullptr;
  }
  _m2ns.clear();

  // Stop and print Event logging
  e.stop();

  // Finalize PETSc and Events first
  utils::Petsc::finalize();
  utils::EventRegistry::instance().finalize();

  // Printing requires finalization
  if (not precice::utils::IntraComm::isSecondary()) {
    utils::EventRegistry::instance().printAll();
  }

  // Finally clear events and finalize MPI
  utils::EventRegistry::instance().clear();
  utils::Parallel::finalizeManagedMPI();
  _state = State::Finalized;
}

int SolverInterfaceImpl::getMeshDimensions(std::string_view meshName) const
{
  PRECICE_TRACE(meshName);
  PRECICE_VALIDATE_MESH_NAME(meshName);
  return _accessor->usedMeshContext(meshName).mesh->getDimensions();
}

int SolverInterfaceImpl::getDataDimensions(std::string_view meshName, std::string_view dataName) const
{
  PRECICE_TRACE(meshName, dataName);
  PRECICE_VALIDATE_MESH_NAME(meshName);
  PRECICE_VALIDATE_DATA_NAME(meshName, dataName);
  return _accessor->usedMeshContext(meshName).mesh->data(dataName)->getDimensions();
}

bool SolverInterfaceImpl::isCouplingOngoing() const
{
  PRECICE_TRACE();
  PRECICE_CHECK(_state != State::Finalized, "isCouplingOngoing() cannot be called after finalize().");
  PRECICE_CHECK(_state == State::Initialized, "initialize() has to be called before isCouplingOngoing() can be evaluated.");
  return _couplingScheme->isCouplingOngoing();
}

bool SolverInterfaceImpl::isTimeWindowComplete() const
{
  PRECICE_TRACE();
  PRECICE_CHECK(_state != State::Constructed, "initialize() has to be called before isTimeWindowComplete().");
  PRECICE_CHECK(_state != State::Finalized, "isTimeWindowComplete() cannot be called after finalize().");
  return _couplingScheme->isTimeWindowComplete();
}

double SolverInterfaceImpl::getMaxTimeStepSize() const
{
  PRECICE_CHECK(_state != State::Finalized, "getMaxTimeStepSize() cannot be called after finalize().");
  PRECICE_CHECK(_state == State::Initialized, "initialize() has to be called before isCouplingOngoing() can be evaluated.");
  return _couplingScheme->getNextTimeStepMaxSize();
}

bool SolverInterfaceImpl::requiresInitialData()
{
  PRECICE_TRACE();
  PRECICE_CHECK(_state == State::Constructed, "requiresInitialData() has to be called before initialize().");
  bool required = _couplingScheme->isActionRequired(cplscheme::CouplingScheme::Action::InitializeData);
  if (required) {
    _couplingScheme->markActionFulfilled(cplscheme::CouplingScheme::Action::InitializeData);
  }
  return required;
}

bool SolverInterfaceImpl::requiresWritingCheckpoint()
{
  PRECICE_TRACE();
  PRECICE_CHECK(_state == State::Initialized, "initialize() has to be called before requiresWritingCheckpoint().");
  bool required = _couplingScheme->isActionRequired(cplscheme::CouplingScheme::Action::WriteCheckpoint);
  if (required) {
    _couplingScheme->markActionFulfilled(cplscheme::CouplingScheme::Action::WriteCheckpoint);
  }
  return required;
}

bool SolverInterfaceImpl::requiresReadingCheckpoint()
{
  PRECICE_TRACE();
  PRECICE_CHECK(_state == State::Initialized, "initialize() has to be called before requiresReadingCheckpoint().");
  bool required = _couplingScheme->isActionRequired(cplscheme::CouplingScheme::Action::ReadCheckpoint);
  if (required) {
    _couplingScheme->markActionFulfilled(cplscheme::CouplingScheme::Action::ReadCheckpoint);
  }
  return required;
}

bool SolverInterfaceImpl::hasMesh(std::string_view meshName) const
{
  PRECICE_TRACE(meshName);
  return _accessor->hasMesh(meshName);
}

bool SolverInterfaceImpl::hasData(
    std::string_view meshName,
    std::string_view dataName) const
{
  PRECICE_TRACE(dataName, meshName);
  PRECICE_VALIDATE_MESH_NAME(meshName);
  return _accessor->isDataUsed(dataName, meshName);
}

bool SolverInterfaceImpl::requiresMeshConnectivityFor(std::string_view meshName) const
{
  PRECICE_VALIDATE_MESH_NAME(meshName);
  MeshContext &context = _accessor->usedMeshContext(meshName);
  return context.meshRequirement == mapping::Mapping::MeshRequirement::FULL;
}

bool SolverInterfaceImpl::requiresGradientDataFor(std::string_view meshName,
                                                  std::string_view dataName) const
{
  PRECICE_VALIDATE_DATA_NAME(meshName, dataName);
  // Read data never requires gradients
  if (!_accessor->isDataWrite(meshName, dataName))
    return false;

  WriteDataContext &context = _accessor->writeDataContext(meshName, dataName);
  return context.providedData()->hasGradient();
}

int SolverInterfaceImpl::getMeshVertexSize(
    std::string_view meshName) const
{
  PRECICE_TRACE(meshName);
  PRECICE_REQUIRE_MESH_USE(meshName);
  // In case we access received mesh data: check, if the requested mesh data has already been received.
  // Otherwise, the function call doesn't make any sense
  PRECICE_CHECK((_state == State::Initialized) || _accessor->isMeshProvided(meshName), "initialize() has to be called before accessing"
                                                                                       " data of the received mesh \"{}\" on participant \"{}\".",
                meshName, _accessor->getName());
  MeshContext &context = _accessor->usedMeshContext(meshName);
  PRECICE_ASSERT(context.mesh.get() != nullptr);
  return context.mesh->vertices().size();
}

/// @todo Currently not supported as we would need to re-compute the re-partition
void SolverInterfaceImpl::resetMesh(
    std::string_view meshName)
{
  PRECICE_EXPERIMENTAL_API();
  PRECICE_TRACE(meshName);
  PRECICE_VALIDATE_MESH_NAME(meshName);
  impl::MeshContext &context = _accessor->usedMeshContext(meshName);

  PRECICE_DEBUG("Clear mesh positions for mesh \"{}\"", context.mesh->getName());
  _meshLock.unlock(meshName);
  context.mesh->clear();
}

int SolverInterfaceImpl::setMeshVertex(
    std::string_view meshName,
    const double *   position)
{
  PRECICE_TRACE(meshName);
  PRECICE_REQUIRE_MESH_MODIFY(meshName);
  Eigen::VectorXd internalPosition{
      Eigen::Map<const Eigen::VectorXd>{position, _dimensions}};
  PRECICE_DEBUG("Position = {}", internalPosition.format(utils::eigenio::debug()));
  int           index   = -1;
  MeshContext & context = _accessor->usedMeshContext(meshName);
  mesh::PtrMesh mesh(context.mesh);
  PRECICE_DEBUG("MeshRequirement: {}", fmt::streamed(context.meshRequirement));
  index = mesh->createVertex(internalPosition).getID();
  mesh->allocateDataValues();
  return index;
}

void SolverInterfaceImpl::setMeshVertices(
    std::string_view meshName,
    int              size,
    const double *   positions,
    int *            ids)
{
  PRECICE_TRACE(meshName, size);
  PRECICE_REQUIRE_MESH_MODIFY(meshName);
  MeshContext & context = _accessor->usedMeshContext(meshName);
  mesh::PtrMesh mesh(context.mesh);
  PRECICE_DEBUG("Set positions");
  const Eigen::Map<const Eigen::MatrixXd> posMatrix{
      positions, _dimensions, static_cast<EIGEN_DEFAULT_DENSE_INDEX_TYPE>(size)};
  for (int i = 0; i < size; ++i) {
    Eigen::VectorXd current(posMatrix.col(i));
    ids[i] = mesh->createVertex(current).getID();
  }
  mesh->allocateDataValues();
}

void SolverInterfaceImpl::setMeshEdge(
    std::string_view meshName,
    int              firstVertexID,
    int              secondVertexID)
{
  PRECICE_TRACE(meshName, firstVertexID, secondVertexID);
  PRECICE_REQUIRE_MESH_MODIFY(meshName);
  MeshContext &context = _accessor->usedMeshContext(meshName);
  if (context.meshRequirement == mapping::Mapping::MeshRequirement::FULL) {
    mesh::PtrMesh &mesh = context.mesh;
    using impl::errorInvalidVertexID;
    PRECICE_CHECK(mesh->isValidVertexID(firstVertexID), errorInvalidVertexID(firstVertexID));
    PRECICE_CHECK(mesh->isValidVertexID(secondVertexID), errorInvalidVertexID(secondVertexID));
    mesh::Vertex &v0 = mesh->vertices()[firstVertexID];
    mesh::Vertex &v1 = mesh->vertices()[secondVertexID];
    mesh->createEdge(v0, v1);
  }
}

void SolverInterfaceImpl::setMeshEdges(
    std::string_view meshName,
    int              size,
    const int *      vertices)
{
  PRECICE_TRACE(meshName, size);
  PRECICE_REQUIRE_MESH_MODIFY(meshName);
  MeshContext &context = _accessor->usedMeshContext(meshName);
  if (context.meshRequirement != mapping::Mapping::MeshRequirement::FULL) {
    return;
  }

  mesh::PtrMesh &mesh = context.mesh;
  {
    auto end           = std::next(vertices, size * 2);
    auto [first, last] = utils::find_first_range(vertices, end, [&mesh](VertexID vid) {
      return !mesh->isValidVertexID(vid);
    });
    PRECICE_CHECK(first == end,
                  impl::errorInvalidVertexIDRange,
                  std::distance(vertices, first),
                  std::distance(vertices, last));
  }

  for (int i = 0; i < size; ++i) {
    auto aid = vertices[2 * i];
    auto bid = vertices[2 * i + 1];
    mesh->createEdge(mesh->vertices()[aid], mesh->vertices()[bid]);
  }
}

void SolverInterfaceImpl::setMeshTriangle(
    std::string_view meshName,
    int              firstVertexID,
    int              secondVertexID,
    int              thirdVertexID)
{
  PRECICE_TRACE(meshName, firstVertexID,
                secondVertexID, thirdVertexID);

  PRECICE_REQUIRE_MESH_MODIFY(meshName);
  MeshContext &context = _accessor->usedMeshContext(meshName);
  if (context.meshRequirement == mapping::Mapping::MeshRequirement::FULL) {
    mesh::PtrMesh &mesh = context.mesh;
    using impl::errorInvalidVertexID;
    PRECICE_CHECK(mesh->isValidVertexID(firstVertexID), errorInvalidVertexID(firstVertexID));
    PRECICE_CHECK(mesh->isValidVertexID(secondVertexID), errorInvalidVertexID(secondVertexID));
    PRECICE_CHECK(mesh->isValidVertexID(thirdVertexID), errorInvalidVertexID(thirdVertexID));
    PRECICE_CHECK(utils::unique_elements(utils::make_array(firstVertexID, secondVertexID, thirdVertexID)),
                  "setMeshTriangle() was called with repeated Vertex IDs ({}, {}, {}).",
                  firstVertexID, secondVertexID, thirdVertexID);
    mesh::Vertex *vertices[3];
    vertices[0] = &mesh->vertices()[firstVertexID];
    vertices[1] = &mesh->vertices()[secondVertexID];
    vertices[2] = &mesh->vertices()[thirdVertexID];
    PRECICE_CHECK(utils::unique_elements(utils::make_array(vertices[0]->getCoords(),
                                                           vertices[1]->getCoords(), vertices[2]->getCoords())),
                  "setMeshTriangle() was called with vertices located at identical coordinates (IDs: {}, {}, {}).",
                  firstVertexID, secondVertexID, thirdVertexID);
    mesh::Edge *edges[3];
    edges[0] = &mesh->createEdge(*vertices[0], *vertices[1]);
    edges[1] = &mesh->createEdge(*vertices[1], *vertices[2]);
    edges[2] = &mesh->createEdge(*vertices[2], *vertices[0]);

    mesh->createTriangle(*edges[0], *edges[1], *edges[2]);
  }
}

void SolverInterfaceImpl::setMeshTriangles(
    std::string_view meshName,
    int              size,
    const int *      vertices)
{
  PRECICE_TRACE(meshName, size);
  PRECICE_REQUIRE_MESH_MODIFY(meshName);
  MeshContext &context = _accessor->usedMeshContext(meshName);
  if (context.meshRequirement != mapping::Mapping::MeshRequirement::FULL) {
    return;
  }

  mesh::PtrMesh &mesh = context.mesh;
  {
    auto end           = std::next(vertices, size * 3);
    auto [first, last] = utils::find_first_range(vertices, end, [&mesh](VertexID vid) {
      return !mesh->isValidVertexID(vid);
    });
    PRECICE_CHECK(first == end,
                  impl::errorInvalidVertexIDRange,
                  std::distance(vertices, first),
                  std::distance(vertices, last));
  }

  for (int i = 0; i < size; ++i) {
    auto aid = vertices[3 * i];
    auto bid = vertices[3 * i + 1];
    auto cid = vertices[3 * i + 2];
    mesh->createTriangle(mesh->vertices()[aid],
                         mesh->vertices()[bid],
                         mesh->vertices()[cid]);
  }
}

void SolverInterfaceImpl::setMeshQuad(
    std::string_view meshName,
    int              firstVertexID,
    int              secondVertexID,
    int              thirdVertexID,
    int              fourthVertexID)
{
  PRECICE_TRACE(meshName, firstVertexID,
                secondVertexID, thirdVertexID, fourthVertexID);
  PRECICE_CHECK(_dimensions == 3, "setMeshQuad is only possible for 3D cases."
                                  " Please set the dimension to 3 in the preCICE configuration file.");
  PRECICE_REQUIRE_MESH_MODIFY(meshName);
  MeshContext &context = _accessor->usedMeshContext(meshName);
  if (context.meshRequirement == mapping::Mapping::MeshRequirement::FULL) {
    PRECICE_ASSERT(context.mesh);
    mesh::Mesh &mesh = *(context.mesh);
    using impl::errorInvalidVertexID;
    PRECICE_CHECK(mesh.isValidVertexID(firstVertexID), errorInvalidVertexID(firstVertexID));
    PRECICE_CHECK(mesh.isValidVertexID(secondVertexID), errorInvalidVertexID(secondVertexID));
    PRECICE_CHECK(mesh.isValidVertexID(thirdVertexID), errorInvalidVertexID(thirdVertexID));
    PRECICE_CHECK(mesh.isValidVertexID(fourthVertexID), errorInvalidVertexID(fourthVertexID));

    auto vertexIDs = utils::make_array(firstVertexID, secondVertexID, thirdVertexID, fourthVertexID);
    PRECICE_CHECK(utils::unique_elements(vertexIDs), "The four vertex ID's are not unique. Please check that the vertices that form the quad are correct.");

    auto coords = mesh::coordsFor(mesh, vertexIDs);
    PRECICE_CHECK(utils::unique_elements(coords),
                  "The four vertices that form the quad are not unique. The resulting shape may be a point, line or triangle."
                  "Please check that the adapter sends the four unique vertices that form the quad, or that the mesh on the interface is composed of quads.");

    auto convexity = math::geometry::isConvexQuad(coords);
    PRECICE_CHECK(convexity.convex, "The given quad is not convex. "
                                    "Please check that the adapter send the four correct vertices or that the interface is composed of quads.");
    auto reordered = utils::reorder_array(convexity.vertexOrder, mesh::vertexPtrsFor(mesh, vertexIDs));

    // Vertices are now in the order: V0-V1-V2-V3-V0.
    // Use the shortest diagonal to split the quad into 2 triangles.
    // Vertices are now in V0-V1-V2-V3-V0 order. The new edge, e[4] is either 0-2 or 1-3
    double distance02 = (reordered[0]->getCoords() - reordered[2]->getCoords()).norm();
    double distance13 = (reordered[1]->getCoords() - reordered[3]->getCoords()).norm();

    // The new edge, e[4], is the shortest diagonal of the quad
    if (distance02 <= distance13) {
      mesh.createTriangle(*reordered[0], *reordered[2], *reordered[1]);
      mesh.createTriangle(*reordered[0], *reordered[2], *reordered[3]);
    } else {
      mesh.createTriangle(*reordered[1], *reordered[3], *reordered[0]);
      mesh.createTriangle(*reordered[1], *reordered[3], *reordered[2]);
    }
  }
}

void SolverInterfaceImpl::setMeshQuads(
    std::string_view meshName,
    int              size,
    const int *      vertices)
{
  PRECICE_TRACE(meshName, size);
  PRECICE_REQUIRE_MESH_MODIFY(meshName);
  MeshContext &context = _accessor->usedMeshContext(meshName);
  if (context.meshRequirement != mapping::Mapping::MeshRequirement::FULL) {
    return;
  }

  mesh::Mesh &mesh = *(context.mesh);
  {
    auto end           = std::next(vertices, size * 4);
    auto [first, last] = utils::find_first_range(vertices, end, [&mesh](VertexID vid) {
      return !mesh.isValidVertexID(vid);
    });
    PRECICE_CHECK(first == end,
                  impl::errorInvalidVertexIDRange,
                  std::distance(vertices, first),
                  std::distance(vertices, last));
  }

  for (int i = 0; i < size; ++i) {
    auto aid = vertices[4 * i];
    auto bid = vertices[4 * i + 1];
    auto cid = vertices[4 * i + 2];
    auto did = vertices[4 * i + 3];

    auto vertexIDs = utils::make_array(aid, bid, cid, did);
    PRECICE_CHECK(utils::unique_elements(vertexIDs), "The four vertex ID's of the quad nr {} are not unique. Please check that the vertices that form the quad are correct.", i);

    auto coords = mesh::coordsFor(mesh, vertexIDs);
    PRECICE_CHECK(utils::unique_elements(coords),
                  "The four vertices that form the quad nr {} are not unique. The resulting shape may be a point, line or triangle."
                  "Please check that the adapter sends the four unique vertices that form the quad, or that the mesh on the interface is composed of quads.",
                  i);

    auto convexity = math::geometry::isConvexQuad(coords);
    PRECICE_CHECK(convexity.convex, "The given quad nr {} is not convex. "
                                    "Please check that the adapter send the four correct vertices or that the interface is composed of quads.",
                  i);
    auto reordered = utils::reorder_array(convexity.vertexOrder, mesh::vertexPtrsFor(mesh, vertexIDs));

    // Use the shortest diagonal to split the quad into 2 triangles.
    // Vertices are now in V0-V1-V2-V3-V0 order. The new edge, e[4] is either 0-2 or 1-3
    double distance02 = (reordered[0]->getCoords() - reordered[2]->getCoords()).norm();
    double distance13 = (reordered[1]->getCoords() - reordered[3]->getCoords()).norm();

    if (distance02 <= distance13) {
      mesh.createTriangle(*reordered[0], *reordered[2], *reordered[1]);
      mesh.createTriangle(*reordered[0], *reordered[2], *reordered[3]);
    } else {
      mesh.createTriangle(*reordered[1], *reordered[3], *reordered[0]);
      mesh.createTriangle(*reordered[1], *reordered[3], *reordered[2]);
    }
  }
}

void SolverInterfaceImpl::setMeshTetrahedron(
    std::string_view meshName,
    int              firstVertexID,
    int              secondVertexID,
    int              thirdVertexID,
    int              fourthVertexID)
{
  PRECICE_TRACE(meshName, firstVertexID, secondVertexID, thirdVertexID, fourthVertexID);
  PRECICE_REQUIRE_MESH_MODIFY(meshName);
  PRECICE_CHECK(_dimensions == 3, "setMeshTetrahedron is only possible for 3D cases."
                                  " Please set the dimension to 3 in the preCICE configuration file.");
  MeshContext &context = _accessor->usedMeshContext(meshName);
  if (context.meshRequirement == mapping::Mapping::MeshRequirement::FULL) {
    mesh::PtrMesh &mesh = context.mesh;
    using impl::errorInvalidVertexID;
    PRECICE_CHECK(mesh->isValidVertexID(firstVertexID), errorInvalidVertexID(firstVertexID));
    PRECICE_CHECK(mesh->isValidVertexID(secondVertexID), errorInvalidVertexID(secondVertexID));
    PRECICE_CHECK(mesh->isValidVertexID(thirdVertexID), errorInvalidVertexID(thirdVertexID));
    PRECICE_CHECK(mesh->isValidVertexID(fourthVertexID), errorInvalidVertexID(fourthVertexID));
    mesh::Vertex &A = mesh->vertices()[firstVertexID];
    mesh::Vertex &B = mesh->vertices()[secondVertexID];
    mesh::Vertex &C = mesh->vertices()[thirdVertexID];
    mesh::Vertex &D = mesh->vertices()[fourthVertexID];

    mesh->createTetrahedron(A, B, C, D);
  }
}

void SolverInterfaceImpl::setMeshTetrahedra(
    std::string_view meshName,
    int              size,
    const int *      vertices)
{
  PRECICE_TRACE(meshName, size);
  PRECICE_REQUIRE_MESH_MODIFY(meshName);
  MeshContext &context = _accessor->usedMeshContext(meshName);
  if (context.meshRequirement != mapping::Mapping::MeshRequirement::FULL) {
    return;
  }

  mesh::PtrMesh &mesh = context.mesh;
  {
    auto end           = std::next(vertices, size * 4);
    auto [first, last] = utils::find_first_range(vertices, end, [&mesh](VertexID vid) {
      return !mesh->isValidVertexID(vid);
    });
    PRECICE_CHECK(first == end,
                  impl::errorInvalidVertexIDRange,
                  std::distance(vertices, first),
                  std::distance(vertices, last));
  }

  for (int i = 0; i < size; ++i) {
    auto aid = vertices[4 * i];
    auto bid = vertices[4 * i + 1];
    auto cid = vertices[4 * i + 2];
    auto did = vertices[4 * i + 3];
    mesh->createTetrahedron(mesh->vertices()[aid],
                            mesh->vertices()[bid],
                            mesh->vertices()[cid],
                            mesh->vertices()[did]);
  }
}

void SolverInterfaceImpl::writeData(
    std::string_view                meshName,
    std::string_view                dataName,
    ::precice::span<const VertexID> vertices,
    ::precice::span<const double>   values)
{
  PRECICE_TRACE(meshName, dataName, vertices.size());
  PRECICE_CHECK(_state != State::Finalized, "writeData(...) cannot be called after finalize().");
  PRECICE_REQUIRE_DATA_WRITE(meshName, dataName);
  if (vertices.empty()) {
    return;
<<<<<<< HEAD
  PRECICE_CHECK(valueIndices != nullptr, "writeBlockVectorData() was called with valueIndices == nullptr");
  PRECICE_CHECK(values != nullptr, "writeBlockVectorData() was called with values == nullptr");
  WriteDataContext &context = _accessor->writeDataContext(meshName, dataName);
  PRECICE_ASSERT(context.providedData() != nullptr);
  PRECICE_CHECK(context.getDataDimensions() == _dimensions,
                "You cannot call writeBlockVectorData on the scalar data type \"{0}\". Use writeBlockScalarData or change the data type for \"{0}\" to vector.",
                context.getDataName());

  PRECICE_VALIDATE_DATA(values, size * context.getDataDimensions());

  Eigen::Map<const Eigen::VectorXd> valuesVec(values, size * context.getDataDimensions());
  const auto                        valueIndicesVec = std::vector<int>(valueIndices, valueIndices + size);
  context.writeValues(valueIndicesVec, valuesVec);
}

void SolverInterfaceImpl::writeVectorData(
    std::string_view meshName,
    std::string_view dataName,
    int              valueIndex,
    const double *   value)
{
  PRECICE_TRACE(meshName, dataName, valueIndex);
  PRECICE_CHECK(_state != State::Finalized, "writeVectorData(...) cannot be called after finalize().");
  PRECICE_REQUIRE_DATA_WRITE(meshName, dataName);
  PRECICE_DEBUG("value = {}", Eigen::Map<const Eigen::VectorXd>(value, _dimensions).format(utils::eigenio::debug()));
  WriteDataContext &context = _accessor->writeDataContext(meshName, dataName);
  PRECICE_ASSERT(context.providedData() != nullptr);
  PRECICE_CHECK(context.getDataDimensions() == _dimensions,
                "You cannot call writeVectorData on the scalar data type \"{0}\". Use writeScalarData or change the data type for \"{0}\" to vector.",
                context.getDataName());

  const int size = 1;
  PRECICE_VALIDATE_DATA(value, size * context.getDataDimensions());

  Eigen::Map<const Eigen::VectorXd> valuesVec(value, size * context.getDataDimensions());
  const auto                        valueIndicesVec = std::vector<int>{valueIndex};
  context.writeValues(valueIndicesVec, valuesVec);
}

void SolverInterfaceImpl::writeBlockScalarData(
    std::string_view meshName,
    std::string_view dataName,
    int              size,
    const int *      valueIndices,
    const double *   values)
{
  PRECICE_TRACE(meshName, dataName, size);
  PRECICE_CHECK(_state != State::Finalized, "writeBlockScalarData(...) cannot be called after finalize().");
  PRECICE_REQUIRE_DATA_WRITE(meshName, dataName);
  if (size == 0)
    return;
  PRECICE_CHECK(valueIndices != nullptr, "writeBlockScalarData() was called with valueIndices == nullptr");
  PRECICE_CHECK(values != nullptr, "writeBlockScalarData() was called with values == nullptr");
  WriteDataContext &context = _accessor->writeDataContext(meshName, dataName);
  PRECICE_ASSERT(context.providedData() != nullptr);
  PRECICE_CHECK(context.getDataDimensions() == 1,
                "You cannot call writeBlockScalarData on the vector data type \"{}\". Use writeBlockVectorData or change the data type for \"{}\" to scalar.",
                context.getDataName(), context.getDataName());

  PRECICE_VALIDATE_DATA(values, size * context.getDataDimensions());

  Eigen::Map<const Eigen::VectorXd> valuesVec(values, size * context.getDataDimensions());
  const auto                        valueIndicesVec = std::vector<int>(valueIndices, valueIndices + size);
  context.writeValues(valueIndicesVec, valuesVec);
}

void SolverInterfaceImpl::writeScalarData(
    std::string_view meshName,
    std::string_view dataName,
    int              valueIndex,
    double           value)
{
  PRECICE_TRACE(meshName, dataName, valueIndex, value);
  PRECICE_CHECK(_state != State::Finalized, "writeScalarData(...) cannot be called after finalize().");
  PRECICE_REQUIRE_DATA_WRITE(meshName, dataName);
  WriteDataContext &context = _accessor->writeDataContext(meshName, dataName);
  PRECICE_ASSERT(context.providedData() != nullptr);
  PRECICE_CHECK(valueIndex >= -1,
                "Invalid value index ({}) when writing scalar data. Value index must be >= 0. "
                "Please check the value index for {}",
                valueIndex, context.getDataName());
  PRECICE_CHECK(context.getDataDimensions() == 1,
                "You cannot call writeScalarData on the vector data type \"{0}\". "
                "Use writeVectorData or change the data type for \"{0}\" to scalar.",
                context.getDataName());

  const int size = 1;
  PRECICE_VALIDATE_DATA(static_cast<double *>(&value), size * context.getDataDimensions());

  Eigen::Map<const Eigen::VectorXd> valuesVec(&value, size * context.getDataDimensions());
  const auto                        valueIndicesVec = std::vector<int>{valueIndex};
  context.writeValues(valueIndicesVec, valuesVec);
  PRECICE_DEBUG("Written scalar value = {}", value);
}

void SolverInterfaceImpl::writeScalarGradientData(
    std::string_view meshName,
    std::string_view dataName,
    int              valueIndex,
    const double *   gradientValues)
{

  PRECICE_EXPERIMENTAL_API();

  PRECICE_TRACE(meshName, dataName, valueIndex);
  PRECICE_CHECK(_state != State::Finalized, "writeScalarGradientData(...) cannot be called after finalize().")
  PRECICE_REQUIRE_DATA_WRITE(meshName, dataName);

  if (requiresGradientDataFor(meshName, dataName)) {
    PRECICE_DEBUG("Gradient value = {}", Eigen::Map<const Eigen::VectorXd>(gradientValues, _dimensions).format(utils::eigenio::debug()));
    PRECICE_CHECK(gradientValues != nullptr, "writeScalarGradientData() was called with gradientValues == nullptr");

    WriteDataContext &context = _accessor->writeDataContext(meshName, dataName);

    // Check if data has been initialized to include gradient data
    PRECICE_CHECK(context.hasGradient(), "Data \"{}\" has no gradient values available. Please set the gradient flag to true under the data attribute in the configuration file.", context.getDataName());

    // Size of the gradient data input : must be spaceDimensions * dataDimensions -> here spaceDimensions (since for scalar: dataDimensions = 1)
    PRECICE_ASSERT(context.getSpatialDimensions() == _dimensions,
                   context.getSpatialDimensions(), _dimensions);

    const int size = 1;
    PRECICE_VALIDATE_DATA(gradientValues, size * context.getSpatialDimensions() * context.getDataDimensions());

    // Check if the index and dimensions are valid
    PRECICE_CHECK(valueIndex >= -1,
                  "Invalid value index ({}) when writing gradient scalar data. Value index must be >= 0. "
                  "Please check the value index for {}",
                  valueIndex, context.getDataName());

    PRECICE_CHECK(context.getDataDimensions() == 1,
                  "You cannot call writeGradientScalarData on the vector data type \"{0}\". "
                  "Use writeVectorGradientData or change the data type for \"{0}\" to scalar.",
                  context.getDataName());

    // Values are entered derived in the spatial dimensions (#rows = #spatial dimensions)
    Eigen::Map<const Eigen::MatrixXd> gradients(gradientValues, context.getSpatialDimensions(), size * context.getDataDimensions());
    const auto                        valueIndicesVec = std::vector<int>{valueIndex};
    context.writeGradientValues(valueIndicesVec, gradients);
=======
  }

  WriteDataContext &context = _accessor->writeDataContext(meshName, dataName);
  PRECICE_ASSERT(context.providedData() != nullptr);

  const auto dataDims         = context.getDataDimensions();
  const auto expectedDataSize = vertices.size() * dataDims;
  PRECICE_CHECK(expectedDataSize == values.size(),
                "Input sizes are inconsistent attempting to write {}D data \"{}\" to mesh \"{}\". "
                "You passed {} vertices and {} data components, but we expected {} data components ({} x {}).",
                dataDims, dataName, meshName,
                vertices.size(), values.size(), expectedDataSize, dataDims, vertices.size());

  // Sizes are correct at this point
  PRECICE_VALIDATE_DATA(values.data(), values.size()); // TODO Only take span

  const auto &                      mesh = *context.getMesh();
  Eigen::Map<const Eigen::MatrixXd> inputData(values.data(), dataDims, vertices.size());
  Eigen::Map<Eigen::MatrixXd>       localData(context.providedData()->values().data(), dataDims, mesh.vertices().size());

  for (int i = 0; i < vertices.size(); ++i) {
    const auto vid = vertices[i];
    PRECICE_CHECK(mesh.isValidVertexID(vid),
                  "Cannot write data \"{}\" to invalid Vertex ID ({}) of mesh \"{}\". Please make sure you only use the results from calls to setMeshVertex/Vertices().",
                  dataName, vid, meshName);
    localData.col(vid) = inputData.col(i);
>>>>>>> ae370701
  }
}

void SolverInterfaceImpl::readData(
    std::string_view                meshName,
    std::string_view                dataName,
    ::precice::span<const VertexID> vertices,
    double                          relativeReadTime,
    ::precice::span<double>         values) const
{
  PRECICE_TRACE(meshName, dataName, vertices.size(), relativeReadTime);
  PRECICE_CHECK(_state != State::Finalized, "readData(...) cannot be called after finalize().");
  PRECICE_CHECK(relativeReadTime <= _couplingScheme->getNextTimeStepMaxSize(), "readData(...) cannot sample data outside of current time window.");
  PRECICE_CHECK(relativeReadTime >= 0, "readData(...) cannot sample data before the current time.");

<<<<<<< HEAD
  PRECICE_EXPERIMENTAL_API();

  // Asserts and checks
  PRECICE_TRACE(meshName, dataName, size);
  PRECICE_CHECK(_state != State::Finalized, "writeBlockScalarGradientData(...) cannot be called after finalize().");
  PRECICE_REQUIRE_DATA_WRITE(meshName, dataName);
  if (size == 0)
    return;

  if (requiresGradientDataFor(meshName, dataName)) {

    PRECICE_CHECK(valueIndices != nullptr, "writeBlockScalarGradientData() was called with valueIndices == nullptr");
    PRECICE_CHECK(gradientValues != nullptr, "writeBlockScalarGradientData() was called with gradientValues == nullptr");

    // Get the data
    WriteDataContext &context = _accessor->writeDataContext(meshName, dataName);

    PRECICE_CHECK(context.hasGradient(), "Data \"{}\" has no gradient values available. Please set the gradient flag to true under the data attribute in the configuration file.", context.getDataName());

    PRECICE_CHECK(context.getDataDimensions() == 1,
                  "You cannot call writeBlockScalarGradientData on the vector data type \"{}\". Use writeBlockVectorGradientData or change the data type for \"{}\" to scalar.",
                  context.getDataName(), context.getDataName());

    PRECICE_ASSERT(context.getSpatialDimensions() == _dimensions,
                   context.getSpatialDimensions(), _dimensions);

    PRECICE_VALIDATE_DATA(gradientValues, size * context.getSpatialDimensions() * context.getDataDimensions());

    const auto vertexCount = context.getDataSize() / context.getDataDimensions();

    Eigen::Map<const Eigen::MatrixXd> gradients(gradientValues, context.getSpatialDimensions(), size * context.getDataDimensions());
    const auto                        valueIndicesVec = std::vector<int>(valueIndices, valueIndices + size);
    context.writeGradientValues(valueIndicesVec, gradients);
  }
}

void SolverInterfaceImpl::writeVectorGradientData(
    std::string_view meshName,
    std::string_view dataName,
    int              valueIndex,
    const double *   gradientValues)
{
  PRECICE_EXPERIMENTAL_API();

  PRECICE_TRACE(meshName, dataName, valueIndex);
  PRECICE_CHECK(_state != State::Finalized, "writeVectorGradientData(...) cannot be called after finalize().")
  PRECICE_REQUIRE_DATA_WRITE(meshName, dataName);

  if (requiresGradientDataFor(meshName, dataName)) {

    PRECICE_CHECK(gradientValues != nullptr, "writeVectorGradientData() was called with gradientValue == nullptr");

    WriteDataContext &context = _accessor->writeDataContext(meshName, dataName);

    // Check if Data object with ID dataID has been initialized with gradient data
    PRECICE_CHECK(context.hasGradient(), "Data \"{}\" has no gradient values available. Please set the gradient flag to true under the data attribute in the configuration file.", context.getDataName());

    // Check if the dimensions match
    PRECICE_CHECK(context.getDataDimensions() > 1,
                  "You cannot call writeVectorGradientData on the scalar data type \"{}\". Use writeScalarGradientData or change the data type for \"{}\" to vector.",
                  context.getDataName(), context.getDataName());

    PRECICE_ASSERT(context.getSpatialDimensions() == _dimensions,
                   context.getSpatialDimensions(), _dimensions);

    const int size = 1;
    PRECICE_VALIDATE_DATA(gradientValues, size * context.getSpatialDimensions() * context.getDataDimensions());

    Eigen::Map<const Eigen::MatrixXd> gradients(gradientValues, context.getSpatialDimensions(), size * context.getDataDimensions());
    const auto                        valueIndicesVec = std::vector<int>{valueIndex};
    context.writeGradientValues(valueIndicesVec, gradients);
  }
}

void SolverInterfaceImpl::writeBlockVectorGradientData(
    std::string_view meshName,
    std::string_view dataName,
    int              size,
    const int *      valueIndices,
    const double *   gradientValues)
{

  PRECICE_EXPERIMENTAL_API();

  // Asserts and checks
  PRECICE_TRACE(meshName, dataName, size);
  PRECICE_CHECK(_state != State::Finalized, "writeBlockVectorGradientData(...) cannot be called after finalize().");
  PRECICE_REQUIRE_DATA_WRITE(meshName, dataName);
  if (size == 0)
    return;

  if (requiresGradientDataFor(meshName, dataName)) {

    PRECICE_CHECK(valueIndices != nullptr, "writeBlockVectorGradientData() was called with valueIndices == nullptr");
    PRECICE_CHECK(gradientValues != nullptr, "writeBlockVectorGradientData() was called with gradientValues == nullptr");

    // Get the data
    WriteDataContext &context = _accessor->writeDataContext(meshName, dataName);

    // Check if the Data object of given mesh has been initialized with gradient data
    PRECICE_CHECK(context.hasGradient(), "Data \"{}\" has no gradient values available. Please set the gradient flag to true under the data attribute in the configuration file.", context.getDataName());

    // Check if the dimensions match
    PRECICE_CHECK(context.getDataDimensions() > 1,
                  "You cannot call writeBlockVectorGradientData on the scalar data type \"{}\". Use writeBlockScalarGradientData or change the data type for \"{}\" to vector.",
                  context.getDataName(), context.getDataName());

    PRECICE_ASSERT(context.getSpatialDimensions() == _dimensions,
                   context.getSpatialDimensions(), _dimensions);

    PRECICE_VALIDATE_DATA(gradientValues, size * context.getSpatialDimensions() * context.getDataDimensions());

    Eigen::Map<const Eigen::MatrixXd> gradients(gradientValues, context.getSpatialDimensions(), size * context.getDataDimensions());
    const auto                        valueIndicesVec = std::vector<int>(valueIndices, valueIndices + size);
    context.writeGradientValues(valueIndicesVec, gradients);
  }
}

void SolverInterfaceImpl::readBlockVectorData(
    std::string_view meshName,
    std::string_view dataName,
    int              size,
    const int *      valueIndices,
    double           relativeReadTime,
    double *         values) const
{
  PRECICE_TRACE(meshName, dataName, size);
  PRECICE_CHECK(_state != State::Finalized, "readBlockVectorData(...) cannot be called after finalize().");
  PRECICE_CHECK(relativeReadTime <= _couplingScheme->getNextTimeStepMaxSize(), "readBlockVectorData(...) cannot sample data outside of current time window.");
  PRECICE_CHECK(relativeReadTime >= 0, "readBlockVectorData(...) cannot sample data before the current time.");
=======
>>>>>>> ae370701
  double normalizedReadTime;
  if (_couplingScheme->hasTimeWindowSize()) {
    double timeStepStart = _couplingScheme->getTimeWindowSize() - _couplingScheme->getNextTimeStepMaxSize();
    double readTime      = timeStepStart + relativeReadTime;
    normalizedReadTime   = readTime / _couplingScheme->getTimeWindowSize(); //@todo might be moved into coupling scheme
  } else {                                                                  // if this participant defines time window size through participant-first method
    PRECICE_CHECK(relativeReadTime == _couplingScheme->getNextTimeStepMaxSize(), "Waveform relaxation is not allowed for solver that sets the time step size");
    normalizedReadTime = 1; // by default read at end of window.
  }

  PRECICE_REQUIRE_DATA_READ(meshName, dataName);

  if (vertices.empty()) {
    return;
<<<<<<< HEAD
  PRECICE_CHECK(valueIndices != nullptr, "readBlockVectorData() was called with valueIndices == nullptr");
  PRECICE_CHECK(values != nullptr, "readBlockVectorData() was called with values == nullptr");
  ReadDataContext &context = _accessor->readDataContext(meshName, dataName);
  PRECICE_CHECK(context.getDataDimensions() == _dimensions,
                "You cannot call readBlockVectorData on the scalar data type \"{0}\". "
                "Use readBlockScalarData or change the data type for \"{0}\" to vector.",
                context.getDataName());

  const auto valueIndicesVec                                       = std::vector<int>(valueIndices, valueIndices + size);
  const auto valuesInternal                                        = context.readValues(valueIndicesVec, normalizedReadTime);
  Eigen::VectorXd::Map(values, context.getDataDimensions() * size) = valuesInternal;
}
=======
  }
>>>>>>> ae370701

  ReadDataContext &context          = _accessor->readDataContext(meshName, dataName);
  const auto       dataDims         = context.getDataDimensions();
  const auto       expectedDataSize = vertices.size() * dataDims;
  PRECICE_CHECK(expectedDataSize == values.size(),
                "Input sizes are inconsistent attempting to read {}D data \"{}\" from mesh \"{}\". "
                "You passed {} vertices and {} data components, but we expected {} data components ({} x {}).",
                dataDims, dataName, meshName,
                vertices.size(), values.size(), expectedDataSize, dataDims, vertices.size());

  const auto &                      mesh = *context.getMesh();
  Eigen::Map<Eigen::MatrixXd>       outputData(values.data(), dataDims, values.size());
  const Eigen::MatrixXd             sample{context.sampleWaveformAt(normalizedReadTime)};
  Eigen::Map<const Eigen::MatrixXd> localData(sample.data(), dataDims, mesh.vertices().size());

  for (int i = 0; i < vertices.size(); ++i) {
    const auto vid = vertices[i];
    PRECICE_CHECK(mesh.isValidVertexID(vid),
                  "Cannot read data \"{}\" from invalid Vertex ID ({}) of mesh \"{}\". "
                  "Please make sure you only use the results from calls to setMeshVertex/Vertices().",
                  dataName, vid, meshName);
    outputData.col(i) = localData.col(vid);
  }
<<<<<<< HEAD
  PRECICE_REQUIRE_DATA_READ(meshName, dataName);
  ReadDataContext &context = _accessor->readDataContext(meshName, dataName);
  PRECICE_CHECK(valueIndex >= -1,
                "Invalid value index ( {} ) when reading vector data. Value index must be >= 0. "
                "Please check the value index for {}",
                valueIndex, context.getDataName());
  PRECICE_CHECK(context.getDataDimensions() == _dimensions,
                "You cannot call readVectorData on the scalar data type \"{0}\". Use readScalarData or change the data type for \"{0}\" to vector.",
                context.getDataName());
  const auto valueIndicesVec                                      = std::vector<int>{valueIndex};
  const auto valuesInternal                                       = context.readValues(valueIndicesVec, normalizedReadTime);
  const int  size                                                 = 1;
  Eigen::VectorXd::Map(value, context.getDataDimensions() * size) = valuesInternal;

  PRECICE_DEBUG("read value = {}", Eigen::Map<const Eigen::VectorXd>(value, context.getDataDimensions()).format(utils::eigenio::debug()));
=======
>>>>>>> ae370701
}

void SolverInterfaceImpl::writeGradientData(
    std::string_view                meshName,
    std::string_view                dataName,
    ::precice::span<const VertexID> vertices,
    ::precice::span<const double>   gradients)
{
  PRECICE_EXPERIMENTAL_API();

  // Asserts and checks
  PRECICE_TRACE(meshName, dataName, vertices.size());
  PRECICE_CHECK(_state != State::Finalized, "writeGradientData(...) cannot be called after finalize().");
  PRECICE_REQUIRE_DATA_WRITE(meshName, dataName);
  if (vertices.empty() || !requiresGradientDataFor(meshName, dataName)) {
    return;
<<<<<<< HEAD
  PRECICE_CHECK(valueIndices != nullptr, "readBlockScalarData() was called with valueIndices == nullptr");
  PRECICE_CHECK(values != nullptr, "readBlockScalarData() was called with values == nullptr");
  ReadDataContext &context = _accessor->readDataContext(meshName, dataName);
  PRECICE_CHECK(context.getDataDimensions() == 1,
                "You cannot call readBlockScalarData on the vector data type \"{0}\". "
                "Use readBlockVectorData or change the data type for \"{0}\" to scalar.",
                context.getDataName());
  const auto valueIndicesVec                                       = std::vector<int>(valueIndices, valueIndices + size);
  const auto valuesInternal                                        = context.readValues(valueIndicesVec, normalizedReadTime);
  Eigen::VectorXd::Map(values, context.getDataDimensions() * size) = valuesInternal;
}
=======
  }
>>>>>>> ae370701

  // Get the data
  WriteDataContext &context = _accessor->writeDataContext(meshName, dataName);
  PRECICE_ASSERT(context.providedData() != nullptr);

  // Check if the Data object of given mesh has been initialized with gradient data
  mesh::Data &meshData = *context.providedData();
  PRECICE_CHECK(meshData.hasGradient(), "Data \"{}\" has no gradient values available. Please set the gradient flag to true under the data attribute in the configuration file.", meshName);

  const auto &mesh               = *context.getMesh();
  const auto  dataDims           = context.getDataDimensions();
  const auto  meshDims           = mesh.getDimensions();
  const auto  gradientComponents = meshDims * dataDims;
  const auto  expectedComponents = vertices.size() * gradientComponents;
  PRECICE_CHECK(expectedComponents == gradients.size(),
                "Input sizes are inconsistent attempting to write gradient for data \"{}\" to mesh \"{}\". "
                "A single gradient/Jacobian for {}D data on a {}D mesh has {} components. "
                "You passed {} vertices and {} gradient components, but we expected {} gradient components. ",
                dataName, meshName,
                dataDims, meshDims, gradientComponents,
                vertices.size(), gradients.size(), expectedComponents);

  PRECICE_VALIDATE_DATA(gradients.data(), gradients.size());

  Eigen::Map<const Eigen::MatrixXd> inputGradients(gradients.data(), gradientComponents, vertices.size());
  Eigen::Map<Eigen::MatrixXd>       localGradients(meshData.gradientValues().data(), gradientComponents, mesh.vertices().size());

  for (int i = 0; i < vertices.size(); ++i) {
    const auto vid = vertices[i];
    PRECICE_CHECK(mesh.isValidVertexID(vid),
                  "Cannot write gradient for data \"{}\" to invalid Vertex ID ({}) of mesh \"{}\". Please make sure you only use the results from calls to setMeshVertex/Vertices().",
                  dataName, vid, meshName);
    localGradients.col(vid) = inputGradients.col(i);
  }
<<<<<<< HEAD
  PRECICE_REQUIRE_DATA_READ(meshName, dataName);
  ReadDataContext &context = _accessor->readDataContext(meshName, dataName);
  PRECICE_CHECK(valueIndex >= -1,
                "Invalid value index ( {} ) when reading scalar data. Value index must be >= 0. "
                "Please check the value index for {}",
                valueIndex, context.getDataName());
  PRECICE_CHECK(context.getDataDimensions() == 1,
                "You cannot call readScalarData on the vector data type \"{0}\". "
                "Use readVectorData or change the data type for \"{0}\" to scalar.",
                context.getDataName());

  const auto valueIndicesVec                                       = std::vector<int>{valueIndex};
  const auto valuesInternal                                        = context.readValues(valueIndicesVec, normalizedReadTime);
  const int  size                                                  = 1;
  Eigen::VectorXd::Map(&value, context.getDataDimensions() * size) = valuesInternal;
  PRECICE_DEBUG("Read value = {}", value);
=======
>>>>>>> ae370701
}

void SolverInterfaceImpl::setMeshAccessRegion(
    const std::string_view meshName,
    const double *         boundingBox) const
{
  PRECICE_EXPERIMENTAL_API();
  PRECICE_TRACE(meshName);
  PRECICE_REQUIRE_MESH_USE(meshName);
  PRECICE_CHECK(_state != State::Finalized, "setMeshAccessRegion() cannot be called after finalize().")
  PRECICE_CHECK(_state != State::Initialized, "setMeshAccessRegion() needs to be called before initialize().");
  PRECICE_CHECK(!_accessRegionDefined, "setMeshAccessRegion may only be called once.");
  PRECICE_CHECK(boundingBox != nullptr, "setMeshAccessRegion was called with boundingBox == nullptr.");

  // Get the related mesh
  MeshContext & context = _accessor->meshContext(meshName);
  mesh::PtrMesh mesh(context.mesh);
  PRECICE_DEBUG("Define bounding box");
  // Transform bounds into a suitable format
  int                 dim = mesh->getDimensions();
  std::vector<double> bounds(dim * 2);

  for (int d = 0; d < dim; ++d) {
    // Check that min is lower or equal to max
    PRECICE_CHECK(boundingBox[2 * d] <= boundingBox[2 * d + 1], "Your bounding box is ill defined, i.e. it has a negative volume. The required format is [x_min, x_max...]");
    bounds[2 * d]     = boundingBox[2 * d];
    bounds[2 * d + 1] = boundingBox[2 * d + 1];
  }
  // Create a bounding box
  mesh::BoundingBox providedBoundingBox(bounds);
  // Expand the mesh associated bounding box
  mesh->expandBoundingBox(providedBoundingBox);
  // and set a flag so that we know the function was called
  _accessRegionDefined = true;
}

void SolverInterfaceImpl::getMeshVerticesAndIDs(
    const std::string_view meshName,
    const int              size,
    int *                  ids,
    double *               coordinates) const
{
  PRECICE_EXPERIMENTAL_API();
  PRECICE_TRACE(meshName, size);
  PRECICE_REQUIRE_MESH_USE(meshName);
  PRECICE_DEBUG("Get {} mesh vertices with IDs", size);

  // Check, if the requested mesh data has already been received. Otherwise, the function call doesn't make any sense
  PRECICE_CHECK((_state == State::Initialized) || _accessor->isMeshProvided(meshName), "initialize() has to be called before accessing"
                                                                                       " data of the received mesh \"{}\" on participant \"{}\".",
                meshName, _accessor->getName());

  if (size == 0)
    return;

  const MeshContext & context = _accessor->meshContext(meshName);
  const mesh::PtrMesh mesh(context.mesh);

  PRECICE_CHECK(ids != nullptr, "getMeshVerticesAndIDs() was called with ids == nullptr");
  PRECICE_CHECK(coordinates != nullptr, "getMeshVerticesAndIDs() was called with coordinates == nullptr");

  const auto &vertices = mesh->vertices();
  PRECICE_CHECK(static_cast<unsigned int>(size) <= vertices.size(), "The queried size exceeds the number of available points.");

  Eigen::Map<Eigen::MatrixXd> posMatrix{
      coordinates, _dimensions, static_cast<EIGEN_DEFAULT_DENSE_INDEX_TYPE>(size)};

  for (size_t i = 0; i < static_cast<size_t>(size); i++) {
    PRECICE_ASSERT(i < vertices.size(), i, vertices.size());
    ids[i]           = vertices[i].getID();
    posMatrix.col(i) = vertices[i].getCoords();
  }
}

void SolverInterfaceImpl::configureM2Ns(
    const m2n::M2NConfiguration::SharedPointer &config)
{
  PRECICE_TRACE();
  for (const auto &m2nTuple : config->m2ns()) {
    std::string comPartner("");
    bool        isRequesting = false;
    if (std::get<1>(m2nTuple) == _accessorName) {
      comPartner   = std::get<2>(m2nTuple);
      isRequesting = true;
    } else if (std::get<2>(m2nTuple) == _accessorName) {
      comPartner = std::get<1>(m2nTuple);
    }
    if (not comPartner.empty()) {
      for (const impl::PtrParticipant &participant : _participants) {
        if (participant->getName() == comPartner) {
          PRECICE_ASSERT(not utils::contained(comPartner, _m2ns), comPartner);
          PRECICE_ASSERT(std::get<0>(m2nTuple));

          _m2ns[comPartner] = [&] {
            m2n::BoundM2N bound;
            bound.m2n          = std::get<0>(m2nTuple);
            bound.localName    = _accessorName;
            bound.remoteName   = comPartner;
            bound.isRequesting = isRequesting;
            return bound;
          }();
        }
      }
    }
  }
}

void SolverInterfaceImpl::configurePartitions(
    const m2n::M2NConfiguration::SharedPointer &m2nConfig)
{
  PRECICE_TRACE();
  for (MeshContext *context : _accessor->usedMeshContexts()) {

    if (context->provideMesh) { // Accessor provides mesh
      PRECICE_CHECK(context->receiveMeshFrom.empty(),
                    "Participant \"{}\" cannot provide and receive mesh {}!",
                    _accessorName, context->mesh->getName());

      context->partition = partition::PtrPartition(new partition::ProvidedPartition(context->mesh));

      for (auto &receiver : _participants) {
        for (auto &receiverContext : receiver->usedMeshContexts()) {
          if (receiverContext->receiveMeshFrom == _accessorName && receiverContext->mesh->getName() == context->mesh->getName()) {
            // meshRequirement has to be copied from "from" to provide", since
            // mapping are only defined at "provide"
            if (receiverContext->meshRequirement > context->meshRequirement) {
              context->meshRequirement = receiverContext->meshRequirement;
            }

            m2n::PtrM2N m2n = m2nConfig->getM2N(receiver->getName(), _accessorName);
            m2n->createDistributedCommunication(context->mesh);
            context->partition->addM2N(m2n);
          }
        }
      }

    } else { // Accessor receives mesh
      std::string receiver(_accessorName);
      std::string provider(context->receiveMeshFrom);

      PRECICE_DEBUG("Receiving mesh from {}", provider);

      context->partition = partition::PtrPartition(new partition::ReceivedPartition(context->mesh, context->geoFilter, context->safetyFactor, context->allowDirectAccess));

      m2n::PtrM2N m2n = m2nConfig->getM2N(receiver, provider);
      m2n->createDistributedCommunication(context->mesh);
      context->partition->addM2N(m2n);
      for (const MappingContext &mappingContext : context->fromMappingContexts) {
        context->partition->addFromMapping(mappingContext.mapping);
      }
      for (const MappingContext &mappingContext : context->toMappingContexts) {
        context->partition->addToMapping(mappingContext.mapping);
      }
    }
  }
}

void SolverInterfaceImpl::compareBoundingBoxes()
{
  // sort meshContexts by name, for communication in right order.
  std::sort(_accessor->usedMeshContexts().begin(), _accessor->usedMeshContexts().end(),
            [](MeshContext const *const lhs, MeshContext const *const rhs) -> bool {
              return lhs->mesh->getName() < rhs->mesh->getName();
            });

  for (MeshContext *meshContext : _accessor->usedMeshContexts()) {
    if (meshContext->provideMesh) // provided meshes need their bounding boxes already for the re-partitioning
      meshContext->mesh->computeBoundingBox();

    meshContext->clearMappings();
  }

  for (MeshContext *meshContext : _accessor->usedMeshContexts()) {
    meshContext->partition->compareBoundingBoxes();
  }
}

void SolverInterfaceImpl::computePartitions()
{
  // We need to do this in two loops: First, communicate the mesh and later compute the partition.
  // Originally, this was done in one loop. This however gave deadlock if two meshes needed to be communicated cross-wise.
  // Both loops need a different sorting

  auto &contexts = _accessor->usedMeshContexts();

  std::sort(contexts.begin(), contexts.end(),
            [](MeshContext const *const lhs, MeshContext const *const rhs) -> bool {
              return lhs->mesh->getName() < rhs->mesh->getName();
            });

  for (MeshContext *meshContext : contexts) {
    meshContext->partition->communicate();
  }

  // for two-level initialization, there is also still communication in partition::compute()
  // therefore, we cannot resort here.
  // @todo this hacky solution should be removed as part of #633
  bool resort = true;
  for (auto &m2nPair : _m2ns) {
    if (m2nPair.second.m2n->usesTwoLevelInitialization()) {
      resort = false;
      break;
    }
  }

  if (resort) {
    // pull provided meshes up front, to have them ready for the decomposition of the received meshes (for the mappings)
    std::stable_partition(contexts.begin(), contexts.end(),
                          [](MeshContext const *const meshContext) -> bool {
                            return meshContext->provideMesh;
                          });
  }

  for (MeshContext *meshContext : contexts) {
    meshContext->partition->compute();
    if (not meshContext->provideMesh) { // received mesh can only compute their bounding boxes here
      meshContext->mesh->computeBoundingBox();
    }

    // This allocates gradient values here too if available
    meshContext->mesh->allocateDataValues();
  }
}

void SolverInterfaceImpl::computeMappings(std::vector<MappingContext> &contexts, const std::string &mappingType)
{
  PRECICE_TRACE();
  using namespace mapping;
  for (impl::MappingContext &context : contexts) {
    if (not context.mapping->hasComputedMapping()) {
      if (context.configuredWithAliasTag) {
        PRECICE_INFO("Automatic RBF mapping alias from mesh \"{}\" to mesh \"{}\" in \"{}\" direction resolves to \"{}\" .",
                     context.mapping->getInputMesh()->getName(), context.mapping->getOutputMesh()->getName(), mappingType, context.mapping->getName());
      }
      PRECICE_INFO("Computing \"{}\" mapping from mesh \"{}\" to mesh \"{}\" in \"{}\" direction.",
                   context.mapping->getName(), context.mapping->getInputMesh()->getName(), context.mapping->getOutputMesh()->getName(), mappingType);
      context.mapping->computeMapping();
    }
  }
}

void SolverInterfaceImpl::mapWrittenData()
{
  PRECICE_TRACE();
  computeMappings(_accessor->writeMappingContexts(), "write");
  for (auto &context : _accessor->writeDataContexts()) {
    if (context.hasMapping()) {
      PRECICE_DEBUG("Map write data \"{}\" from mesh \"{}\"", context.getDataName(), context.getMeshName());
      context.mapData();
    }
  }
}

void SolverInterfaceImpl::mapReadData()
{
  PRECICE_TRACE();
  computeMappings(_accessor->readMappingContexts(), "read");
  for (auto &context : _accessor->readDataContexts()) {
    if (context.hasMapping()) {
      PRECICE_DEBUG("Map read data \"{}\" to mesh \"{}\"", context.getDataName(), context.getMeshName());
      context.mapData();
    }
    context.storeDataInWaveform();
  }
}

void SolverInterfaceImpl::performDataActions(
    const std::set<action::Action::Timing> &timings,
    double                                  time)
{
  PRECICE_TRACE();
  for (action::PtrAction &action : _accessor->actions()) {
    if (timings.find(action->getTiming()) != timings.end()) {
      action->performAction(time);
    }
  }
}

void SolverInterfaceImpl::handleExports()
{
  PRECICE_TRACE();
  Participant::IntermediateExport exp;
  exp.timewindow = _couplingScheme->getTimeWindows() - 1;
  exp.iteration  = _numberAdvanceCalls;
  exp.complete   = _couplingScheme->isTimeWindowComplete();
  exp.time       = _couplingScheme->getTime();
  _accessor->exportIntermediate(exp);
}

void SolverInterfaceImpl::resetWrittenData()
{
  PRECICE_TRACE();
  for (auto &context : _accessor->writeDataContexts()) {
    context.resetData();
  }
}

PtrParticipant SolverInterfaceImpl::determineAccessingParticipant(
    const config::SolverInterfaceConfiguration &config)
{
  const auto &partConfig = config.getParticipantConfiguration();
  for (const PtrParticipant &participant : partConfig->getParticipants()) {
    if (participant->getName() == _accessorName) {
      return participant;
    }
  }
  PRECICE_ERROR("This participant's name, which was specified in the constructor of the preCICE interface as \"{}\", "
                "is not defined in the preCICE configuration. "
                "Please double-check the correct spelling.",
                _accessorName);
}

void SolverInterfaceImpl::initializeIntraCommunication()
{
  PRECICE_TRACE();

  Event e("com.initializeIntraCom", precice::syncMode);
  utils::IntraComm::getCommunication()->connectIntraComm(
      _accessorName, "IntraComm",
      _accessorProcessRank, _accessorCommunicatorSize);
}

void SolverInterfaceImpl::syncTimestep(double computedTimeStepSize)
{
  PRECICE_ASSERT(utils::IntraComm::isParallel());
  if (utils::IntraComm::isSecondary()) {
    utils::IntraComm::getCommunication()->send(computedTimeStepSize, 0);
  } else {
    PRECICE_ASSERT(utils::IntraComm::isPrimary());
    for (Rank secondaryRank : utils::IntraComm::allSecondaryRanks()) {
      double dt;
      utils::IntraComm::getCommunication()->receive(dt, secondaryRank);
      PRECICE_CHECK(math::equals(dt, computedTimeStepSize),
                    "Found ambiguous values for the time step size passed to preCICE in \"advance\". On rank {}, the value is {}, while on rank 0, the value is {}.",
                    secondaryRank, dt, computedTimeStepSize);
    }
  }
}

void SolverInterfaceImpl::advanceCouplingScheme()
{
  PRECICE_DEBUG("Advance coupling scheme");
  // Orchestrate local and remote mesh changes
  std::vector<MeshID> localChanges;

  [[maybe_unused]] auto remoteChanges1 = _couplingScheme->firstSynchronization(localChanges);
  _couplingScheme->firstExchange();
  // Orchestrate remote mesh changes (local ones were handled in the first sync)
  [[maybe_unused]] auto remoteChanges2 = _couplingScheme->secondSynchronization();
  _couplingScheme->secondExchange();
}

void SolverInterfaceImpl::closeCommunicationChannels(CloseChannels close)
{
  // Apply some final ping-pong to sync solver that run e.g. with a uni-directional coupling only
  // afterwards close connections
  PRECICE_INFO("Synchronize participants and close {}communication channels",
               (close == CloseChannels::Distributed ? "distributed " : ""));
  std::string ping = "ping";
  std::string pong = "pong";
  for (auto &iter : _m2ns) {
    auto bm2n = iter.second;
    if (not utils::IntraComm::isSecondary()) {
      PRECICE_DEBUG("Synchronizing primary rank with {}", bm2n.remoteName);
      if (bm2n.isRequesting) {
        bm2n.m2n->getPrimaryRankCommunication()->send(ping, 0);
        std::string receive = "init";
        bm2n.m2n->getPrimaryRankCommunication()->receive(receive, 0);
        PRECICE_ASSERT(receive == pong);
      } else {
        std::string receive = "init";
        bm2n.m2n->getPrimaryRankCommunication()->receive(receive, 0);
        PRECICE_ASSERT(receive == ping);
        bm2n.m2n->getPrimaryRankCommunication()->send(pong, 0);
      }
    }
    if (close == CloseChannels::Distributed) {
      PRECICE_DEBUG("Closing distributed communication with {}", bm2n.remoteName);
      bm2n.m2n->closeDistributedConnections();
    } else {
      PRECICE_DEBUG("Closing communication with {}", bm2n.remoteName);
      bm2n.m2n->closeConnection();
    }
  }
}

const mesh::Mesh &SolverInterfaceImpl::mesh(const std::string &meshName) const
{
  PRECICE_TRACE(meshName);
  return *_accessor->usedMeshContext(meshName).mesh;
}

} // namespace impl
} // namespace precice<|MERGE_RESOLUTION|>--- conflicted
+++ resolved
@@ -611,7 +611,7 @@
     return false;
 
   WriteDataContext &context = _accessor->writeDataContext(meshName, dataName);
-  return context.providedData()->hasGradient();
+  return context.hasGradient();
 }
 
 int SolverInterfaceImpl::getMeshVertexSize(
@@ -989,151 +989,9 @@
   PRECICE_REQUIRE_DATA_WRITE(meshName, dataName);
   if (vertices.empty()) {
     return;
-<<<<<<< HEAD
-  PRECICE_CHECK(valueIndices != nullptr, "writeBlockVectorData() was called with valueIndices == nullptr");
-  PRECICE_CHECK(values != nullptr, "writeBlockVectorData() was called with values == nullptr");
+  }
+
   WriteDataContext &context = _accessor->writeDataContext(meshName, dataName);
-  PRECICE_ASSERT(context.providedData() != nullptr);
-  PRECICE_CHECK(context.getDataDimensions() == _dimensions,
-                "You cannot call writeBlockVectorData on the scalar data type \"{0}\". Use writeBlockScalarData or change the data type for \"{0}\" to vector.",
-                context.getDataName());
-
-  PRECICE_VALIDATE_DATA(values, size * context.getDataDimensions());
-
-  Eigen::Map<const Eigen::VectorXd> valuesVec(values, size * context.getDataDimensions());
-  const auto                        valueIndicesVec = std::vector<int>(valueIndices, valueIndices + size);
-  context.writeValues(valueIndicesVec, valuesVec);
-}
-
-void SolverInterfaceImpl::writeVectorData(
-    std::string_view meshName,
-    std::string_view dataName,
-    int              valueIndex,
-    const double *   value)
-{
-  PRECICE_TRACE(meshName, dataName, valueIndex);
-  PRECICE_CHECK(_state != State::Finalized, "writeVectorData(...) cannot be called after finalize().");
-  PRECICE_REQUIRE_DATA_WRITE(meshName, dataName);
-  PRECICE_DEBUG("value = {}", Eigen::Map<const Eigen::VectorXd>(value, _dimensions).format(utils::eigenio::debug()));
-  WriteDataContext &context = _accessor->writeDataContext(meshName, dataName);
-  PRECICE_ASSERT(context.providedData() != nullptr);
-  PRECICE_CHECK(context.getDataDimensions() == _dimensions,
-                "You cannot call writeVectorData on the scalar data type \"{0}\". Use writeScalarData or change the data type for \"{0}\" to vector.",
-                context.getDataName());
-
-  const int size = 1;
-  PRECICE_VALIDATE_DATA(value, size * context.getDataDimensions());
-
-  Eigen::Map<const Eigen::VectorXd> valuesVec(value, size * context.getDataDimensions());
-  const auto                        valueIndicesVec = std::vector<int>{valueIndex};
-  context.writeValues(valueIndicesVec, valuesVec);
-}
-
-void SolverInterfaceImpl::writeBlockScalarData(
-    std::string_view meshName,
-    std::string_view dataName,
-    int              size,
-    const int *      valueIndices,
-    const double *   values)
-{
-  PRECICE_TRACE(meshName, dataName, size);
-  PRECICE_CHECK(_state != State::Finalized, "writeBlockScalarData(...) cannot be called after finalize().");
-  PRECICE_REQUIRE_DATA_WRITE(meshName, dataName);
-  if (size == 0)
-    return;
-  PRECICE_CHECK(valueIndices != nullptr, "writeBlockScalarData() was called with valueIndices == nullptr");
-  PRECICE_CHECK(values != nullptr, "writeBlockScalarData() was called with values == nullptr");
-  WriteDataContext &context = _accessor->writeDataContext(meshName, dataName);
-  PRECICE_ASSERT(context.providedData() != nullptr);
-  PRECICE_CHECK(context.getDataDimensions() == 1,
-                "You cannot call writeBlockScalarData on the vector data type \"{}\". Use writeBlockVectorData or change the data type for \"{}\" to scalar.",
-                context.getDataName(), context.getDataName());
-
-  PRECICE_VALIDATE_DATA(values, size * context.getDataDimensions());
-
-  Eigen::Map<const Eigen::VectorXd> valuesVec(values, size * context.getDataDimensions());
-  const auto                        valueIndicesVec = std::vector<int>(valueIndices, valueIndices + size);
-  context.writeValues(valueIndicesVec, valuesVec);
-}
-
-void SolverInterfaceImpl::writeScalarData(
-    std::string_view meshName,
-    std::string_view dataName,
-    int              valueIndex,
-    double           value)
-{
-  PRECICE_TRACE(meshName, dataName, valueIndex, value);
-  PRECICE_CHECK(_state != State::Finalized, "writeScalarData(...) cannot be called after finalize().");
-  PRECICE_REQUIRE_DATA_WRITE(meshName, dataName);
-  WriteDataContext &context = _accessor->writeDataContext(meshName, dataName);
-  PRECICE_ASSERT(context.providedData() != nullptr);
-  PRECICE_CHECK(valueIndex >= -1,
-                "Invalid value index ({}) when writing scalar data. Value index must be >= 0. "
-                "Please check the value index for {}",
-                valueIndex, context.getDataName());
-  PRECICE_CHECK(context.getDataDimensions() == 1,
-                "You cannot call writeScalarData on the vector data type \"{0}\". "
-                "Use writeVectorData or change the data type for \"{0}\" to scalar.",
-                context.getDataName());
-
-  const int size = 1;
-  PRECICE_VALIDATE_DATA(static_cast<double *>(&value), size * context.getDataDimensions());
-
-  Eigen::Map<const Eigen::VectorXd> valuesVec(&value, size * context.getDataDimensions());
-  const auto                        valueIndicesVec = std::vector<int>{valueIndex};
-  context.writeValues(valueIndicesVec, valuesVec);
-  PRECICE_DEBUG("Written scalar value = {}", value);
-}
-
-void SolverInterfaceImpl::writeScalarGradientData(
-    std::string_view meshName,
-    std::string_view dataName,
-    int              valueIndex,
-    const double *   gradientValues)
-{
-
-  PRECICE_EXPERIMENTAL_API();
-
-  PRECICE_TRACE(meshName, dataName, valueIndex);
-  PRECICE_CHECK(_state != State::Finalized, "writeScalarGradientData(...) cannot be called after finalize().")
-  PRECICE_REQUIRE_DATA_WRITE(meshName, dataName);
-
-  if (requiresGradientDataFor(meshName, dataName)) {
-    PRECICE_DEBUG("Gradient value = {}", Eigen::Map<const Eigen::VectorXd>(gradientValues, _dimensions).format(utils::eigenio::debug()));
-    PRECICE_CHECK(gradientValues != nullptr, "writeScalarGradientData() was called with gradientValues == nullptr");
-
-    WriteDataContext &context = _accessor->writeDataContext(meshName, dataName);
-
-    // Check if data has been initialized to include gradient data
-    PRECICE_CHECK(context.hasGradient(), "Data \"{}\" has no gradient values available. Please set the gradient flag to true under the data attribute in the configuration file.", context.getDataName());
-
-    // Size of the gradient data input : must be spaceDimensions * dataDimensions -> here spaceDimensions (since for scalar: dataDimensions = 1)
-    PRECICE_ASSERT(context.getSpatialDimensions() == _dimensions,
-                   context.getSpatialDimensions(), _dimensions);
-
-    const int size = 1;
-    PRECICE_VALIDATE_DATA(gradientValues, size * context.getSpatialDimensions() * context.getDataDimensions());
-
-    // Check if the index and dimensions are valid
-    PRECICE_CHECK(valueIndex >= -1,
-                  "Invalid value index ({}) when writing gradient scalar data. Value index must be >= 0. "
-                  "Please check the value index for {}",
-                  valueIndex, context.getDataName());
-
-    PRECICE_CHECK(context.getDataDimensions() == 1,
-                  "You cannot call writeGradientScalarData on the vector data type \"{0}\". "
-                  "Use writeVectorGradientData or change the data type for \"{0}\" to scalar.",
-                  context.getDataName());
-
-    // Values are entered derived in the spatial dimensions (#rows = #spatial dimensions)
-    Eigen::Map<const Eigen::MatrixXd> gradients(gradientValues, context.getSpatialDimensions(), size * context.getDataDimensions());
-    const auto                        valueIndicesVec = std::vector<int>{valueIndex};
-    context.writeGradientValues(valueIndicesVec, gradients);
-=======
-  }
-
-  WriteDataContext &context = _accessor->writeDataContext(meshName, dataName);
-  PRECICE_ASSERT(context.providedData() != nullptr);
 
   const auto dataDims         = context.getDataDimensions();
   const auto expectedDataSize = vertices.size() * dataDims;
@@ -1146,18 +1004,7 @@
   // Sizes are correct at this point
   PRECICE_VALIDATE_DATA(values.data(), values.size()); // TODO Only take span
 
-  const auto &                      mesh = *context.getMesh();
-  Eigen::Map<const Eigen::MatrixXd> inputData(values.data(), dataDims, vertices.size());
-  Eigen::Map<Eigen::MatrixXd>       localData(context.providedData()->values().data(), dataDims, mesh.vertices().size());
-
-  for (int i = 0; i < vertices.size(); ++i) {
-    const auto vid = vertices[i];
-    PRECICE_CHECK(mesh.isValidVertexID(vid),
-                  "Cannot write data \"{}\" to invalid Vertex ID ({}) of mesh \"{}\". Please make sure you only use the results from calls to setMeshVertex/Vertices().",
-                  dataName, vid, meshName);
-    localData.col(vid) = inputData.col(i);
->>>>>>> ae370701
-  }
+  context.writeValues(vertices, values);
 }
 
 void SolverInterfaceImpl::readData(
@@ -1172,139 +1019,6 @@
   PRECICE_CHECK(relativeReadTime <= _couplingScheme->getNextTimeStepMaxSize(), "readData(...) cannot sample data outside of current time window.");
   PRECICE_CHECK(relativeReadTime >= 0, "readData(...) cannot sample data before the current time.");
 
-<<<<<<< HEAD
-  PRECICE_EXPERIMENTAL_API();
-
-  // Asserts and checks
-  PRECICE_TRACE(meshName, dataName, size);
-  PRECICE_CHECK(_state != State::Finalized, "writeBlockScalarGradientData(...) cannot be called after finalize().");
-  PRECICE_REQUIRE_DATA_WRITE(meshName, dataName);
-  if (size == 0)
-    return;
-
-  if (requiresGradientDataFor(meshName, dataName)) {
-
-    PRECICE_CHECK(valueIndices != nullptr, "writeBlockScalarGradientData() was called with valueIndices == nullptr");
-    PRECICE_CHECK(gradientValues != nullptr, "writeBlockScalarGradientData() was called with gradientValues == nullptr");
-
-    // Get the data
-    WriteDataContext &context = _accessor->writeDataContext(meshName, dataName);
-
-    PRECICE_CHECK(context.hasGradient(), "Data \"{}\" has no gradient values available. Please set the gradient flag to true under the data attribute in the configuration file.", context.getDataName());
-
-    PRECICE_CHECK(context.getDataDimensions() == 1,
-                  "You cannot call writeBlockScalarGradientData on the vector data type \"{}\". Use writeBlockVectorGradientData or change the data type for \"{}\" to scalar.",
-                  context.getDataName(), context.getDataName());
-
-    PRECICE_ASSERT(context.getSpatialDimensions() == _dimensions,
-                   context.getSpatialDimensions(), _dimensions);
-
-    PRECICE_VALIDATE_DATA(gradientValues, size * context.getSpatialDimensions() * context.getDataDimensions());
-
-    const auto vertexCount = context.getDataSize() / context.getDataDimensions();
-
-    Eigen::Map<const Eigen::MatrixXd> gradients(gradientValues, context.getSpatialDimensions(), size * context.getDataDimensions());
-    const auto                        valueIndicesVec = std::vector<int>(valueIndices, valueIndices + size);
-    context.writeGradientValues(valueIndicesVec, gradients);
-  }
-}
-
-void SolverInterfaceImpl::writeVectorGradientData(
-    std::string_view meshName,
-    std::string_view dataName,
-    int              valueIndex,
-    const double *   gradientValues)
-{
-  PRECICE_EXPERIMENTAL_API();
-
-  PRECICE_TRACE(meshName, dataName, valueIndex);
-  PRECICE_CHECK(_state != State::Finalized, "writeVectorGradientData(...) cannot be called after finalize().")
-  PRECICE_REQUIRE_DATA_WRITE(meshName, dataName);
-
-  if (requiresGradientDataFor(meshName, dataName)) {
-
-    PRECICE_CHECK(gradientValues != nullptr, "writeVectorGradientData() was called with gradientValue == nullptr");
-
-    WriteDataContext &context = _accessor->writeDataContext(meshName, dataName);
-
-    // Check if Data object with ID dataID has been initialized with gradient data
-    PRECICE_CHECK(context.hasGradient(), "Data \"{}\" has no gradient values available. Please set the gradient flag to true under the data attribute in the configuration file.", context.getDataName());
-
-    // Check if the dimensions match
-    PRECICE_CHECK(context.getDataDimensions() > 1,
-                  "You cannot call writeVectorGradientData on the scalar data type \"{}\". Use writeScalarGradientData or change the data type for \"{}\" to vector.",
-                  context.getDataName(), context.getDataName());
-
-    PRECICE_ASSERT(context.getSpatialDimensions() == _dimensions,
-                   context.getSpatialDimensions(), _dimensions);
-
-    const int size = 1;
-    PRECICE_VALIDATE_DATA(gradientValues, size * context.getSpatialDimensions() * context.getDataDimensions());
-
-    Eigen::Map<const Eigen::MatrixXd> gradients(gradientValues, context.getSpatialDimensions(), size * context.getDataDimensions());
-    const auto                        valueIndicesVec = std::vector<int>{valueIndex};
-    context.writeGradientValues(valueIndicesVec, gradients);
-  }
-}
-
-void SolverInterfaceImpl::writeBlockVectorGradientData(
-    std::string_view meshName,
-    std::string_view dataName,
-    int              size,
-    const int *      valueIndices,
-    const double *   gradientValues)
-{
-
-  PRECICE_EXPERIMENTAL_API();
-
-  // Asserts and checks
-  PRECICE_TRACE(meshName, dataName, size);
-  PRECICE_CHECK(_state != State::Finalized, "writeBlockVectorGradientData(...) cannot be called after finalize().");
-  PRECICE_REQUIRE_DATA_WRITE(meshName, dataName);
-  if (size == 0)
-    return;
-
-  if (requiresGradientDataFor(meshName, dataName)) {
-
-    PRECICE_CHECK(valueIndices != nullptr, "writeBlockVectorGradientData() was called with valueIndices == nullptr");
-    PRECICE_CHECK(gradientValues != nullptr, "writeBlockVectorGradientData() was called with gradientValues == nullptr");
-
-    // Get the data
-    WriteDataContext &context = _accessor->writeDataContext(meshName, dataName);
-
-    // Check if the Data object of given mesh has been initialized with gradient data
-    PRECICE_CHECK(context.hasGradient(), "Data \"{}\" has no gradient values available. Please set the gradient flag to true under the data attribute in the configuration file.", context.getDataName());
-
-    // Check if the dimensions match
-    PRECICE_CHECK(context.getDataDimensions() > 1,
-                  "You cannot call writeBlockVectorGradientData on the scalar data type \"{}\". Use writeBlockScalarGradientData or change the data type for \"{}\" to vector.",
-                  context.getDataName(), context.getDataName());
-
-    PRECICE_ASSERT(context.getSpatialDimensions() == _dimensions,
-                   context.getSpatialDimensions(), _dimensions);
-
-    PRECICE_VALIDATE_DATA(gradientValues, size * context.getSpatialDimensions() * context.getDataDimensions());
-
-    Eigen::Map<const Eigen::MatrixXd> gradients(gradientValues, context.getSpatialDimensions(), size * context.getDataDimensions());
-    const auto                        valueIndicesVec = std::vector<int>(valueIndices, valueIndices + size);
-    context.writeGradientValues(valueIndicesVec, gradients);
-  }
-}
-
-void SolverInterfaceImpl::readBlockVectorData(
-    std::string_view meshName,
-    std::string_view dataName,
-    int              size,
-    const int *      valueIndices,
-    double           relativeReadTime,
-    double *         values) const
-{
-  PRECICE_TRACE(meshName, dataName, size);
-  PRECICE_CHECK(_state != State::Finalized, "readBlockVectorData(...) cannot be called after finalize().");
-  PRECICE_CHECK(relativeReadTime <= _couplingScheme->getNextTimeStepMaxSize(), "readBlockVectorData(...) cannot sample data outside of current time window.");
-  PRECICE_CHECK(relativeReadTime >= 0, "readBlockVectorData(...) cannot sample data before the current time.");
-=======
->>>>>>> ae370701
   double normalizedReadTime;
   if (_couplingScheme->hasTimeWindowSize()) {
     double timeStepStart = _couplingScheme->getTimeWindowSize() - _couplingScheme->getNextTimeStepMaxSize();
@@ -1319,22 +1033,7 @@
 
   if (vertices.empty()) {
     return;
-<<<<<<< HEAD
-  PRECICE_CHECK(valueIndices != nullptr, "readBlockVectorData() was called with valueIndices == nullptr");
-  PRECICE_CHECK(values != nullptr, "readBlockVectorData() was called with values == nullptr");
-  ReadDataContext &context = _accessor->readDataContext(meshName, dataName);
-  PRECICE_CHECK(context.getDataDimensions() == _dimensions,
-                "You cannot call readBlockVectorData on the scalar data type \"{0}\". "
-                "Use readBlockScalarData or change the data type for \"{0}\" to vector.",
-                context.getDataName());
-
-  const auto valueIndicesVec                                       = std::vector<int>(valueIndices, valueIndices + size);
-  const auto valuesInternal                                        = context.readValues(valueIndicesVec, normalizedReadTime);
-  Eigen::VectorXd::Map(values, context.getDataDimensions() * size) = valuesInternal;
-}
-=======
-  }
->>>>>>> ae370701
+  }
 
   ReadDataContext &context          = _accessor->readDataContext(meshName, dataName);
   const auto       dataDims         = context.getDataDimensions();
@@ -1345,37 +1044,7 @@
                 dataDims, dataName, meshName,
                 vertices.size(), values.size(), expectedDataSize, dataDims, vertices.size());
 
-  const auto &                      mesh = *context.getMesh();
-  Eigen::Map<Eigen::MatrixXd>       outputData(values.data(), dataDims, values.size());
-  const Eigen::MatrixXd             sample{context.sampleWaveformAt(normalizedReadTime)};
-  Eigen::Map<const Eigen::MatrixXd> localData(sample.data(), dataDims, mesh.vertices().size());
-
-  for (int i = 0; i < vertices.size(); ++i) {
-    const auto vid = vertices[i];
-    PRECICE_CHECK(mesh.isValidVertexID(vid),
-                  "Cannot read data \"{}\" from invalid Vertex ID ({}) of mesh \"{}\". "
-                  "Please make sure you only use the results from calls to setMeshVertex/Vertices().",
-                  dataName, vid, meshName);
-    outputData.col(i) = localData.col(vid);
-  }
-<<<<<<< HEAD
-  PRECICE_REQUIRE_DATA_READ(meshName, dataName);
-  ReadDataContext &context = _accessor->readDataContext(meshName, dataName);
-  PRECICE_CHECK(valueIndex >= -1,
-                "Invalid value index ( {} ) when reading vector data. Value index must be >= 0. "
-                "Please check the value index for {}",
-                valueIndex, context.getDataName());
-  PRECICE_CHECK(context.getDataDimensions() == _dimensions,
-                "You cannot call readVectorData on the scalar data type \"{0}\". Use readScalarData or change the data type for \"{0}\" to vector.",
-                context.getDataName());
-  const auto valueIndicesVec                                      = std::vector<int>{valueIndex};
-  const auto valuesInternal                                       = context.readValues(valueIndicesVec, normalizedReadTime);
-  const int  size                                                 = 1;
-  Eigen::VectorXd::Map(value, context.getDataDimensions() * size) = valuesInternal;
-
-  PRECICE_DEBUG("read value = {}", Eigen::Map<const Eigen::VectorXd>(value, context.getDataDimensions()).format(utils::eigenio::debug()));
-=======
->>>>>>> ae370701
+  context.readValues(vertices, normalizedReadTime, values);
 }
 
 void SolverInterfaceImpl::writeGradientData(
@@ -1392,35 +1061,18 @@
   PRECICE_REQUIRE_DATA_WRITE(meshName, dataName);
   if (vertices.empty() || !requiresGradientDataFor(meshName, dataName)) {
     return;
-<<<<<<< HEAD
-  PRECICE_CHECK(valueIndices != nullptr, "readBlockScalarData() was called with valueIndices == nullptr");
-  PRECICE_CHECK(values != nullptr, "readBlockScalarData() was called with values == nullptr");
-  ReadDataContext &context = _accessor->readDataContext(meshName, dataName);
-  PRECICE_CHECK(context.getDataDimensions() == 1,
-                "You cannot call readBlockScalarData on the vector data type \"{0}\". "
-                "Use readBlockVectorData or change the data type for \"{0}\" to scalar.",
-                context.getDataName());
-  const auto valueIndicesVec                                       = std::vector<int>(valueIndices, valueIndices + size);
-  const auto valuesInternal                                        = context.readValues(valueIndicesVec, normalizedReadTime);
-  Eigen::VectorXd::Map(values, context.getDataDimensions() * size) = valuesInternal;
-}
-=======
-  }
->>>>>>> ae370701
+  }
 
   // Get the data
   WriteDataContext &context = _accessor->writeDataContext(meshName, dataName);
-  PRECICE_ASSERT(context.providedData() != nullptr);
 
   // Check if the Data object of given mesh has been initialized with gradient data
-  mesh::Data &meshData = *context.providedData();
-  PRECICE_CHECK(meshData.hasGradient(), "Data \"{}\" has no gradient values available. Please set the gradient flag to true under the data attribute in the configuration file.", meshName);
-
-  const auto &mesh               = *context.getMesh();
-  const auto  dataDims           = context.getDataDimensions();
-  const auto  meshDims           = mesh.getDimensions();
-  const auto  gradientComponents = meshDims * dataDims;
-  const auto  expectedComponents = vertices.size() * gradientComponents;
+  PRECICE_CHECK(context.hasGradient(), "Data \"{}\" has no gradient values available. Please set the gradient flag to true under the data attribute in the configuration file.", meshName);
+
+  const auto dataDims           = context.getDataDimensions();
+  const auto meshDims           = context.getSpatialDimensions();
+  const auto gradientComponents = meshDims * dataDims;
+  const auto expectedComponents = vertices.size() * gradientComponents;
   PRECICE_CHECK(expectedComponents == gradients.size(),
                 "Input sizes are inconsistent attempting to write gradient for data \"{}\" to mesh \"{}\". "
                 "A single gradient/Jacobian for {}D data on a {}D mesh has {} components. "
@@ -1431,35 +1083,7 @@
 
   PRECICE_VALIDATE_DATA(gradients.data(), gradients.size());
 
-  Eigen::Map<const Eigen::MatrixXd> inputGradients(gradients.data(), gradientComponents, vertices.size());
-  Eigen::Map<Eigen::MatrixXd>       localGradients(meshData.gradientValues().data(), gradientComponents, mesh.vertices().size());
-
-  for (int i = 0; i < vertices.size(); ++i) {
-    const auto vid = vertices[i];
-    PRECICE_CHECK(mesh.isValidVertexID(vid),
-                  "Cannot write gradient for data \"{}\" to invalid Vertex ID ({}) of mesh \"{}\". Please make sure you only use the results from calls to setMeshVertex/Vertices().",
-                  dataName, vid, meshName);
-    localGradients.col(vid) = inputGradients.col(i);
-  }
-<<<<<<< HEAD
-  PRECICE_REQUIRE_DATA_READ(meshName, dataName);
-  ReadDataContext &context = _accessor->readDataContext(meshName, dataName);
-  PRECICE_CHECK(valueIndex >= -1,
-                "Invalid value index ( {} ) when reading scalar data. Value index must be >= 0. "
-                "Please check the value index for {}",
-                valueIndex, context.getDataName());
-  PRECICE_CHECK(context.getDataDimensions() == 1,
-                "You cannot call readScalarData on the vector data type \"{0}\". "
-                "Use readVectorData or change the data type for \"{0}\" to scalar.",
-                context.getDataName());
-
-  const auto valueIndicesVec                                       = std::vector<int>{valueIndex};
-  const auto valuesInternal                                        = context.readValues(valueIndicesVec, normalizedReadTime);
-  const int  size                                                  = 1;
-  Eigen::VectorXd::Map(&value, context.getDataDimensions() * size) = valuesInternal;
-  PRECICE_DEBUG("Read value = {}", value);
-=======
->>>>>>> ae370701
+  context.writeGradientValues(vertices, gradients);
 }
 
 void SolverInterfaceImpl::setMeshAccessRegion(
