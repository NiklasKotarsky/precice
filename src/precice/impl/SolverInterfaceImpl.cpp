#include "SolverInterfaceImpl.hpp"
#include <Eigen/Core>
#include <algorithm>
#include <array>
#include <cmath>
#include <deque>
#include <functional>
#include <iterator>
#include <memory>
#include <ostream>
#include <sstream>
#include <tuple>
#include <utility>
#include "action/SharedPointer.hpp"
#include "com/Communication.hpp"
#include "com/SharedPointer.hpp"
#include "cplscheme/CouplingScheme.hpp"
#include "cplscheme/config/CouplingSchemeConfiguration.hpp"
#include "io/Export.hpp"
#include "io/ExportContext.hpp"
#include "io/SharedPointer.hpp"
#include "logging/LogConfiguration.hpp"
#include "logging/LogMacros.hpp"
#include "m2n/BoundM2N.hpp"
#include "m2n/M2N.hpp"
#include "m2n/SharedPointer.hpp"
#include "m2n/config/M2NConfiguration.hpp"
#include "mapping/Mapping.hpp"
#include "mapping/SharedPointer.hpp"
#include "mapping/config/MappingConfiguration.hpp"
#include "math/differences.hpp"
#include "math/geometry.hpp"
#include "mesh/Data.hpp"
#include "mesh/Edge.hpp"
#include "mesh/Mesh.hpp"
#include "mesh/SharedPointer.hpp"
#include "mesh/Utils.hpp"
#include "mesh/Vertex.hpp"
#include "mesh/config/MeshConfiguration.hpp"
#include "partition/Partition.hpp"
#include "partition/ProvidedPartition.hpp"
#include "partition/ReceivedPartition.hpp"
#include "partition/SharedPointer.hpp"
#include "precice/config/Configuration.hpp"
#include "precice/config/ParticipantConfiguration.hpp"
#include "precice/config/SharedPointer.hpp"
#include "precice/config/SolverInterfaceConfiguration.hpp"
#include "precice/impl/CommonErrorMessages.hpp"
#include "precice/impl/DataContext.hpp"
#include "precice/impl/MappingContext.hpp"
#include "precice/impl/MeshContext.hpp"
#include "precice/impl/Participant.hpp"
#include "precice/impl/ValidationMacros.hpp"
#include "precice/impl/WatchIntegral.hpp"
#include "precice/impl/WatchPoint.hpp"
#include "precice/impl/versions.hpp"
#include "utils/EigenHelperFunctions.hpp"
#include "utils/EigenIO.hpp"
#include "utils/Event.hpp"
#include "utils/EventUtils.hpp"
#include "utils/Helpers.hpp"
#include "utils/MasterSlave.hpp"
#include "utils/Parallel.hpp"
#include "utils/Petsc.hpp"
#include "utils/PointerVector.hpp"
#include "utils/algorithm.hpp"
#include "utils/assertion.hpp"
#include "xml/XMLTag.hpp"

using precice::utils::Event;
using precice::utils::EventRegistry;

namespace precice {

/// Enabled further inter- and intra-solver synchronisation
bool syncMode = false;

namespace impl {

SolverInterfaceImpl::SolverInterfaceImpl(
    std::string        participantName,
    const std::string &configurationFileName,
    int                accessorProcessRank,
    int                accessorCommunicatorSize,
    void *             communicator)
    : _accessorName(std::move(participantName)),
      _accessorProcessRank(accessorProcessRank),
      _accessorCommunicatorSize(accessorCommunicatorSize)
{
  PRECICE_CHECK(!_accessorName.empty(),
                "This participant's name is an empty string. "
                "When constructing a preCICE interface you need to pass the name of the "
                "participant as first argument to the constructor.");
  PRECICE_CHECK(_accessorProcessRank >= 0,
                "The solver process index needs to be a non-negative number, not: {}. "
                "Please check the value given when constructing a preCICE interface.",
                _accessorProcessRank);
  PRECICE_CHECK(_accessorCommunicatorSize >= 1,
                "The solver process size needs to be a positive number, not: {}. "
                "Please check the value given when constructing a preCICE interface.",
                _accessorCommunicatorSize);
  PRECICE_CHECK(_accessorProcessRank < _accessorCommunicatorSize,
                "The solver process index, currently: {}  needs to be smaller than the solver process size, currently: {}. "
                "Please check the values given when constructing a preCICE interface.",
                _accessorProcessRank, _accessorCommunicatorSize);

// Set the global communicator to the passed communicator.
// This is a noop if preCICE is not configured with MPI.
// nullpointer signals to use MPI_COMM_WORLD
#ifndef PRECICE_NO_MPI
  if (communicator != nullptr) {
    auto commptr = static_cast<utils::Parallel::Communicator *>(communicator);
    utils::Parallel::registerUserProvidedComm(*commptr);
  }
#endif

  logging::setParticipant(_accessorName);

  configure(configurationFileName);

// This block cannot be merge with the one above as only configure calls
// utils::Parallel::initializeMPI, which is needed for getProcessRank.
#ifndef PRECICE_NO_MPI
  if (communicator != nullptr) {
    const auto currentRank = utils::Parallel::current()->rank();
    PRECICE_CHECK(_accessorProcessRank == currentRank,
                  "The solver process index given in the preCICE interface constructor({}) does not match the rank of the passed MPI communicator ({}).",
                  _accessorProcessRank, currentRank);
    const auto currentSize = utils::Parallel::current()->size();
    PRECICE_CHECK(_accessorCommunicatorSize == currentSize,
                  "The solver process size given in the preCICE interface constructor({}) does not match the size of the passed MPI communicator ({}).",
                  _accessorCommunicatorSize, currentSize);
  }
#endif
}

SolverInterfaceImpl::SolverInterfaceImpl(
    std::string        participantName,
    const std::string &configurationFileName,
    int                accessorProcessRank,
    int                accessorCommunicatorSize)
    : SolverInterfaceImpl::SolverInterfaceImpl(std::move(participantName), configurationFileName, accessorProcessRank, accessorCommunicatorSize, nullptr)
{
}

SolverInterfaceImpl::~SolverInterfaceImpl()
{
  if (_state != State::Finalized) {
    PRECICE_INFO("Implicitly finalizing in destructor");
    finalize();
  }
}

void SolverInterfaceImpl::configure(
    const std::string &configurationFileName)
{
  config::Configuration config;
  utils::Parallel::initializeManagedMPI(nullptr, nullptr);
  logging::setMPIRank(utils::Parallel::current()->rank());
  xml::ConfigurationContext context{
      _accessorName,
      _accessorProcessRank,
      _accessorCommunicatorSize};
  xml::configure(config.getXMLTag(), context, configurationFileName);
  if (_accessorProcessRank == 0) {
    PRECICE_INFO("This is preCICE version {}", PRECICE_VERSION);
    PRECICE_INFO("Revision info: {}", precice::preciceRevision);
#ifndef NDEBUG
    PRECICE_INFO("Configuration: Debug");
#else
    PRECICE_INFO("Configuration: Release (Debug and Trace log unavailable)");
#endif
    PRECICE_INFO("Configuring preCICE with configuration \"{}\"", configurationFileName);
    PRECICE_INFO("I am participant \"{}\"", _accessorName);
  }
  configure(config.getSolverInterfaceConfiguration());
}

void SolverInterfaceImpl::configure(
    const config::SolverInterfaceConfiguration &config)
{
  PRECICE_TRACE();

  Event                    e("configure"); // no precice::syncMode as this is not yet configured here
  utils::ScopedEventPrefix sep("configure/");

  mesh::Data::resetDataCount();
  _meshLock.clear();

  _dimensions = config.getDimensions();
  _accessor   = determineAccessingParticipant(config);
  _accessor->setMeshIdManager(config.getMeshConfiguration()->extractMeshIdManager());

  PRECICE_ASSERT(_accessorCommunicatorSize == 1 || _accessor->useMaster(),
                 "A parallel participant needs a master communication");
  PRECICE_CHECK(not(_accessorCommunicatorSize == 1 && _accessor->useMaster()),
                "You cannot use a master communication with a serial participant. "
                "If you do not know exactly what a master communication is and why you want to use it "
                "you probably just want to remove the master tag from the preCICE configuration.");

  utils::MasterSlave::configure(_accessorProcessRank, _accessorCommunicatorSize);

  _participants = config.getParticipantConfiguration()->getParticipants();
  configureM2Ns(config.getM2NConfiguration());

  PRECICE_CHECK(_participants.size() > 1,
                "In the preCICE configuration, only one participant is defined. "
                "One participant makes no coupled simulation. "
                "Please add at least another one.");
  configurePartitions(config.getM2NConfiguration());

  cplscheme::PtrCouplingSchemeConfiguration cplSchemeConfig =
      config.getCouplingSchemeConfiguration();
  _couplingScheme = cplSchemeConfig->getCouplingScheme(_accessorName);

  // Register all MeshIds to the lock, but unlock them straight away as
  // writing is allowed after configuration.
  for (const MeshContext *meshContext : _accessor->usedMeshContexts()) {
    _meshLock.add(meshContext->mesh->getID(), false);
  }

  utils::EventRegistry::instance().initialize("precice-" + _accessorName, "", utils::Parallel::current()->comm);

  PRECICE_DEBUG("Initialize master-slave communication");
  if (utils::MasterSlave::isParallel()) {
    initializeMasterSlaveCommunication();
  }

  auto &solverInitEvent = EventRegistry::instance().getStoredEvent("solver.initialize");
  solverInitEvent.start(precice::syncMode);
}

double SolverInterfaceImpl::initialize()
{
  PRECICE_TRACE();
  PRECICE_CHECK(_state != State::Finalized, "initialize() cannot be called after finalize().")
  PRECICE_CHECK(_state != State::Initialized, "initialize() may only be called once.");
  PRECICE_ASSERT(not _couplingScheme->isInitialized());
  auto &solverInitEvent = EventRegistry::instance().getStoredEvent("solver.initialize");
  solverInitEvent.pause(precice::syncMode);
  Event                    e("initialize", precice::syncMode);
  utils::ScopedEventPrefix sep("initialize/");

  // Setup communication

  PRECICE_INFO("Setting up master communication to coupling partner/s");
  for (auto &m2nPair : _m2ns) {
    auto &bm2n = m2nPair.second;
    PRECICE_DEBUG((bm2n.isRequesting ? "Awaiting master connection from {}" : "Establishing master connection to {}"), bm2n.remoteName);
    bm2n.prepareEstablishment();
    bm2n.connectMasters();
    PRECICE_DEBUG("Established master connection {} {}", (bm2n.isRequesting ? "from " : "to "), bm2n.remoteName);
  }

  PRECICE_INFO("Masters are connected");

  compareBoundingBoxes();

  PRECICE_INFO("Setting up preliminary slaves communication to coupling partner/s");
  for (auto &m2nPair : _m2ns) {
    auto &bm2n = m2nPair.second;
    bm2n.preConnectSlaves();
  }

  computePartitions();

  PRECICE_INFO("Setting up slaves communication to coupling partner/s");
  for (auto &m2nPair : _m2ns) {
    auto &bm2n = m2nPair.second;
    bm2n.connectSlaves();
    PRECICE_DEBUG("Established slaves connection {} {}", (bm2n.isRequesting ? "from " : "to "), bm2n.remoteName);
  }
  PRECICE_INFO("Slaves are connected");

  for (auto &m2nPair : _m2ns) {
    m2nPair.second.cleanupEstablishment();
  }

  PRECICE_DEBUG("Initialize watchpoints");
  for (PtrWatchPoint &watchPoint : _accessor->watchPoints()) {
    watchPoint->initialize();
  }
  for (PtrWatchIntegral &watchIntegral : _accessor->watchIntegrals()) {
    watchIntegral->initialize();
  }

  // Initialize coupling state, overwrite these values for restart
  double time       = 0.0;
  int    timeWindow = 1;

  PRECICE_DEBUG("Initialize coupling schemes");
  _couplingScheme->initialize(time, timeWindow);
  PRECICE_ASSERT(_couplingScheme->isInitialized());

  double dt = 0.0;

  dt = _couplingScheme->getNextTimestepMaxLength();

  if (_couplingScheme->hasDataBeenReceived()) {
    performDataActions({action::Action::READ_MAPPING_PRIOR}, 0.0, 0.0, 0.0, dt);
    mapReadData();
    performDataActions({action::Action::READ_MAPPING_POST}, 0.0, 0.0, 0.0, dt);
  }

  PRECICE_INFO(_couplingScheme->printCouplingState());

  solverInitEvent.start(precice::syncMode);

  _meshLock.lockAll();

  _state = State::Initialized;

  return _couplingScheme->getNextTimestepMaxLength();
}

void SolverInterfaceImpl::initializeData()
{
  PRECICE_TRACE();
  PRECICE_CHECK(!_hasInitializedData, "initializeData() may only be called once.");
  PRECICE_CHECK(_state != State::Finalized, "initializeData() cannot be called after finalize().")
  PRECICE_CHECK(_state == State::Initialized, "initialize() has to be called before initializeData()");
  PRECICE_ASSERT(_couplingScheme->isInitialized());
  PRECICE_CHECK(not(_couplingScheme->sendsInitializedData() && isActionRequired(constants::actionWriteInitialData())),
                "Initial data has to be written to preCICE by calling an appropriate write...Data() function before calling initializeData(). "
                "Did you forget to call markActionFulfilled(precice::constants::actionWriteInitialData()) after writing initial data?");

  auto &solverInitEvent = EventRegistry::instance().getStoredEvent("solver.initialize");
  solverInitEvent.pause(precice::syncMode);

  Event                    e("initializeData", precice::syncMode);
  utils::ScopedEventPrefix sep("initializeData/");

  PRECICE_DEBUG("Initialize data");
  double dt = _couplingScheme->getNextTimestepMaxLength();

  performDataActions({action::Action::WRITE_MAPPING_PRIOR}, 0.0, 0.0, 0.0, dt);
  mapWrittenData();
  performDataActions({action::Action::WRITE_MAPPING_POST}, 0.0, 0.0, 0.0, dt);

  _couplingScheme->initializeData();

  if (_couplingScheme->hasDataBeenReceived()) {
    performDataActions({action::Action::READ_MAPPING_PRIOR}, 0.0, 0.0, 0.0, dt);
    mapReadData();
    performDataActions({action::Action::READ_MAPPING_POST}, 0.0, 0.0, 0.0, dt);
  }
  resetWrittenData();
  PRECICE_DEBUG("Plot output");
  for (const io::ExportContext &context : _accessor->exportContexts()) {
    if (context.everyNTimeWindows != -1) {
      std::ostringstream suffix;
      suffix << _accessorName << ".init";
      exportMesh(suffix.str());
    }
  }
  solverInitEvent.start(precice::syncMode);

  _hasInitializedData = true;
}

double SolverInterfaceImpl::advance(
    double computedTimestepLength)
{

  PRECICE_TRACE(computedTimestepLength);

  // Events for the solver time, stopped when we enter, restarted when we leave advance
  auto &solverEvent = EventRegistry::instance().getStoredEvent("solver.advance");
  solverEvent.stop(precice::syncMode);
  auto &solverInitEvent = EventRegistry::instance().getStoredEvent("solver.initialize");
  solverInitEvent.stop(precice::syncMode);

  Event                    e("advance", precice::syncMode);
  utils::ScopedEventPrefix sep("advance/");

  PRECICE_CHECK(_state != State::Constructed, "initialize() has to be called before advance().");
  PRECICE_CHECK(_state != State::Finalized, "advance() cannot be called after finalize().")
  PRECICE_ASSERT(_couplingScheme->isInitialized());
  PRECICE_CHECK(isCouplingOngoing(), "advance() cannot be called when isCouplingOngoing() returns false.");
  PRECICE_CHECK((not _couplingScheme->receivesInitializedData() && not _couplingScheme->sendsInitializedData()) || (_hasInitializedData),
                "initializeData() needs to be called before advance if data has to be initialized.");
  PRECICE_CHECK(!math::equals(computedTimestepLength, 0.0), "advance() cannot be called with a timestep size of 0.");
  PRECICE_CHECK(computedTimestepLength > 0.0, "advance() cannot be called with a negative timestep size {}.", computedTimestepLength);
  _numberAdvanceCalls++;

#ifndef NDEBUG
  PRECICE_DEBUG("Synchronize timestep length");
  if (utils::MasterSlave::isParallel()) {
    syncTimestep(computedTimestepLength);
  }
#endif

  double timeWindowSize         = 0.0; // Length of (full) current time window
  double timeWindowComputedPart = 0.0; // Length of computed part of (full) current time window
  double time                   = 0.0; // Current time

  // Update the coupling scheme time state. Necessary to get correct remainder.
  _couplingScheme->addComputedTime(computedTimestepLength);

  if (_couplingScheme->hasTimeWindowSize()) {
    timeWindowSize = _couplingScheme->getTimeWindowSize();
  } else {
    timeWindowSize = computedTimestepLength;
  }
  timeWindowComputedPart = timeWindowSize - _couplingScheme->getThisTimeWindowRemainder();
  time                   = _couplingScheme->getTime();

  if (_couplingScheme->willDataBeExchanged(0.0)) {
    performDataActions({action::Action::WRITE_MAPPING_PRIOR}, time, computedTimestepLength, timeWindowComputedPart, timeWindowSize);
    mapWrittenData();
    performDataActions({action::Action::WRITE_MAPPING_POST}, time, computedTimestepLength, timeWindowComputedPart, timeWindowSize);
  }

  PRECICE_DEBUG("Advance coupling scheme");
  _couplingScheme->advance();

  if (_couplingScheme->hasDataBeenReceived()) {
    performDataActions({action::Action::READ_MAPPING_PRIOR}, time, computedTimestepLength, timeWindowComputedPart, timeWindowSize);
    mapReadData();
    performDataActions({action::Action::READ_MAPPING_POST}, time, computedTimestepLength, timeWindowComputedPart, timeWindowSize);
  }

  if (_couplingScheme->isTimeWindowComplete()) {
    performDataActions({action::Action::ON_TIME_WINDOW_COMPLETE_POST}, time, computedTimestepLength, timeWindowComputedPart, timeWindowSize);
  }

  PRECICE_INFO(_couplingScheme->printCouplingState());

  PRECICE_DEBUG("Handle exports");
  handleExports();

  resetWrittenData();

  _meshLock.lockAll();
  solverEvent.start(precice::syncMode);
  return _couplingScheme->getNextTimestepMaxLength();
}

void SolverInterfaceImpl::finalize()
{
  PRECICE_TRACE();
  PRECICE_CHECK(_state != State::Finalized, "finalize() may only be called once.")

  // Events for the solver time, finally stopped here
  auto &solverEvent = EventRegistry::instance().getStoredEvent("solver.advance");
  solverEvent.stop(precice::syncMode);

  Event                    e("finalize"); // no precice::syncMode here as MPI is already finalized at destruction of this event
  utils::ScopedEventPrefix sep("finalize/");

  if (_state == State::Initialized) {

    PRECICE_ASSERT(_couplingScheme->isInitialized());
    PRECICE_DEBUG("Finalize coupling scheme");
    _couplingScheme->finalize();

    PRECICE_DEBUG("Handle exports");
    for (const io::ExportContext &context : _accessor->exportContexts()) {
      if (context.everyNTimeWindows != -1) {
        std::ostringstream suffix;
        suffix << _accessorName << ".final";
        exportMesh(suffix.str());
      }
    }
    // Apply some final ping-pong to synch solver that run e.g. with a uni-directional coupling only
    // afterwards close connections
    PRECICE_DEBUG("Synchronize participants and close communication channels");
    std::string ping = "ping";
    std::string pong = "pong";
    for (auto &iter : _m2ns) {
      if (not utils::MasterSlave::isSlave()) {
        if (iter.second.isRequesting) {
          iter.second.m2n->getMasterCommunication()->send(ping, 0);
          std::string receive = "init";
          iter.second.m2n->getMasterCommunication()->receive(receive, 0);
          PRECICE_ASSERT(receive == pong);
        } else {
          std::string receive = "init";
          iter.second.m2n->getMasterCommunication()->receive(receive, 0);
          PRECICE_ASSERT(receive == ping);
          iter.second.m2n->getMasterCommunication()->send(pong, 0);
        }
      }
      iter.second.m2n->closeConnection();
    }
  }

  // Release ownership
  _couplingScheme.reset();
  _participants.clear();
  _accessor.reset();

  // Close Connections
  PRECICE_DEBUG("Close master-slave communication");
  if (utils::MasterSlave::isParallel()) {
    utils::MasterSlave::_communication->closeConnection();
    utils::MasterSlave::_communication = nullptr;
  }
  _m2ns.clear();

  // Stop and print Event logging
  e.stop();

  // Finalize PETSc and Events first
  utils::Petsc::finalize();
  utils::EventRegistry::instance().finalize();

  // Printing requires finalization
  if (not precice::utils::MasterSlave::isSlave()) {
    utils::EventRegistry::instance().printAll();
  }

  // Finally clear events and finalize MPI
  utils::EventRegistry::instance().clear();
  utils::Parallel::finalizeManagedMPI();
  _state = State::Finalized;
}

int SolverInterfaceImpl::getDimensions() const
{
  PRECICE_TRACE(_dimensions);
  return _dimensions;
}

bool SolverInterfaceImpl::isCouplingOngoing() const
{
  PRECICE_TRACE();
  PRECICE_CHECK(_state != State::Constructed, "initialize() has to be called before isCouplingOngoing() can be evaluated.");
  PRECICE_CHECK(_state != State::Finalized, "isCouplingOngoing() cannot be called after finalize().");
  return _couplingScheme->isCouplingOngoing();
}

bool SolverInterfaceImpl::isReadDataAvailable() const
{
  PRECICE_TRACE();
  PRECICE_CHECK(_state != State::Constructed, "initialize() has to be called before isReadDataAvailable().");
  PRECICE_CHECK(_state != State::Finalized, "isReadDataAvailable() cannot be called after finalize().");
  return _couplingScheme->hasDataBeenReceived();
}

bool SolverInterfaceImpl::isWriteDataRequired(
    double computedTimestepLength) const
{
  PRECICE_TRACE(computedTimestepLength);
  PRECICE_CHECK(_state != State::Constructed, "initialize() has to be called before isWriteDataRequired().");
  PRECICE_CHECK(_state != State::Finalized, "isWriteDataRequired() cannot be called after finalize().");
  return _couplingScheme->willDataBeExchanged(computedTimestepLength);
}

bool SolverInterfaceImpl::isTimeWindowComplete() const
{
  PRECICE_TRACE();
  PRECICE_CHECK(_state != State::Constructed, "initialize() has to be called before isTimeWindowComplete().");
  PRECICE_CHECK(_state != State::Finalized, "isTimeWindowComplete() cannot be called after finalize().");
  return _couplingScheme->isTimeWindowComplete();
}

bool SolverInterfaceImpl::isActionRequired(
    const std::string &action) const
{
  PRECICE_TRACE(action, _couplingScheme->isActionRequired(action));
  PRECICE_CHECK(_state != State::Constructed, "initialize() has to be called before isActionRequired(...).");
  PRECICE_CHECK(_state != State::Finalized, "isActionRequired(...) cannot be called after finalize().");
  return _couplingScheme->isActionRequired(action);
}

void SolverInterfaceImpl::markActionFulfilled(
    const std::string &action)
{
  PRECICE_TRACE(action);
  PRECICE_CHECK(_state != State::Constructed, "initialize() has to be called before markActionFulfilled(...).");
  PRECICE_CHECK(_state != State::Finalized, "markActionFulfilled(...) cannot be called after finalize().");
  _couplingScheme->markActionFulfilled(action);
}

bool SolverInterfaceImpl::hasToEvaluateSurrogateModel() const
{
  return false;
}

bool SolverInterfaceImpl::hasToEvaluateFineModel() const
{
  return true;
}

bool SolverInterfaceImpl::hasMesh(
    const std::string &meshName) const
{
  PRECICE_TRACE(meshName);
  return _accessor->hasMesh(meshName);
}

int SolverInterfaceImpl::getMeshID(
    const std::string &meshName) const
{
  PRECICE_TRACE(meshName);
  PRECICE_CHECK(_accessor->hasMesh(meshName),
                "The given mesh name \"{}\" is unknown to preCICE. "
                "Please check the mesh definitions in the configuration.",
                meshName);
  PRECICE_CHECK(_accessor->isMeshUsed(meshName),
                "The given mesh name \"{0}\" is not used by the participant \"{1}\". "
                "Please define a <use-mesh name=\"{0}\"/> node for the particpant \"{1}\".",
                meshName, _accessorName);
  return _accessor->getUsedMeshID(meshName);
}

std::set<int> SolverInterfaceImpl::getMeshIDs() const
{
  PRECICE_TRACE();
  std::set<int> ids;
  for (const impl::MeshContext *context : _accessor->usedMeshContexts()) {
    ids.insert(context->mesh->getID());
  }
  return ids;
}

bool SolverInterfaceImpl::hasData(
    const std::string &dataName, int meshID) const
{
  PRECICE_TRACE(dataName, meshID);
  PRECICE_VALIDATE_MESH_ID(meshID);
  return _accessor->isDataUsed(dataName, meshID);
}

int SolverInterfaceImpl::getDataID(
    const std::string &dataName, int meshID) const
{
  PRECICE_TRACE(dataName, meshID);
  PRECICE_VALIDATE_MESH_ID(meshID);
  PRECICE_CHECK(_accessor->isDataUsed(dataName, meshID),
                "Data with name \"{0}\" is not defined on mesh \"{1}\". "
                "Please add <use-data name=\"{0}\"/> under <mesh name=\"{1}\"/>.",
                dataName, _accessor->getMeshName(meshID));
  return _accessor->getUsedDataID(dataName, meshID);
}

int SolverInterfaceImpl::getMeshVertexSize(
    int meshID) const
{
  PRECICE_TRACE(meshID);
  int size = 0;
  PRECICE_REQUIRE_MESH_USE(meshID);
  MeshContext &context = _accessor->usedMeshContext(meshID);
  PRECICE_ASSERT(context.mesh.get() != nullptr);
  return context.mesh->vertices().size();
}

/// @todo Currently not supported as we would need to re-compute the re-partition
void SolverInterfaceImpl::resetMesh(
    int meshID)
{
  PRECICE_TRACE(meshID);
  PRECICE_VALIDATE_MESH_ID(meshID);
  impl::MeshContext &context = _accessor->usedMeshContext(meshID);
  /*
  bool               hasMapping = context.fromMappingContext.mapping || context.toMappingContext.mapping;
  bool               isStationary =
      context.fromMappingContext.timing == mapping::MappingConfiguration::INITIAL &&
      context.toMappingContext.timing == mapping::MappingConfiguration::INITIAL;
  */

  PRECICE_DEBUG("Clear mesh positions for mesh \"{}\"", context.mesh->getName());
  _meshLock.unlock(meshID);
  context.mesh->clear();
}

int SolverInterfaceImpl::setMeshVertex(
    int           meshID,
    const double *position)
{
  PRECICE_TRACE(meshID);
  PRECICE_REQUIRE_MESH_MODIFY(meshID);
  Eigen::VectorXd internalPosition{
      Eigen::Map<const Eigen::VectorXd>{position, _dimensions}};
  PRECICE_DEBUG("Position = {}", internalPosition.format(utils::eigenio::debug()));
  int           index   = -1;
  MeshContext & context = _accessor->usedMeshContext(meshID);
  mesh::PtrMesh mesh(context.mesh);
  PRECICE_DEBUG("MeshRequirement: {}", context.meshRequirement);
  index = mesh->createVertex(internalPosition).getID();
  mesh->allocateDataValues();
  return index;
}

void SolverInterfaceImpl::setMeshVertices(
    int           meshID,
    int           size,
    const double *positions,
    int *         ids)
{
  PRECICE_TRACE(meshID, size);
  PRECICE_REQUIRE_MESH_MODIFY(meshID);
  MeshContext & context = _accessor->usedMeshContext(meshID);
  mesh::PtrMesh mesh(context.mesh);
  PRECICE_DEBUG("Set positions");
  const Eigen::Map<const Eigen::MatrixXd> posMatrix{
      positions, _dimensions, static_cast<EIGEN_DEFAULT_DENSE_INDEX_TYPE>(size)};
  for (int i = 0; i < size; ++i) {
    Eigen::VectorXd current(posMatrix.col(i));
    ids[i] = mesh->createVertex(current).getID();
  }
  mesh->allocateDataValues();
}

void SolverInterfaceImpl::getMeshVertices(
    int        meshID,
    size_t     size,
    const int *ids,
    double *   positions) const
{
  PRECICE_TRACE(meshID, size);
  PRECICE_REQUIRE_MESH_USE(meshID);
  MeshContext & context = _accessor->usedMeshContext(meshID);
  mesh::PtrMesh mesh(context.mesh);
  PRECICE_DEBUG("Get positions");
  auto &vertices = mesh->vertices();
  PRECICE_ASSERT(size <= vertices.size(), size, vertices.size());
  Eigen::Map<Eigen::MatrixXd> posMatrix{
      positions, _dimensions, static_cast<EIGEN_DEFAULT_DENSE_INDEX_TYPE>(size)};
  for (size_t i = 0; i < size; i++) {
    const size_t id = ids[i];
    PRECICE_ASSERT(id < vertices.size(), id, vertices.size());
    posMatrix.col(i) = vertices[id].getCoords();
  }
}

void SolverInterfaceImpl::getMeshVertexIDsFromPositions(
    int           meshID,
    size_t        size,
    const double *positions,
    int *         ids) const
{
  PRECICE_TRACE(meshID, size);
  PRECICE_REQUIRE_MESH_USE(meshID);
  MeshContext & context = _accessor->usedMeshContext(meshID);
  mesh::PtrMesh mesh(context.mesh);
  PRECICE_DEBUG("Get IDs");
  const auto &                      vertices = mesh->vertices();
  Eigen::Map<const Eigen::MatrixXd> posMatrix{
      positions, _dimensions, static_cast<EIGEN_DEFAULT_DENSE_INDEX_TYPE>(size)};
  const auto vsize = vertices.size();
  for (size_t i = 0; i < size; i++) {
    size_t j = 0;
    for (; j < vsize; j++) {
      if (math::equals(posMatrix.col(i), vertices[j].getCoords())) {
        break;
      }
    }
    if (j == vsize) {
      std::ostringstream err;
      err << "Unable to find a vertex on mesh \"" << mesh->getName() << "\" at position (";
      err << posMatrix.col(i)[0] << ", " << posMatrix.col(i)[1];
      if (_dimensions == 3) {
        err << ", " << posMatrix.col(i)[2];
      }
      err << "). The request failed for query " << i + 1 << " out of " << size << '.';
      PRECICE_ERROR(err.str());
    }
    ids[i] = j;
  }
}

int SolverInterfaceImpl::setMeshEdge(
    int meshID,
    int firstVertexID,
    int secondVertexID)
{
  PRECICE_TRACE(meshID, firstVertexID, secondVertexID);
  PRECICE_REQUIRE_MESH_MODIFY(meshID);
  MeshContext &context = _accessor->usedMeshContext(meshID);
  if (context.meshRequirement == mapping::Mapping::MeshRequirement::FULL) {
    mesh::PtrMesh &mesh = context.mesh;
    using impl::errorInvalidVertexID;
    PRECICE_CHECK(mesh->isValidVertexID(firstVertexID), errorInvalidVertexID(firstVertexID));
    PRECICE_CHECK(mesh->isValidVertexID(secondVertexID), errorInvalidVertexID(secondVertexID));
    mesh::Vertex &v0 = mesh->vertices()[firstVertexID];
    mesh::Vertex &v1 = mesh->vertices()[secondVertexID];
    return mesh->createEdge(v0, v1).getID();
  }
  return -1;
}

void SolverInterfaceImpl::setMeshTriangle(
    int meshID,
    int firstEdgeID,
    int secondEdgeID,
    int thirdEdgeID)
{
  PRECICE_TRACE(meshID, firstEdgeID,
                secondEdgeID, thirdEdgeID);
  PRECICE_CHECK(_dimensions == 3, "setMeshTriangle is only possible for 3D cases."
                                  " Please set the dimension to 3 in the preCICE configuration file.");
  PRECICE_REQUIRE_MESH_MODIFY(meshID);
  MeshContext &context = _accessor->usedMeshContext(meshID);
  if (context.meshRequirement == mapping::Mapping::MeshRequirement::FULL) {
    mesh::PtrMesh &mesh = context.mesh;
    using impl::errorInvalidEdgeID;
    PRECICE_CHECK(mesh->isValidEdgeID(firstEdgeID), errorInvalidEdgeID(firstEdgeID));
    PRECICE_CHECK(mesh->isValidEdgeID(secondEdgeID), errorInvalidEdgeID(secondEdgeID));
    PRECICE_CHECK(mesh->isValidEdgeID(thirdEdgeID), errorInvalidEdgeID(thirdEdgeID));
    PRECICE_CHECK(utils::unique_elements(utils::make_array(firstEdgeID, secondEdgeID, thirdEdgeID)),
                  "setMeshTriangle() was called with repeated Edge IDs ({}, {}, {}).",
                  firstEdgeID, secondEdgeID, thirdEdgeID);
    mesh::Edge &e0 = mesh->edges()[firstEdgeID];
    mesh::Edge &e1 = mesh->edges()[secondEdgeID];
    mesh::Edge &e2 = mesh->edges()[thirdEdgeID];
    PRECICE_CHECK(e0.connectedTo(e1) && e1.connectedTo(e2) && e2.connectedTo(e0),
                  "setMeshTriangle() was called with Edge IDs ({}, {}, {}), which identify unconnected Edges.",
                  firstEdgeID, secondEdgeID, thirdEdgeID);
    mesh->createTriangle(e0, e1, e2);
  }
}

void SolverInterfaceImpl::setMeshTriangleWithEdges(
    int meshID,
    int firstVertexID,
    int secondVertexID,
    int thirdVertexID)
{
  PRECICE_TRACE(meshID, firstVertexID,
                secondVertexID, thirdVertexID);
  PRECICE_CHECK(_dimensions == 3, "setMeshTriangleWithEdges is only possible for 3D cases."
                                  " Please set the dimension to 3 in the preCICE configuration file.");
  PRECICE_REQUIRE_MESH_MODIFY(meshID);
  MeshContext &context = _accessor->usedMeshContext(meshID);
  if (context.meshRequirement == mapping::Mapping::MeshRequirement::FULL) {
    mesh::PtrMesh &mesh = context.mesh;
    using impl::errorInvalidVertexID;
    PRECICE_CHECK(mesh->isValidVertexID(firstVertexID), errorInvalidVertexID(firstVertexID));
    PRECICE_CHECK(mesh->isValidVertexID(secondVertexID), errorInvalidVertexID(secondVertexID));
    PRECICE_CHECK(mesh->isValidVertexID(thirdVertexID), errorInvalidVertexID(thirdVertexID));
    PRECICE_CHECK(utils::unique_elements(utils::make_array(firstVertexID, secondVertexID, thirdVertexID)),
                  "setMeshTriangleWithEdges() was called with repeated Vertex IDs ({}, {}, {}).",
                  firstVertexID, secondVertexID, thirdVertexID);
    mesh::Vertex *vertices[3];
    vertices[0] = &mesh->vertices()[firstVertexID];
    vertices[1] = &mesh->vertices()[secondVertexID];
    vertices[2] = &mesh->vertices()[thirdVertexID];
    PRECICE_CHECK(utils::unique_elements(utils::make_array(vertices[0]->getCoords(),
                                                           vertices[1]->getCoords(), vertices[2]->getCoords())),
                  "setMeshTriangleWithEdges() was called with vertices located at identical coordinates (IDs: {}, {}, {}).",
                  firstVertexID, secondVertexID, thirdVertexID);
    mesh::Edge *edges[3];
    edges[0] = &mesh->createUniqueEdge(*vertices[0], *vertices[1]);
    edges[1] = &mesh->createUniqueEdge(*vertices[1], *vertices[2]);
    edges[2] = &mesh->createUniqueEdge(*vertices[2], *vertices[0]);

    mesh->createTriangle(*edges[0], *edges[1], *edges[2]);
  }
}

void SolverInterfaceImpl::setMeshQuad(
    int meshID,
    int firstEdgeID,
    int secondEdgeID,
    int thirdEdgeID,
    int fourthEdgeID)
{
  PRECICE_TRACE(meshID, firstEdgeID, secondEdgeID, thirdEdgeID,
                fourthEdgeID);
  PRECICE_CHECK(_dimensions == 3, "setMeshQuad is only possible for 3D cases. "
                                  "Please set the dimension to 3 in the preCICE configuration file.");
  PRECICE_REQUIRE_MESH_MODIFY(meshID);
  MeshContext &context = _accessor->usedMeshContext(meshID);
  if (context.meshRequirement == mapping::Mapping::MeshRequirement::FULL) {
    mesh::PtrMesh &mesh = context.mesh;
    using impl::errorInvalidEdgeID;
    PRECICE_CHECK(mesh->isValidEdgeID(firstEdgeID), errorInvalidEdgeID(firstEdgeID));
    PRECICE_CHECK(mesh->isValidEdgeID(secondEdgeID), errorInvalidEdgeID(secondEdgeID));
    PRECICE_CHECK(mesh->isValidEdgeID(thirdEdgeID), errorInvalidEdgeID(thirdEdgeID));
    PRECICE_CHECK(mesh->isValidEdgeID(fourthEdgeID), errorInvalidEdgeID(fourthEdgeID));

    PRECICE_CHECK(utils::unique_elements(utils::make_array(firstEdgeID, secondEdgeID, thirdEdgeID, fourthEdgeID)),
                  "The four edge ID's are not unique. Please check that the edges that form the quad are correct.");

    auto chain = mesh::asChain(utils::make_array(
        &mesh->edges()[firstEdgeID], &mesh->edges()[secondEdgeID],
        &mesh->edges()[thirdEdgeID], &mesh->edges()[fourthEdgeID]));
    PRECICE_CHECK(chain.connected, "The four edges are not connect. Please check that the edges that form the quad are correct.");

    auto coords = mesh::coordsFor(chain.vertices);
    PRECICE_CHECK(utils::unique_elements(coords),
                  "The four vertices that form the quad are not unique. "
                  "The resulting shape may be a point, line or triangle."
                  "Please check that the adapter sends the four unique vertices that form the quad, or that the mesh on the interface "
                  "is composed of planar quads.");

    auto convexity = math::geometry::isConvexQuad(coords);
    PRECICE_CHECK(convexity.convex,
                  "The given quad is not convex. "
                  "Please check that the adapter send the four correct vertices or that the interface is composed of planar quads.");

    // Use the shortest diagonal to split the quad into 2 triangles.
    // The diagonal to be used with edges (1, 2) and (0, 3) of the chain
    double distance1 = (coords[0] - coords[2]).norm();
    // The diagonal to be used with edges (0, 1) and (2, 3) of the chain
    double distance2 = (coords[1] - coords[3]).norm();

    // The new edge, e[4], is the shortest diagonal of the quad
    if (distance1 <= distance2) {
      auto &diag = mesh->createUniqueEdge(*chain.vertices[0], *chain.vertices[2]);
      mesh->createTriangle(*chain.edges[3], *chain.edges[0], diag);
      mesh->createTriangle(*chain.edges[1], *chain.edges[2], diag);
    } else {
      auto &diag = mesh->createUniqueEdge(*chain.vertices[1], *chain.vertices[3]);
      mesh->createTriangle(*chain.edges[0], *chain.edges[1], diag);
      mesh->createTriangle(*chain.edges[2], *chain.edges[3], diag);
    }
  }
}

void SolverInterfaceImpl::setMeshQuadWithEdges(
    int meshID,
    int firstVertexID,
    int secondVertexID,
    int thirdVertexID,
    int fourthVertexID)
{
  PRECICE_TRACE(meshID, firstVertexID,
                secondVertexID, thirdVertexID, fourthVertexID);
  PRECICE_CHECK(_dimensions == 3, "setMeshQuadWithEdges is only possible for 3D cases."
                                  " Please set the dimension to 3 in the preCICE configuration file.");
  PRECICE_REQUIRE_MESH_MODIFY(meshID);
  MeshContext &context = _accessor->usedMeshContext(meshID);
  if (context.meshRequirement == mapping::Mapping::MeshRequirement::FULL) {
    PRECICE_ASSERT(context.mesh);
    mesh::Mesh &mesh = *(context.mesh);
    using impl::errorInvalidVertexID;
    PRECICE_CHECK(mesh.isValidVertexID(firstVertexID), errorInvalidVertexID(firstVertexID));
    PRECICE_CHECK(mesh.isValidVertexID(secondVertexID), errorInvalidVertexID(secondVertexID));
    PRECICE_CHECK(mesh.isValidVertexID(thirdVertexID), errorInvalidVertexID(thirdVertexID));
    PRECICE_CHECK(mesh.isValidVertexID(fourthVertexID), errorInvalidVertexID(fourthVertexID));

    auto vertexIDs = utils::make_array(firstVertexID, secondVertexID, thirdVertexID, fourthVertexID);
    PRECICE_CHECK(utils::unique_elements(vertexIDs), "The four vertex ID's are not unique. Please check that the vertices that form the quad are correct.");

    auto coords = mesh::coordsFor(mesh, vertexIDs);
    PRECICE_CHECK(utils::unique_elements(coords),
                  "The four vertices that form the quad are not unique. The resulting shape may be a point, line or triangle."
                  "Please check that the adapter sends the four unique vertices that form the quad, or that the mesh on the interface "
                  "is composed of quads. A mix of triangles and quads are not supported.");

    auto convexity = math::geometry::isConvexQuad(coords);
    PRECICE_CHECK(convexity.convex, "The given quad is not convex. "
                                    "Please check that the adapter send the four correct vertices or that the interface is composed of quads. "
                                    "A mix of triangles and quads are not supported.");
    auto reordered = utils::reorder_array(convexity.vertexOrder, mesh::vertexPtrsFor(mesh, vertexIDs));

    // Vertices are now in the order: V0-V1-V2-V3-V0.
    // The order now identifies all outer edges of the quad.
    auto &edge0 = mesh.createUniqueEdge(*reordered[0], *reordered[1]);
    auto &edge1 = mesh.createUniqueEdge(*reordered[1], *reordered[2]);
    auto &edge2 = mesh.createUniqueEdge(*reordered[2], *reordered[3]);
    auto &edge3 = mesh.createUniqueEdge(*reordered[3], *reordered[0]);

    // Use the shortest diagonal to split the quad into 2 triangles.
    // Vertices are now in V0-V1-V2-V3-V0 order. The new edge, e[4] is either 0-2 or 1-3
    double distance1 = (reordered[0]->getCoords() - reordered[2]->getCoords()).norm();
    double distance2 = (reordered[1]->getCoords() - reordered[3]->getCoords()).norm();

    // The new edge, e[4], is the shortest diagonal of the quad
    if (distance1 <= distance2) {
      auto &diag = mesh.createUniqueEdge(*reordered[0], *reordered[2]);
      mesh.createTriangle(edge0, edge1, diag);
      mesh.createTriangle(edge2, edge3, diag);
    } else {
      auto &diag = mesh.createUniqueEdge(*reordered[1], *reordered[3]);
      mesh.createTriangle(edge3, edge0, diag);
      mesh.createTriangle(edge1, edge2, diag);
    }
  }
}

void SolverInterfaceImpl::mapWriteDataFrom(
    int fromMeshID)
{
  PRECICE_TRACE(fromMeshID);
  PRECICE_VALIDATE_MESH_ID(fromMeshID);
  impl::MeshContext &context = _accessor->usedMeshContext(fromMeshID);

  PRECICE_CHECK(not context.fromMappingContexts.empty(),
                "You attempt to \"mapWriteDataFrom\" mesh {}, but there is no mapping from this mesh configured. Maybe you don't want to call this function at all or you forgot to configure the mapping.",
                context.mesh->getName());

  double time = _couplingScheme->getTime();
  performDataActions({action::Action::WRITE_MAPPING_PRIOR}, time, 0, 0, 0);

  for (impl::MappingContext &mappingContext : context.fromMappingContexts) {
    if (not mappingContext.mapping->hasComputedMapping()) {
      PRECICE_DEBUG("Compute mapping from mesh \"{}\"", context.mesh->getName());
      mappingContext.mapping->computeMapping();
    }
    for (impl::DataContext &context : _accessor->writeDataContexts()) {

      if (context.getMeshID() != fromMeshID) {
        continue;
      }

      context.toData()->values() = Eigen::VectorXd::Zero(context.toData()->values().size());
      PRECICE_DEBUG("Map data \"{}\" from mesh \"{}\"", context.getFromDataName(), context.getMeshName());
      PRECICE_ASSERT(mappingContext.mapping == context.mappingContext.mapping);
      mappingContext.mapping->map(context.getFromDataID(), context.getToDataID());
    }
    mappingContext.hasMappedData = true;
  }
  performDataActions({action::Action::WRITE_MAPPING_POST}, time, 0, 0, 0);
}

void SolverInterfaceImpl::mapReadDataTo(
    int toMeshID)
{
  PRECICE_TRACE(toMeshID);
  PRECICE_VALIDATE_MESH_ID(toMeshID);
  impl::MeshContext &context = _accessor->usedMeshContext(toMeshID);

  PRECICE_CHECK(not context.toMappingContexts.empty(),
                "You attempt to \"mapReadDataTo\" mesh {}, but there is no mapping to this mesh configured. Maybe you don't want to call this function at all or you forgot to configure the mapping.",
                context.mesh->getName());

  double time = _couplingScheme->getTime();
  performDataActions({action::Action::READ_MAPPING_PRIOR}, time, 0, 0, 0);

  for (impl::MappingContext &mappingContext : context.toMappingContexts) {
    if (not mappingContext.mapping->hasComputedMapping()) {
      PRECICE_DEBUG("Compute mapping from mesh \"{}\"", context.mesh->getName());
      mappingContext.mapping->computeMapping();
    }
    for (impl::DataContext &context : _accessor->readDataContexts()) {
      if (context.getMeshID() != toMeshID) {
        continue;
      }
      context.toData()->values() = Eigen::VectorXd::Zero(context.toData()->values().size());
      PRECICE_DEBUG("Map data \"{}\" to mesh \"{}\"", context.getFromDataName(), context.getMeshName());
      PRECICE_ASSERT(mappingContext.mapping == context.mappingContext.mapping);
      mappingContext.mapping->map(context.getFromDataID(), context.getToDataID());
      PRECICE_DEBUG("Mapped values = {}", utils::previewRange(3, context.toData()->values()));
    }
    mappingContext.hasMappedData = true;
  }
  performDataActions({action::Action::READ_MAPPING_POST}, time, 0, 0, 0);
}

void SolverInterfaceImpl::writeBlockVectorData(
    int           dataID,
    int           size,
    const int *   valueIndices,
    const double *values)
{
  PRECICE_TRACE(dataID, size);
  PRECICE_CHECK(_state != State::Finalized, "writeBlockVectorData(...) cannot be called after finalize().");
  PRECICE_REQUIRE_DATA_WRITE(dataID);
  if (size == 0)
    return;
  PRECICE_CHECK(valueIndices != nullptr, "writeBlockVectorData() was called with valueIndices == nullptr");
  PRECICE_CHECK(values != nullptr, "writeBlockVectorData() was called with values == nullptr");
  DataContext &context = _accessor->dataContext(dataID);
  PRECICE_ASSERT(context.fromData() != nullptr);
  mesh::Data &data = *context.fromData();
  PRECICE_CHECK(data.getDimensions() == _dimensions,
                "You cannot call writeBlockVectorData on the scalar data type \"{0}\". Use writeBlockScalarData or change the data type for \"{0}\" to vector.",
                data.getName());
  PRECICE_VALIDATE_DATA(values, size * _dimensions);

  auto &     valuesInternal = data.values();
  const auto vertexCount    = valuesInternal.size() / data.getDimensions();
  for (int i = 0; i < size; i++) {
    const auto valueIndex = valueIndices[i];
    PRECICE_CHECK(0 <= valueIndex && valueIndex < vertexCount,
                  "Cannot write data \"{}\" to invalid Vertex ID ({}). Please make sure you only use the results from calls to setMeshVertex/Vertices().",
                  data.getName(), valueIndex);
    const int offsetInternal = valueIndex * _dimensions;
    const int offset         = i * _dimensions;
    for (int dim = 0; dim < _dimensions; dim++) {
      PRECICE_ASSERT(offset + dim < valuesInternal.size(),
                     offset + dim, valuesInternal.size());
      valuesInternal[offsetInternal + dim] = values[offset + dim];
    }
  }
}

void SolverInterfaceImpl::writeVectorData(
    int           dataID,
    int           valueIndex,
    const double *value)
{
  PRECICE_TRACE(dataID, valueIndex);
  PRECICE_CHECK(_state != State::Finalized, "writeVectorData(...) cannot be called before finalize().");
  PRECICE_REQUIRE_DATA_WRITE(dataID);
  PRECICE_DEBUG("value = {}", Eigen::Map<const Eigen::VectorXd>(value, _dimensions).format(utils::eigenio::debug()));
  DataContext &context = _accessor->dataContext(dataID);
  PRECICE_ASSERT(context.fromData() != nullptr);
  mesh::Data &data = *context.fromData();
  PRECICE_CHECK(data.getDimensions() == _dimensions,
                "You cannot call writeVectorData on the scalar data type \"{0}\". Use writeScalarData or change the data type for \"{0}\" to vector.",
                data.getName());
  PRECICE_VALIDATE_DATA(value, _dimensions);

  auto &     values      = data.values();
  const auto vertexCount = values.size() / data.getDimensions();
  PRECICE_CHECK(0 <= valueIndex && valueIndex < vertexCount,
                "Cannot write data \"{}\" to invalid Vertex ID ({}). Please make sure you only use the results from calls to setMeshVertex/Vertices().",
                data.getName(), valueIndex);
  const int offset = valueIndex * _dimensions;
  for (int dim = 0; dim < _dimensions; dim++) {
    values[offset + dim] = value[dim];
  }
}

void SolverInterfaceImpl::writeBlockScalarData(
    int           dataID,
    int           size,
    const int *   valueIndices,
    const double *values)
{
  PRECICE_TRACE(dataID, size);
  PRECICE_CHECK(_state != State::Finalized, "writeBlockScalarData(...) cannot be called after finalize().");
  PRECICE_REQUIRE_DATA_WRITE(dataID);
  if (size == 0)
    return;
  PRECICE_CHECK(valueIndices != nullptr, "writeBlockScalarData() was called with valueIndices == nullptr");
  PRECICE_CHECK(values != nullptr, "writeBlockScalarData() was called with values == nullptr");
  DataContext &context = _accessor->dataContext(dataID);
  PRECICE_ASSERT(context.fromData() != nullptr);
  mesh::Data &data = *context.fromData();
  PRECICE_CHECK(data.getDimensions() == 1,
                "You cannot call writeBlockScalarData on the vector data type \"{}\". Use writeBlockVectorData or change the data type for \"{}\" to scalar.",
                data.getName(), data.getName());
  PRECICE_VALIDATE_DATA(values, size);

  auto &     valuesInternal = data.values();
  const auto vertexCount    = valuesInternal.size() / data.getDimensions();
  for (int i = 0; i < size; i++) {
    const auto valueIndex = valueIndices[i];
    PRECICE_CHECK(0 <= valueIndex && valueIndex < vertexCount,
                  "Cannot write data \"{}\" to invalid Vertex ID ({}). Please make sure you only use the results from calls to setMeshVertex/Vertices().",
                  data.getName(), valueIndex);
    valuesInternal[valueIndex] = values[i];
  }
}

void SolverInterfaceImpl::writeScalarData(
    int    dataID,
    int    valueIndex,
    double value)
{
  PRECICE_TRACE(dataID, valueIndex, value);
  PRECICE_CHECK(_state != State::Finalized, "writeScalarData(...) cannot be called after finalize().");
  PRECICE_REQUIRE_DATA_WRITE(dataID);
  DataContext &context = _accessor->dataContext(dataID);
  PRECICE_ASSERT(context.fromData() != nullptr);
  mesh::Data &data = *context.fromData();
  PRECICE_CHECK(valueIndex >= -1,
                "Invalid value index ({}) when writing scalar data. Value index must be >= 0. "
                "Please check the value index for {}",
                valueIndex, data.getName());
  PRECICE_CHECK(data.getDimensions() == 1,
                "You cannot call writeScalarData on the vector data type \"{0}\". "
                "Use writeVectorData or change the data type for \"{0}\" to scalar.",
                data.getName());
  PRECICE_VALIDATE_DATA(static_cast<double *>(&value), 1);

  auto &     values      = data.values();
  const auto vertexCount = values.size() / data.getDimensions();
  PRECICE_CHECK(0 <= valueIndex && valueIndex < vertexCount,
                "Cannot write data \"{}\" to invalid Vertex ID ({}). "
                "Please make sure you only use the results from calls to setMeshVertex/Vertices().",
                data.getName(), valueIndex);
  values[valueIndex] = value;
}

void SolverInterfaceImpl::readBlockVectorData(
    int        dataID,
    int        size,
    const int *valueIndices,
    double *   values) const
{
  PRECICE_TRACE(dataID, size);
  PRECICE_CHECK(_state != State::Finalized, "readBlockVectorData(...) cannot be called after finalize().");
  PRECICE_REQUIRE_DATA_READ(dataID);
  if (size == 0)
    return;
  PRECICE_CHECK(valueIndices != nullptr, "readBlockVectorData() was called with valueIndices == nullptr");
  PRECICE_CHECK(values != nullptr, "readBlockVectorData() was called with values == nullptr");
  DataContext &context = _accessor->dataContext(dataID);
  PRECICE_ASSERT(context.toData() != nullptr);
  mesh::Data &data = *context.toData();
  PRECICE_CHECK(data.getDimensions() == _dimensions,
                "You cannot call readBlockVectorData on the scalar data type \"{0}\". "
                "Use readBlockScalarData or change the data type for \"{0}\" to vector.",
                data.getName());
  auto &     valuesInternal = data.values();
  const auto vertexCount    = valuesInternal.size() / data.getDimensions();
  for (int i = 0; i < size; i++) {
    const auto valueIndex = valueIndices[i];
    PRECICE_CHECK(0 <= valueIndex && valueIndex < vertexCount,
                  "Cannot read data \"{}\" to invalid Vertex ID ({}). "
                  "Please make sure you only use the results from calls to setMeshVertex/Vertices().",
                  data.getName(), valueIndex);
    int offsetInternal = valueIndex * _dimensions;
    int offset         = i * _dimensions;
    for (int dim = 0; dim < _dimensions; dim++) {
      values[offset + dim] = valuesInternal[offsetInternal + dim];
    }
  }
}

void SolverInterfaceImpl::readVectorData(
    int     dataID,
    int     valueIndex,
    double *value) const
{
  PRECICE_TRACE(dataID, valueIndex);
  PRECICE_CHECK(_state != State::Finalized, "readVectorData(...) cannot be called after finalize().");
  PRECICE_REQUIRE_DATA_READ(dataID);
  DataContext &context = _accessor->dataContext(dataID);
  PRECICE_ASSERT(context.toData() != nullptr);
  mesh::Data &data = *context.toData();
  PRECICE_CHECK(valueIndex >= -1,
                "Invalid value index ( {} ) when reading vector data. Value index must be >= 0. "
                "Please check the value index for {}",
                valueIndex, data.getName());
  PRECICE_CHECK(data.getDimensions() == _dimensions,
                "You cannot call readVectorData on the scalar data type \"{0}\". Use readScalarData or change the data type for \"{0}\" to vector.",
                data.getName());
  auto &     values      = data.values();
  const auto vertexCount = values.size() / data.getDimensions();
  PRECICE_CHECK(0 <= valueIndex && valueIndex < vertexCount,
                "Cannot read data \"{}\" to invalid Vertex ID ({}). "
                "Please make sure you only use the results from calls to setMeshVertex/Vertices().",
                data.getName(), valueIndex);
  int offset = valueIndex * _dimensions;
  for (int dim = 0; dim < _dimensions; dim++) {
    value[dim] = values[offset + dim];
  }
  PRECICE_DEBUG("read value = {}", Eigen::Map<const Eigen::VectorXd>(value, _dimensions).format(utils::eigenio::debug()));
}

void SolverInterfaceImpl::readBlockScalarData(
    int        dataID,
    int        size,
    const int *valueIndices,
    double *   values) const
{
  PRECICE_TRACE(dataID, size);
  PRECICE_CHECK(_state != State::Finalized, "readBlockScalarData(...) cannot be called after finalize().");
  PRECICE_REQUIRE_DATA_READ(dataID);
  if (size == 0)
    return;
  PRECICE_CHECK(valueIndices != nullptr, "readBlockScalarData() was called with valueIndices == nullptr");
  PRECICE_CHECK(values != nullptr, "readBlockScalarData() was called with values == nullptr");
  DataContext &context = _accessor->dataContext(dataID);
  PRECICE_ASSERT(context.toData() != nullptr);
  mesh::Data &data = *context.toData();
  PRECICE_CHECK(data.getDimensions() == 1,
                "You cannot call readBlockScalarData on the vector data type \"{0}\". "
                "Use readBlockVectorData or change the data type for \"{0}\" to scalar.",
                data.getName());
  auto &     valuesInternal = data.values();
  const auto vertexCount    = valuesInternal.size();
  for (int i = 0; i < size; i++) {
    const auto valueIndex = valueIndices[i];
    PRECICE_CHECK(0 <= valueIndex && valueIndex < vertexCount,
                  "Cannot read data \"{}\" to invalid Vertex ID ({}). "
                  "Please make sure you only use the results from calls to setMeshVertex/Vertices().",
                  data.getName(), valueIndex);
    values[i] = valuesInternal[valueIndex];
  }
}

void SolverInterfaceImpl::readScalarData(
    int     dataID,
    int     valueIndex,
    double &value) const
{
  PRECICE_TRACE(dataID, valueIndex, value);
  PRECICE_CHECK(_state != State::Finalized, "readScalarData(...) cannot be called after finalize().");
  PRECICE_REQUIRE_DATA_READ(dataID);
  DataContext &context = _accessor->dataContext(dataID);
  PRECICE_ASSERT(context.toData() != nullptr);
  mesh::Data &data = *context.toData();
  PRECICE_CHECK(valueIndex >= -1,
                "Invalid value index ( {} ) when reading scalar data. Value index must be >= 0. "
                "Please check the value index for {}",
                valueIndex, data.getName());
  PRECICE_CHECK(data.getDimensions() == 1,
                "You cannot call readScalarData on the vector data type \"{}\". "
                "Use readVectorData or change the data type for \"{}\" to scalar.",
                data.getName());
  auto &     values      = data.values();
  const auto vertexCount = values.size();
  PRECICE_CHECK(0 <= valueIndex && valueIndex < vertexCount,
                "Cannot read data \"{}\" from invalid Vertex ID ({}). "
                "Please make sure you only use the results from calls to setMeshVertex/Vertices().",
                data.getName(), valueIndex);
  value = values[valueIndex];
  PRECICE_DEBUG("Read value = {}", value);
}

void SolverInterfaceImpl::exportMesh(
    const std::string &filenameSuffix,
    int                exportType) const
{
  PRECICE_TRACE(filenameSuffix, exportType);
  // Export meshes
  //const ExportContext& context = _accessor->exportContext();
  for (const io::ExportContext &context : _accessor->exportContexts()) {
    PRECICE_DEBUG("Export type = {}", exportType);
    bool exportAll  = exportType == io::constants::exportAll();
    bool exportThis = context.exporter->getType() == exportType;
    if (exportAll || exportThis) {
      for (const MeshContext *meshContext : _accessor->usedMeshContexts()) {
        std::string name = meshContext->mesh->getName() + "-" + filenameSuffix;
        PRECICE_DEBUG("Exporting mesh to file \"{}\" at location \"{}\"", name, context.location);
        context.exporter->doExport(name, context.location, *(meshContext->mesh));
      }
    }
  }
}

void SolverInterfaceImpl::configureM2Ns(
    const m2n::M2NConfiguration::SharedPointer &config)
{
  PRECICE_TRACE();
  for (const auto &m2nTuple : config->m2ns()) {
    std::string comPartner("");
    bool        isRequesting = false;
    if (std::get<1>(m2nTuple) == _accessorName) {
      comPartner   = std::get<2>(m2nTuple);
      isRequesting = true;
    } else if (std::get<2>(m2nTuple) == _accessorName) {
      comPartner = std::get<1>(m2nTuple);
    }
    if (not comPartner.empty()) {
      for (const impl::PtrParticipant &participant : _participants) {
        if (participant->getName() == comPartner) {
          PRECICE_ASSERT(not utils::contained(comPartner, _m2ns), comPartner);
          PRECICE_ASSERT(std::get<0>(m2nTuple));

          _m2ns[comPartner] = [&] {
            m2n::BoundM2N bound;
            bound.m2n          = std::get<0>(m2nTuple);
            bound.localName    = _accessorName;
            bound.remoteName   = comPartner;
            bound.isRequesting = isRequesting;
            return bound;
          }();
        }
      }
    }
  }
}

void SolverInterfaceImpl::configurePartitions(
    const m2n::M2NConfiguration::SharedPointer &m2nConfig)
{
  PRECICE_TRACE();
  for (MeshContext *context : _accessor->usedMeshContexts()) {

    if (context->provideMesh) { // Accessor provides mesh
      PRECICE_CHECK(context->receiveMeshFrom.empty(),
                    "Participant \"{}\" cannot provide and receive mesh {}!",
                    _accessorName, context->mesh->getName());

      context->partition = partition::PtrPartition(new partition::ProvidedPartition(context->mesh));

      for (auto &receiver : _participants) {
        for (auto &receiverContext : receiver->usedMeshContexts()) {
          if (receiverContext->receiveMeshFrom == _accessorName && receiverContext->mesh->getName() == context->mesh->getName()) {
            // meshRequirement has to be copied from "from" to provide", since
            // mapping are only defined at "provide"
            if (receiverContext->meshRequirement > context->meshRequirement) {
              context->meshRequirement = receiverContext->meshRequirement;
            }

            m2n::PtrM2N m2n = m2nConfig->getM2N(receiver->getName(), _accessorName);
            m2n->createDistributedCommunication(context->mesh);
            context->partition->addM2N(m2n);
          }
        }
      }
      /// @todo support offset??

    } else { // Accessor receives mesh
      PRECICE_CHECK(not context->receiveMeshFrom.empty(),
                    "Participant \"{}\" must either provide or receive the mesh \"{}\". "
                    "Please define either a \"from\" or a \"provide\" attribute in the <use-mesh name=\"{}\"/> node of \"{}\".",
                    _accessorName, context->mesh->getName(), context->mesh->getName(), _accessorName);
      PRECICE_CHECK(not context->provideMesh,
                    "Participant \"{}\" cannot provide and receive mesh \"{}\" at the same time. "
                    "Please check your \"from\" and \"provide\" attributes in the <use-mesh name=\"{}\"/> node of \"{}\".",
                    _accessorName, context->mesh->getName(), context->mesh->getName(), _accessorName);
      std::string receiver(_accessorName);
      std::string provider(context->receiveMeshFrom);

      PRECICE_DEBUG("Receiving mesh from {}", provider);

      context->partition = partition::PtrPartition(new partition::ReceivedPartition(context->mesh, context->geoFilter, context->safetyFactor));

      m2n::PtrM2N m2n = m2nConfig->getM2N(receiver, provider);
      m2n->createDistributedCommunication(context->mesh);
      context->partition->addM2N(m2n);
      for (const MappingContext &mappingContext : context->fromMappingContexts) {
        context->partition->addFromMapping(mappingContext.mapping);
      }
      for (const MappingContext &mappingContext : context->toMappingContexts) {
        context->partition->addToMapping(mappingContext.mapping);
      }
    }
  }
}

void SolverInterfaceImpl::compareBoundingBoxes()
{
  // sort meshContexts by name, for communication in right order.
  std::sort(_accessor->usedMeshContexts().begin(), _accessor->usedMeshContexts().end(),
            [](MeshContext const *const lhs, MeshContext const *const rhs) -> bool {
              return lhs->mesh->getName() < rhs->mesh->getName();
            });

  for (MeshContext *meshContext : _accessor->usedMeshContexts()) {
    if (meshContext->provideMesh) // provided meshes need their bounding boxes already for the re-partitioning
      meshContext->mesh->computeBoundingBox();
  }

  for (MeshContext *meshContext : _accessor->usedMeshContexts()) {
    meshContext->partition->compareBoundingBoxes();
  }
}

void SolverInterfaceImpl::computePartitions()
{
  //We need to do this in two loops: First, communicate the mesh and later compute the partition.
  //Originally, this was done in one loop. This however gave deadlock if two meshes needed to be communicated cross-wise.
  //Both loops need a different sorting

  auto &contexts = _accessor->usedMeshContexts();

  std::sort(contexts.begin(), contexts.end(),
            [](MeshContext const *const lhs, MeshContext const *const rhs) -> bool {
              return lhs->mesh->getName() < rhs->mesh->getName();
            });

  for (MeshContext *meshContext : contexts) {
    meshContext->partition->communicate();
  }

  // for two-level initialization, there is also still communication in partition::compute()
  // therefore, we cannot resort here.
  // @todo this hacky solution should be removed as part of #633
  bool resort = true;
  for (auto &m2nPair : _m2ns) {
    if (m2nPair.second.m2n->usesTwoLevelInitialization()) {
      resort = false;
      break;
    }
  }

  if (resort) {
    // pull provided meshes up front, to have them ready for the decomposition of the received meshes (for the mappings)
    std::stable_partition(contexts.begin(), contexts.end(),
                          [](MeshContext const *const meshContext) -> bool {
                            return meshContext->provideMesh;
                          });
  }

  for (MeshContext *meshContext : contexts) {
    meshContext->partition->compute();
    if (not meshContext->provideMesh) { // received mesh can only compute their bounding boxes here
      meshContext->mesh->computeBoundingBox();
    }
    meshContext->mesh->allocateDataValues();
  }
}

void SolverInterfaceImpl::computeMappings(utils::ptr_vector<MappingContext> contexts, const std::string &mappingType)
{
  PRECICE_TRACE();
  using namespace mapping;
  MappingConfiguration::Timing timing;
  for (impl::MappingContext &context : contexts) {
    timing      = context.timing;
    bool mapNow = timing == MappingConfiguration::ON_ADVANCE;
    mapNow |= timing == MappingConfiguration::INITIAL;
    bool hasComputed = context.mapping->hasComputedMapping();
    if (mapNow && not hasComputed) {
      PRECICE_INFO("Compute \"{}\" mapping from mesh \"{}\" to mesh \"{}\".",
                   mappingType, _accessor->meshContext(context.fromMeshID).mesh->getName(), _accessor->meshContext(context.toMeshID).mesh->getName());

      context.mapping->computeMapping();
    }
  }
}

void SolverInterfaceImpl::mapData(utils::ptr_vector<DataContext> contexts, const std::string &mappingType)
{
  PRECICE_TRACE();
  using namespace mapping;
  MappingConfiguration::Timing timing;
  for (impl::DataContext &context : contexts) {
    timing          = context.mappingContext.timing;
    bool hasMapping = context.mappingContext.mapping.get() != nullptr;
<<<<<<< HEAD
    bool rightTime  = timing == MappingConfiguration::ON_ADVANCE;
    rightTime |= timing == MappingConfiguration::INITIAL;
    bool hasMapped = context.mappingContext.hasMappedData;
    if (hasMapping && rightTime && (not hasMapped)) {
      int inDataID  = context.getFromDataID();
      int outDataID = context.getToDataID();
      PRECICE_DEBUG("Map data \"{}\" from mesh \"{}\"",
                    context.getFromDataName(), context.getMeshName());
      context.toData()->values() = Eigen::VectorXd::Zero(context.toData()->values().size());
=======
    bool hasMapped  = context.mappingContext.hasMappedData;
    bool mapNow     = timing == MappingConfiguration::ON_ADVANCE;
    mapNow |= timing == MappingConfiguration::INITIAL;
    if (mapNow && hasMapping && (not hasMapped)) {
      int inDataID  = context.fromData->getID();
      int outDataID = context.toData->getID();
      PRECICE_DEBUG("Map \"{}\" data \"{}\" from mesh \"{}\"",
                    mappingType, context.fromData->getName(), context.mesh->getName());
      context.toData->values() = Eigen::VectorXd::Zero(context.toData->values().size());
>>>>>>> f71e555c
      PRECICE_DEBUG("Map from dataID {} to dataID: {}", inDataID, outDataID);
      context.mappingContext.mapping->map(inDataID, outDataID);
      PRECICE_DEBUG("Mapped values = {}", utils::previewRange(3, context.toData()->values()));
    }
  }
}

void SolverInterfaceImpl::clearMappings(utils::ptr_vector<MappingContext> contexts)
{
  PRECICE_TRACE();
  // Clear non-stationary, non-incremental mappings
  using namespace mapping;
  for (impl::MappingContext &context : contexts) {
    bool isStationary = context.timing == MappingConfiguration::INITIAL;
    if (not isStationary) {
      context.mapping->clear();
    }
    context.hasMappedData = false;
  }
}

void SolverInterfaceImpl::mapWrittenData()
{
  PRECICE_TRACE();
  computeMappings(_accessor->writeMappingContexts(), "write");
  mapData(_accessor->writeDataContexts(), "write");
  clearMappings(_accessor->writeMappingContexts());
}

<<<<<<< HEAD
  // Map data
  for (impl::DataContext &context : _accessor->readDataContexts()) {
    timing      = context.mappingContext.timing;
    bool mapNow = timing == mapping::MappingConfiguration::ON_ADVANCE;
    mapNow |= timing == mapping::MappingConfiguration::INITIAL;
    bool hasMapping = context.mappingContext.mapping.get() != nullptr;
    bool hasMapped  = context.mappingContext.hasMappedData;
    if (mapNow && hasMapping && (not hasMapped)) {
      int inDataID               = context.getFromDataID();
      int outDataID              = context.getToDataID();
      context.toData()->values() = Eigen::VectorXd::Zero(context.toData()->values().size());
      PRECICE_DEBUG("Map read data \"{}\" to mesh \"{}\"",
                    context.getFromDataName(), context.getMeshName());
      context.mappingContext.mapping->map(inDataID, outDataID);
      PRECICE_DEBUG("Mapped values = {}", utils::previewRange(3, context.toData()->values()));
    }
  }
  // Clear non-initial, non-incremental mappings
  for (impl::MappingContext &context : _accessor->readMappingContexts()) {
    bool isStationary = context.timing == mapping::MappingConfiguration::INITIAL;
    if (not isStationary) {
      context.mapping->clear();
    }
    context.hasMappedData = false;
  }
=======
void SolverInterfaceImpl::mapReadData()
{
  PRECICE_TRACE();
  computeMappings(_accessor->readMappingContexts(), "read");
  mapData(_accessor->readDataContexts(), "read");
  clearMappings(_accessor->readMappingContexts());
>>>>>>> f71e555c
}

void SolverInterfaceImpl::performDataActions(
    const std::set<action::Action::Timing> &timings,
    double                                  time,
    double                                  timeStepSize,
    double                                  computedTimeWindowPart,
    double                                  timeWindowSize)
{
  PRECICE_TRACE();
  for (action::PtrAction &action : _accessor->actions()) {
    if (timings.find(action->getTiming()) != timings.end()) {
      action->performAction(time, timeStepSize, computedTimeWindowPart, timeWindowSize);
    }
  }
}

void SolverInterfaceImpl::handleExports()
{
  PRECICE_TRACE();
  //timesteps was already incremented before
  int timesteps = _couplingScheme->getTimeWindows() - 1;

  for (const io::ExportContext &context : _accessor->exportContexts()) {
    if (_couplingScheme->isTimeWindowComplete() || context.everyIteration) {
      if (context.everyNTimeWindows != -1) {
        if (timesteps % context.everyNTimeWindows == 0) {
          if (context.everyIteration) {
            std::ostringstream everySuffix;
            everySuffix << _accessorName << ".it" << _numberAdvanceCalls;
            exportMesh(everySuffix.str());
          }
          std::ostringstream suffix;
          suffix << _accessorName << ".dt" << _couplingScheme->getTimeWindows() - 1;
          exportMesh(suffix.str());
        }
      }
    }
  }

  if (_couplingScheme->isTimeWindowComplete()) {
    // Export watch point data
    for (const PtrWatchPoint &watchPoint : _accessor->watchPoints()) {
      watchPoint->exportPointData(_couplingScheme->getTime());
    }
    for (const PtrWatchIntegral &watchIntegral : _accessor->watchIntegrals()) {
      watchIntegral->exportIntegralData(_couplingScheme->getTime());
    }
  }
}

void SolverInterfaceImpl::resetWrittenData()
{
  PRECICE_TRACE();
  for (DataContext &context : _accessor->writeDataContexts()) {
    context.fromData()->toZero();
    if (context.toData() != context.fromData()) {
      context.toData()->toZero();
    }
  }
}

PtrParticipant SolverInterfaceImpl::determineAccessingParticipant(
    const config::SolverInterfaceConfiguration &config)
{
  const auto &partConfig = config.getParticipantConfiguration();
  for (const PtrParticipant &participant : partConfig->getParticipants()) {
    if (participant->getName() == _accessorName) {
      return participant;
    }
  }
  PRECICE_ERROR("This participant's name, which was specified in the constructor of the preCICE interface as \"{}\", "
                "is not defined in the preCICE configuration. "
                "Please double-check the correct spelling.",
                _accessorName);
}

void SolverInterfaceImpl::initializeMasterSlaveCommunication()
{
  PRECICE_TRACE();

  Event e("com.initializeMasterSlaveCom", precice::syncMode);
  utils::MasterSlave::_communication->connectMasterSlaves(
      _accessorName, "MasterSlaves",
      _accessorProcessRank, _accessorCommunicatorSize);
}

void SolverInterfaceImpl::syncTimestep(double computedTimestepLength)
{
  PRECICE_ASSERT(utils::MasterSlave::isParallel());
  if (utils::MasterSlave::isSlave()) {
    utils::MasterSlave::_communication->send(computedTimestepLength, 0);
  } else {
    PRECICE_ASSERT(utils::MasterSlave::isMaster());
    for (int rankSlave : utils::MasterSlave::allSlaves()) {
      double dt;
      utils::MasterSlave::_communication->receive(dt, rankSlave);
      PRECICE_CHECK(math::equals(dt, computedTimestepLength),
                    "Found ambiguous values for the timestep length passed to preCICE in \"advance\". On rank {}, the value is {}, while on rank 0, the value is {}.",
                    rankSlave, dt, computedTimestepLength);
    }
  }
}

const mesh::Mesh &SolverInterfaceImpl::mesh(const std::string &meshName) const
{
  PRECICE_TRACE(meshName);
  return *_accessor->usedMeshContext(meshName).mesh;
}

} // namespace impl
} // namespace precice<|MERGE_RESOLUTION|>--- conflicted
+++ resolved
@@ -1500,27 +1500,15 @@
   for (impl::DataContext &context : contexts) {
     timing          = context.mappingContext.timing;
     bool hasMapping = context.mappingContext.mapping.get() != nullptr;
-<<<<<<< HEAD
-    bool rightTime  = timing == MappingConfiguration::ON_ADVANCE;
-    rightTime |= timing == MappingConfiguration::INITIAL;
-    bool hasMapped = context.mappingContext.hasMappedData;
-    if (hasMapping && rightTime && (not hasMapped)) {
-      int inDataID  = context.getFromDataID();
-      int outDataID = context.getToDataID();
-      PRECICE_DEBUG("Map data \"{}\" from mesh \"{}\"",
-                    context.getFromDataName(), context.getMeshName());
-      context.toData()->values() = Eigen::VectorXd::Zero(context.toData()->values().size());
-=======
     bool hasMapped  = context.mappingContext.hasMappedData;
     bool mapNow     = timing == MappingConfiguration::ON_ADVANCE;
     mapNow |= timing == MappingConfiguration::INITIAL;
     if (mapNow && hasMapping && (not hasMapped)) {
-      int inDataID  = context.fromData->getID();
-      int outDataID = context.toData->getID();
+      int inDataID  = context.getFromDataID();
+      int outDataID = context.getToDataID();
       PRECICE_DEBUG("Map \"{}\" data \"{}\" from mesh \"{}\"",
-                    mappingType, context.fromData->getName(), context.mesh->getName());
-      context.toData->values() = Eigen::VectorXd::Zero(context.toData->values().size());
->>>>>>> f71e555c
+                    mappingType, context.getFromDataName(), context.getMeshName());
+      context.toData()->values() = Eigen::VectorXd::Zero(context.toData()->values().size());
       PRECICE_DEBUG("Map from dataID {} to dataID: {}", inDataID, outDataID);
       context.mappingContext.mapping->map(inDataID, outDataID);
       PRECICE_DEBUG("Mapped values = {}", utils::previewRange(3, context.toData()->values()));
@@ -1550,40 +1538,12 @@
   clearMappings(_accessor->writeMappingContexts());
 }
 
-<<<<<<< HEAD
-  // Map data
-  for (impl::DataContext &context : _accessor->readDataContexts()) {
-    timing      = context.mappingContext.timing;
-    bool mapNow = timing == mapping::MappingConfiguration::ON_ADVANCE;
-    mapNow |= timing == mapping::MappingConfiguration::INITIAL;
-    bool hasMapping = context.mappingContext.mapping.get() != nullptr;
-    bool hasMapped  = context.mappingContext.hasMappedData;
-    if (mapNow && hasMapping && (not hasMapped)) {
-      int inDataID               = context.getFromDataID();
-      int outDataID              = context.getToDataID();
-      context.toData()->values() = Eigen::VectorXd::Zero(context.toData()->values().size());
-      PRECICE_DEBUG("Map read data \"{}\" to mesh \"{}\"",
-                    context.getFromDataName(), context.getMeshName());
-      context.mappingContext.mapping->map(inDataID, outDataID);
-      PRECICE_DEBUG("Mapped values = {}", utils::previewRange(3, context.toData()->values()));
-    }
-  }
-  // Clear non-initial, non-incremental mappings
-  for (impl::MappingContext &context : _accessor->readMappingContexts()) {
-    bool isStationary = context.timing == mapping::MappingConfiguration::INITIAL;
-    if (not isStationary) {
-      context.mapping->clear();
-    }
-    context.hasMappedData = false;
-  }
-=======
 void SolverInterfaceImpl::mapReadData()
 {
   PRECICE_TRACE();
   computeMappings(_accessor->readMappingContexts(), "read");
   mapData(_accessor->readDataContexts(), "read");
   clearMappings(_accessor->readMappingContexts());
->>>>>>> f71e555c
 }
 
 void SolverInterfaceImpl::performDataActions(
