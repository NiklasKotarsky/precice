#include <Eigen/Core>
#include <algorithm>
#include <array>
#include <cmath>
#include <deque>
#include <functional>
#include <iterator>
#include <memory>
#include <ostream>
#include <sstream>
#include <tuple>
#include <utility>

#include "SolverInterfaceImpl.hpp"
#include "action/SharedPointer.hpp"
#include "com/Communication.hpp"
#include "com/SharedPointer.hpp"
#include "cplscheme/CouplingScheme.hpp"
#include "cplscheme/config/CouplingSchemeConfiguration.hpp"
#include "io/Export.hpp"
#include "io/ExportContext.hpp"
#include "io/SharedPointer.hpp"
#include "logging/LogConfiguration.hpp"
#include "logging/LogMacros.hpp"
#include "m2n/BoundM2N.hpp"
#include "m2n/M2N.hpp"
#include "m2n/SharedPointer.hpp"
#include "m2n/config/M2NConfiguration.hpp"
#include "mapping/Mapping.hpp"
#include "mapping/SharedPointer.hpp"
#include "mapping/config/MappingConfiguration.hpp"
#include "math/differences.hpp"
#include "math/geometry.hpp"
#include "mesh/Data.hpp"
#include "mesh/Edge.hpp"
#include "mesh/Mesh.hpp"
#include "mesh/SharedPointer.hpp"
#include "mesh/Utils.hpp"
#include "mesh/Vertex.hpp"
#include "mesh/config/MeshConfiguration.hpp"
#include "partition/Partition.hpp"
#include "partition/ProvidedPartition.hpp"
#include "partition/ReceivedPartition.hpp"
#include "partition/SharedPointer.hpp"
#include "precice/config/Configuration.hpp"
#include "precice/config/ParticipantConfiguration.hpp"
#include "precice/config/SharedPointer.hpp"
#include "precice/config/SolverInterfaceConfiguration.hpp"
#include "precice/impl/CommonErrorMessages.hpp"
#include "precice/impl/MappingContext.hpp"
#include "precice/impl/MeshContext.hpp"
#include "precice/impl/Participant.hpp"
#include "precice/impl/ReadDataContext.hpp"
#include "precice/impl/ValidationMacros.hpp"
#include "precice/impl/WatchIntegral.hpp"
#include "precice/impl/WatchPoint.hpp"
#include "precice/impl/WriteDataContext.hpp"
#include "precice/impl/versions.hpp"
#include "precice/types.hpp"
#include "utils/EigenHelperFunctions.hpp"
#include "utils/EigenIO.hpp"
#include "utils/Event.hpp"
#include "utils/EventUtils.hpp"
#include "utils/Helpers.hpp"
#include "utils/IntraComm.hpp"
#include "utils/Parallel.hpp"
#include "utils/Petsc.hpp"
#include "utils/PointerVector.hpp"
#include "utils/algorithm.hpp"
#include "utils/assertion.hpp"
#include "xml/XMLTag.hpp"

using precice::utils::Event;
using precice::utils::EventRegistry;

namespace precice {

/// Enabled further inter- and intra-solver synchronisation
bool syncMode = false;

namespace impl {

SolverInterfaceImpl::SolverInterfaceImpl(
    std::string        participantName,
    const std::string &configurationFileName,
    int                solverProcessIndex,
    int                solverProcessSize,
    void *             communicator,
    bool               allowNullptr)
    : _accessorName(std::move(participantName)),
      _accessorProcessRank(solverProcessIndex),
      _accessorCommunicatorSize(solverProcessSize)
{
  if (!allowNullptr) {
    PRECICE_CHECK(communicator != nullptr,
                  "Passing \"nullptr\" as \"communicator\" to SolverInterface constructor is not allowed. Please use the SolverInterface constructor without the \"communicator\" argument, if you don't want to pass an MPI communicator.");
  }
  PRECICE_CHECK(!_accessorName.empty(),
                "This participant's name is an empty string. "
                "When constructing a preCICE interface you need to pass the name of the "
                "participant as first argument to the constructor.");
  PRECICE_CHECK(_accessorProcessRank >= 0,
                "The solver process index needs to be a non-negative number, not: {}. "
                "Please check the value given when constructing a preCICE interface.",
                _accessorProcessRank);
  PRECICE_CHECK(_accessorCommunicatorSize >= 1,
                "The solver process size needs to be a positive number, not: {}. "
                "Please check the value given when constructing a preCICE interface.",
                _accessorCommunicatorSize);
  PRECICE_CHECK(_accessorProcessRank < _accessorCommunicatorSize,
                "The solver process index, currently: {}  needs to be smaller than the solver process size, currently: {}. "
                "Please check the values given when constructing a preCICE interface.",
                _accessorProcessRank, _accessorCommunicatorSize);

// Set the global communicator to the passed communicator.
// This is a noop if preCICE is not configured with MPI.
// nullpointer signals to use MPI_COMM_WORLD
#ifndef PRECICE_NO_MPI
  if (communicator != nullptr) {
    auto commptr = static_cast<utils::Parallel::Communicator *>(communicator);
    utils::Parallel::registerUserProvidedComm(*commptr);
  }
#endif

  logging::setParticipant(_accessorName);

  configure(configurationFileName);

// This block cannot be merge with the one above as only configure calls
// utils::Parallel::initializeMPI, which is needed for getProcessRank.
#ifndef PRECICE_NO_MPI
  if (communicator != nullptr) {
    const auto currentRank = utils::Parallel::current()->rank();
    PRECICE_CHECK(_accessorProcessRank == currentRank,
                  "The solver process index given in the preCICE interface constructor({}) does not match the rank of the passed MPI communicator ({}).",
                  _accessorProcessRank, currentRank);
    const auto currentSize = utils::Parallel::current()->size();
    PRECICE_CHECK(_accessorCommunicatorSize == currentSize,
                  "The solver process size given in the preCICE interface constructor({}) does not match the size of the passed MPI communicator ({}).",
                  _accessorCommunicatorSize, currentSize);
  }
#endif
}

SolverInterfaceImpl::SolverInterfaceImpl(
    std::string        participantName,
    const std::string &configurationFileName,
    int                solverProcessIndex,
    int                solverProcessSize)
    : SolverInterfaceImpl::SolverInterfaceImpl(std::move(participantName), configurationFileName, solverProcessIndex, solverProcessSize, nullptr, true)
{
}

SolverInterfaceImpl::SolverInterfaceImpl(
    std::string        participantName,
    const std::string &configurationFileName,
    int                solverProcessIndex,
    int                solverProcessSize,
    void *             communicator)
    : SolverInterfaceImpl::SolverInterfaceImpl(std::move(participantName), configurationFileName, solverProcessIndex, solverProcessSize, communicator, false)
{
}

SolverInterfaceImpl::~SolverInterfaceImpl()
{
  if (_state != State::Finalized) {
    PRECICE_INFO("Implicitly finalizing in destructor");
    finalize();
  }
}

void SolverInterfaceImpl::configure(
    const std::string &configurationFileName)
{
  config::Configuration config;
  utils::Parallel::initializeManagedMPI(nullptr, nullptr);
  logging::setMPIRank(utils::Parallel::current()->rank());
  xml::ConfigurationContext context{
      _accessorName,
      _accessorProcessRank,
      _accessorCommunicatorSize};
  xml::configure(config.getXMLTag(), context, configurationFileName);
  if (_accessorProcessRank == 0) {
    PRECICE_INFO("This is preCICE version {}", PRECICE_VERSION);
    PRECICE_INFO("Revision info: {}", precice::preciceRevision);
    PRECICE_INFO("Build type: "
#ifndef NDEBUG
                 "Debug"
#else // NDEBUG
                 "Release"
#ifndef PRECICE_NO_DEBUG_LOG
                 " + debug log"
#else
                 " (without debug log)"
#endif
#ifndef PRECICE_NO_TRACE_LOG
                 " + trace log"
#endif
#ifndef PRECICE_NO_ASSERTIONS
                 " + assertions"
#endif
#endif // NDEBUG
    );
    PRECICE_INFO("Configuring preCICE with configuration \"{}\"", configurationFileName);
    PRECICE_INFO("I am participant \"{}\"", _accessorName);
  }
  configure(config.getSolverInterfaceConfiguration());
}

void SolverInterfaceImpl::configure(
    const config::SolverInterfaceConfiguration &config)
{
  PRECICE_TRACE();

  Event                    e("configure"); // no precice::syncMode as this is not yet configured here
  utils::ScopedEventPrefix sep("configure/");

  _meshLock.clear();

  _dimensions         = config.getDimensions();
  _allowsExperimental = config.allowsExperimental();
  _accessor           = determineAccessingParticipant(config);
  _accessor->setMeshIdManager(config.getMeshConfiguration()->extractMeshIdManager());

  PRECICE_ASSERT(_accessorCommunicatorSize == 1 || _accessor->useIntraComm(),
                 "A parallel participant needs an intra-participant communication");
  PRECICE_CHECK(not(_accessorCommunicatorSize == 1 && _accessor->useIntraComm()),
                "You cannot use an intra-participant communication with a serial participant. "
                "If you do not know exactly what an intra-participant communication is and why you want to use it "
                "you probably just want to remove the intraComm tag from the preCICE configuration.");

  utils::IntraComm::configure(_accessorProcessRank, _accessorCommunicatorSize);

  _participants = config.getParticipantConfiguration()->getParticipants();
  configureM2Ns(config.getM2NConfiguration());

  PRECICE_CHECK(_participants.size() > 1,
                "In the preCICE configuration, only one participant is defined. "
                "One participant makes no coupled simulation. "
                "Please add at least another one.");
  configurePartitions(config.getM2NConfiguration());

  cplscheme::PtrCouplingSchemeConfiguration cplSchemeConfig =
      config.getCouplingSchemeConfiguration();
  _couplingScheme = cplSchemeConfig->getCouplingScheme(_accessorName);

  // Register all MeshIds to the lock, but unlock them straight away as
  // writing is allowed after configuration.
  for (const MeshContext *meshContext : _accessor->usedMeshContexts()) {
    _meshLock.add(meshContext->mesh->getID(), false);
  }

  utils::EventRegistry::instance().initialize("precice-" + _accessorName, "", utils::Parallel::current()->comm);

  PRECICE_DEBUG("Initialize intra-participant communication");
  if (utils::IntraComm::isParallel()) {
    initializeIntraCommunication();
  }

  auto &solverInitEvent = EventRegistry::instance().getStoredEvent("solver.initialize");
  solverInitEvent.start(precice::syncMode);
}

double SolverInterfaceImpl::initialize()
{
  PRECICE_TRACE();
  PRECICE_CHECK(_state != State::Finalized, "initialize() cannot be called after finalize().")
  PRECICE_CHECK(_state != State::Initialized, "initialize() may only be called once.");
  PRECICE_ASSERT(not _couplingScheme->isInitialized());
  auto &solverInitEvent = EventRegistry::instance().getStoredEvent("solver.initialize");
  solverInitEvent.pause(precice::syncMode);
  Event                    e("initialize", precice::syncMode);
  utils::ScopedEventPrefix sep("initialize/");

  // Setup communication

  PRECICE_INFO("Setting up primary communication to coupling partner/s");
  for (auto &m2nPair : _m2ns) {
    auto &bm2n       = m2nPair.second;
    bool  requesting = bm2n.isRequesting;
    if (bm2n.m2n->isConnected()) {
      PRECICE_DEBUG("Primary connection {} {} already connected.", (requesting ? "from" : "to"), bm2n.remoteName);
    } else {
      PRECICE_DEBUG((requesting ? "Awaiting primary connection from {}" : "Establishing primary connection to {}"), bm2n.remoteName);
      bm2n.prepareEstablishment();
      bm2n.connectPrimaryRanks();
      PRECICE_DEBUG("Established primary connection {} {}", (requesting ? "from " : "to "), bm2n.remoteName);
    }
  }

  PRECICE_INFO("Primary ranks are connected");

  compareBoundingBoxes();

  PRECICE_INFO("Setting up preliminary secondary communication to coupling partner/s");
  for (auto &m2nPair : _m2ns) {
    auto &bm2n = m2nPair.second;
    bm2n.preConnectSecondaryRanks();
  }

  computePartitions();

  PRECICE_INFO("Setting up secondary communication to coupling partner/s");
  for (auto &m2nPair : _m2ns) {
    auto &bm2n = m2nPair.second;
    bm2n.connectSecondaryRanks();
    PRECICE_DEBUG("Established secondary connection {} {}", (bm2n.isRequesting ? "from " : "to "), bm2n.remoteName);
  }
  PRECICE_INFO("Secondary ranks are connected");

  for (auto &m2nPair : _m2ns) {
    m2nPair.second.cleanupEstablishment();
  }

  PRECICE_DEBUG("Initialize watchpoints");
  for (PtrWatchPoint &watchPoint : _accessor->watchPoints()) {
    watchPoint->initialize();
  }
  for (PtrWatchIntegral &watchIntegral : _accessor->watchIntegrals()) {
    watchIntegral->initialize();
  }

  // Initialize coupling state, overwrite these values for restart
  double time       = 0.0;
  int    timeWindow = 1;

  PRECICE_DEBUG("Initialize coupling schemes");
  _couplingScheme->initialize(time, timeWindow);
  PRECICE_ASSERT(_couplingScheme->isInitialized());

  double dt = _couplingScheme->getNextTimestepMaxLength();

  for (auto &context : _accessor->readDataContexts()) {
    context.initializeWaveform();
  }

  if (_couplingScheme->hasDataBeenReceived()) {
    performDataActions({action::Action::READ_MAPPING_PRIOR}, 0.0, 0.0, 0.0, dt);
    mapReadData();
    performDataActions({action::Action::READ_MAPPING_POST}, 0.0, 0.0, 0.0, dt);
  }

  PRECICE_INFO(_couplingScheme->printCouplingState());

  solverInitEvent.start(precice::syncMode);

  _meshLock.lockAll();

  _state = State::Initialized;

  return _couplingScheme->getNextTimestepMaxLength();
}

void SolverInterfaceImpl::initializeData()
{
  PRECICE_TRACE();
  PRECICE_CHECK(!_hasInitializedData, "initializeData() may only be called once.");
  PRECICE_CHECK(_state != State::Finalized, "initializeData() cannot be called after finalize().")
  PRECICE_CHECK(_state == State::Initialized, "initialize() has to be called before initializeData()");
  PRECICE_ASSERT(_couplingScheme->isInitialized());
  PRECICE_CHECK(not(_couplingScheme->sendsInitializedData() && isActionRequired(constants::actionWriteInitialData())),
                "Initial data has to be written to preCICE by calling an appropriate write...Data() function before calling initializeData(). "
                "Did you forget to call markActionFulfilled(precice::constants::actionWriteInitialData()) after writing initial data?");

  auto &solverInitEvent = EventRegistry::instance().getStoredEvent("solver.initialize");
  solverInitEvent.pause(precice::syncMode);

  Event                    e("initializeData", precice::syncMode);
  utils::ScopedEventPrefix sep("initializeData/");

  PRECICE_DEBUG("Initialize data");
  double dt = _couplingScheme->getNextTimestepMaxLength();

  performDataActions({action::Action::WRITE_MAPPING_PRIOR}, 0.0, 0.0, 0.0, dt);
  mapWrittenData();
  performDataActions({action::Action::WRITE_MAPPING_POST}, 0.0, 0.0, 0.0, dt);

  _couplingScheme->initializeData();

  if (_couplingScheme->hasDataBeenReceived()) {
    performDataActions({action::Action::READ_MAPPING_PRIOR}, 0.0, 0.0, 0.0, dt);
    mapReadData();
    performDataActions({action::Action::READ_MAPPING_POST}, 0.0, 0.0, 0.0, dt);
  }
  resetWrittenData();
  PRECICE_DEBUG("Plot output");
  _accessor->exportFinal();
  solverInitEvent.start(precice::syncMode);

  _hasInitializedData = true;
}

double SolverInterfaceImpl::advance(
    double computedTimestepLength)
{

  PRECICE_TRACE(computedTimestepLength);

  // Events for the solver time, stopped when we enter, restarted when we leave advance
  auto &solverEvent = EventRegistry::instance().getStoredEvent("solver.advance");
  solverEvent.stop(precice::syncMode);
  auto &solverInitEvent = EventRegistry::instance().getStoredEvent("solver.initialize");
  solverInitEvent.stop(precice::syncMode);

  Event                    e("advance", precice::syncMode);
  utils::ScopedEventPrefix sep("advance/");

  PRECICE_CHECK(_state != State::Constructed, "initialize() has to be called before advance().");
  PRECICE_CHECK(_state != State::Finalized, "advance() cannot be called after finalize().")
  PRECICE_ASSERT(_couplingScheme->isInitialized());
  PRECICE_CHECK(isCouplingOngoing(), "advance() cannot be called when isCouplingOngoing() returns false.");
  PRECICE_CHECK((not _couplingScheme->receivesInitializedData() && not _couplingScheme->sendsInitializedData()) || (_hasInitializedData),
                "initializeData() needs to be called before advance if data has to be initialized.");
  PRECICE_CHECK(!math::equals(computedTimestepLength, 0.0), "advance() cannot be called with a timestep size of 0.");
  PRECICE_CHECK(computedTimestepLength > 0.0, "advance() cannot be called with a negative timestep size {}.", computedTimestepLength);
  _numberAdvanceCalls++;

  // This is the first time advance is called. Initializes the waveform with data from initializeData or 0, if initializeData was not called.
  // @todo: Can be moved to the end of initializeData(), if initializeData() becomes mandatory. See https://github.com/precice/precice/issues/1196.
  if (_numberAdvanceCalls == 1) {
    for (auto &context : _accessor->readDataContexts()) {
      context.moveToNextWindow();
    }
  }

#ifndef NDEBUG
  PRECICE_DEBUG("Synchronize timestep length");
  if (utils::IntraComm::isParallel()) {
    syncTimestep(computedTimestepLength);
  }
#endif

  double timeWindowSize         = 0.0; // Length of (full) current time window
  double timeWindowComputedPart = 0.0; // Length of computed part of (full) current time window
  double time                   = 0.0; // Current time

  // Update the coupling scheme time state. Necessary to get correct remainder.
  _couplingScheme->addComputedTime(computedTimestepLength);

  if (_couplingScheme->hasTimeWindowSize()) {
    timeWindowSize         = _couplingScheme->getTimeWindowSize();
    timeWindowComputedPart = timeWindowSize - _couplingScheme->getThisTimeWindowRemainder();
  } else {
    // use time window size provided to advance, only allowed, if this participant sets the time window size for the other participant
    timeWindowSize         = computedTimestepLength;
    timeWindowComputedPart = computedTimestepLength;
  }

  time = _couplingScheme->getTime();

  if (_couplingScheme->willDataBeExchanged(0.0)) {
    performDataActions({action::Action::WRITE_MAPPING_PRIOR}, time, computedTimestepLength, timeWindowComputedPart, timeWindowSize);
    mapWrittenData();
    performDataActions({action::Action::WRITE_MAPPING_POST}, time, computedTimestepLength, timeWindowComputedPart, timeWindowSize);
  }

  PRECICE_DEBUG("Advance coupling scheme");
  _couplingScheme->advance();

  if (_couplingScheme->isTimeWindowComplete()) {
    for (auto &context : _accessor->readDataContexts()) {
      context.moveToNextWindow();
    }
  }

  if (_couplingScheme->hasDataBeenReceived()) {
    performDataActions({action::Action::READ_MAPPING_PRIOR}, time, computedTimestepLength, timeWindowComputedPart, timeWindowSize);
    mapReadData();
    performDataActions({action::Action::READ_MAPPING_POST}, time, computedTimestepLength, timeWindowComputedPart, timeWindowSize);
  }

  if (_couplingScheme->isTimeWindowComplete()) {
    performDataActions({action::Action::ON_TIME_WINDOW_COMPLETE_POST}, time, computedTimestepLength, timeWindowComputedPart, timeWindowSize);
  }

  PRECICE_INFO(_couplingScheme->printCouplingState());

  PRECICE_DEBUG("Handle exports");
  handleExports();

  resetWrittenData();

  _meshLock.lockAll();
  solverEvent.start(precice::syncMode);
  return _couplingScheme->getNextTimestepMaxLength();
}

void SolverInterfaceImpl::finalize()
{
  PRECICE_TRACE();
  PRECICE_CHECK(_state != State::Finalized, "finalize() may only be called once.")

  // Events for the solver time, finally stopped here
  auto &solverEvent = EventRegistry::instance().getStoredEvent("solver.advance");
  solverEvent.stop(precice::syncMode);

  Event                    e("finalize"); // no precice::syncMode here as MPI is already finalized at destruction of this event
  utils::ScopedEventPrefix sep("finalize/");

  if (_state == State::Initialized) {

    PRECICE_ASSERT(_couplingScheme->isInitialized());
    PRECICE_DEBUG("Finalize coupling scheme");
    _couplingScheme->finalize();

    PRECICE_DEBUG("Handle exports");
    _accessor->exportFinal();
    closeCommunicationChannels(CloseChannels::All);
  }

  // Release ownership
  _couplingScheme.reset();
  _participants.clear();
  _accessor.reset();

  // Close Connections
  PRECICE_DEBUG("Close intra-participant communication");
  if (utils::IntraComm::isParallel()) {
    utils::IntraComm::getCommunication()->closeConnection();
    utils::IntraComm::getCommunication() = nullptr;
  }
  _m2ns.clear();

  // Stop and print Event logging
  e.stop();

  // Finalize PETSc and Events first
  utils::Petsc::finalize();
  utils::EventRegistry::instance().finalize();

  // Printing requires finalization
  if (not precice::utils::IntraComm::isSecondary()) {
    utils::EventRegistry::instance().printAll();
  }

  // Finally clear events and finalize MPI
  utils::EventRegistry::instance().clear();
  utils::Parallel::finalizeManagedMPI();
  _state = State::Finalized;
}

int SolverInterfaceImpl::getDimensions() const
{
  PRECICE_TRACE(_dimensions);
  return _dimensions;
}

bool SolverInterfaceImpl::isCouplingOngoing() const
{
  PRECICE_TRACE();
  PRECICE_CHECK(_state != State::Constructed, "initialize() has to be called before isCouplingOngoing() can be evaluated.");
  PRECICE_CHECK(_state != State::Finalized, "isCouplingOngoing() cannot be called after finalize().");
  return _couplingScheme->isCouplingOngoing();
}

bool SolverInterfaceImpl::isReadDataAvailable() const
{
  PRECICE_TRACE();
  PRECICE_CHECK(_state != State::Constructed, "initialize() has to be called before isReadDataAvailable().");
  PRECICE_CHECK(_state != State::Finalized, "isReadDataAvailable() cannot be called after finalize().");
  bool available = _couplingScheme->hasDataBeenReceived();
  available |= (_couplingScheme->hasInitialDataBeenReceived() && _accessor->maxReadWaveformOrder() > 0); // if any read waveform of this participant has order > 1, we return true. Related to https://github.com/precice/precice/issues/1223.
  return available;
}

bool SolverInterfaceImpl::isWriteDataRequired(
    double computedTimestepLength) const
{
  PRECICE_TRACE(computedTimestepLength);
  PRECICE_CHECK(_state != State::Constructed, "initialize() has to be called before isWriteDataRequired().");
  PRECICE_CHECK(_state != State::Finalized, "isWriteDataRequired() cannot be called after finalize().");
  return _couplingScheme->willDataBeExchanged(computedTimestepLength);
}

bool SolverInterfaceImpl::isTimeWindowComplete() const
{
  PRECICE_TRACE();
  PRECICE_CHECK(_state != State::Constructed, "initialize() has to be called before isTimeWindowComplete().");
  PRECICE_CHECK(_state != State::Finalized, "isTimeWindowComplete() cannot be called after finalize().");
  return _couplingScheme->isTimeWindowComplete();
}

bool SolverInterfaceImpl::isActionRequired(
    const std::string &action) const
{
  PRECICE_TRACE(action, _couplingScheme->isActionRequired(action));
  PRECICE_CHECK(_state != State::Constructed, "initialize() has to be called before isActionRequired(...).");
  PRECICE_CHECK(_state != State::Finalized, "isActionRequired(...) cannot be called after finalize().");
  return _couplingScheme->isActionRequired(action);
}

void SolverInterfaceImpl::markActionFulfilled(
    const std::string &action)
{
  PRECICE_TRACE(action);
  PRECICE_CHECK(_state != State::Constructed, "initialize() has to be called before markActionFulfilled(...).");
  PRECICE_CHECK(_state != State::Finalized, "markActionFulfilled(...) cannot be called after finalize().");
  _couplingScheme->markActionFulfilled(action);
}

bool SolverInterfaceImpl::hasToEvaluateSurrogateModel() const
{
  return false;
}

bool SolverInterfaceImpl::hasToEvaluateFineModel() const
{
  return true;
}

bool SolverInterfaceImpl::hasMesh(
    const std::string &meshName) const
{
  PRECICE_TRACE(meshName);
  return _accessor->hasMesh(meshName);
}

int SolverInterfaceImpl::getMeshID(
    const std::string &meshName) const
{
  PRECICE_TRACE(meshName);
  PRECICE_CHECK(_accessor->hasMesh(meshName),
                "The given mesh name \"{}\" is unknown to preCICE. "
                "Please check the mesh definitions in the configuration.",
                meshName);
  PRECICE_CHECK(_accessor->isMeshUsed(meshName),
                "The given mesh name \"{0}\" is not used by the participant \"{1}\". "
                "Please define a <use-mesh name=\"{0}\"/> node for the particpant \"{1}\".",
                meshName, _accessorName);
  return _accessor->getUsedMeshID(meshName);
}

std::set<int> SolverInterfaceImpl::getMeshIDs() const
{
  PRECICE_TRACE();
  std::set<int> ids;
  for (const impl::MeshContext *context : _accessor->usedMeshContexts()) {
    ids.insert(context->mesh->getID());
  }
  return ids;
}

bool SolverInterfaceImpl::hasData(
    const std::string &dataName, MeshID meshID) const
{
  PRECICE_TRACE(dataName, meshID);
  PRECICE_VALIDATE_MESH_ID(meshID);
  return _accessor->isDataUsed(dataName, meshID);
}

int SolverInterfaceImpl::getDataID(
    const std::string &dataName, MeshID meshID) const
{
  PRECICE_TRACE(dataName, meshID);
  PRECICE_VALIDATE_MESH_ID(meshID);
  PRECICE_CHECK(_accessor->isDataUsed(dataName, meshID),
                "Data with name \"{0}\" is not defined on mesh \"{1}\". "
                "Please add <use-data name=\"{0}\"/> under <mesh name=\"{1}\"/>.",
                dataName, _accessor->getMeshName(meshID));
  return _accessor->getUsedDataID(dataName, meshID);
}

bool SolverInterfaceImpl::isMeshConnectivityRequired(int meshID) const
{
  PRECICE_VALIDATE_MESH_ID(meshID);
  MeshContext &context = _accessor->usedMeshContext(meshID);
  return context.meshRequirement == mapping::Mapping::MeshRequirement::FULL;
}

bool SolverInterfaceImpl::isGradientDataRequired(int dataID) const
{
  PRECICE_VALIDATE_DATA_ID(dataID);
  // Read data never requires gradients
  if (!_accessor->isDataWrite(dataID))
    return false;

  WriteDataContext &context = _accessor->writeDataContext(dataID);
  return context.providedData()->hasGradient();
}

int SolverInterfaceImpl::getMeshVertexSize(
    MeshID meshID) const
{
  PRECICE_TRACE(meshID);
  PRECICE_REQUIRE_MESH_USE(meshID);
  // In case we access received mesh data: check, if the requested mesh data has already been received.
  // Otherwise, the function call doesn't make any sense
  PRECICE_CHECK((_state == State::Initialized) || _accessor->isMeshProvided(meshID), "initialize() has to be called before accessing"
                                                                                     " data of the received mesh \"{}\" on participant \"{}\".",
                _accessor->getMeshName(meshID), _accessor->getName());

  MeshContext &context = _accessor->usedMeshContext(meshID);
  PRECICE_ASSERT(context.mesh.get() != nullptr);
  return context.mesh->vertices().size();
}

/// @todo Currently not supported as we would need to re-compute the re-partition
void SolverInterfaceImpl::resetMesh(
    MeshID meshID)
{
  PRECICE_EXPERIMENTAL_API();
  PRECICE_TRACE(meshID);
  PRECICE_VALIDATE_MESH_ID(meshID);
  impl::MeshContext &context = _accessor->usedMeshContext(meshID);
  /*
  bool               hasMapping = context.fromMappingContext.mapping || context.toMappingContext.mapping;
  bool               isStationary =
      context.fromMappingContext.timing == mapping::MappingConfiguration::INITIAL &&
      context.toMappingContext.timing == mapping::MappingConfiguration::INITIAL;
  */

  PRECICE_DEBUG("Clear mesh positions for mesh \"{}\"", context.mesh->getName());
  _meshLock.unlock(meshID);
  context.mesh->clear();
}

int SolverInterfaceImpl::setMeshVertex(
    int           meshID,
    const double *position)
{
  PRECICE_TRACE(meshID);
  PRECICE_REQUIRE_MESH_MODIFY(meshID);
  Eigen::VectorXd internalPosition{
      Eigen::Map<const Eigen::VectorXd>{position, _dimensions}};
  PRECICE_DEBUG("Position = {}", internalPosition.format(utils::eigenio::debug()));
  int           index   = -1;
  MeshContext & context = _accessor->usedMeshContext(meshID);
  mesh::PtrMesh mesh(context.mesh);
  PRECICE_DEBUG("MeshRequirement: {}", context.meshRequirement);
  index = mesh->createVertex(internalPosition).getID();
  mesh->allocateDataValues();
  return index;
}

void SolverInterfaceImpl::setMeshVertices(
    int           meshID,
    int           size,
    const double *positions,
    int *         ids)
{
  PRECICE_TRACE(meshID, size);
  PRECICE_REQUIRE_MESH_MODIFY(meshID);
  MeshContext & context = _accessor->usedMeshContext(meshID);
  mesh::PtrMesh mesh(context.mesh);
  PRECICE_DEBUG("Set positions");
  const Eigen::Map<const Eigen::MatrixXd> posMatrix{
      positions, _dimensions, static_cast<EIGEN_DEFAULT_DENSE_INDEX_TYPE>(size)};
  for (int i = 0; i < size; ++i) {
    Eigen::VectorXd current(posMatrix.col(i));
    ids[i] = mesh->createVertex(current).getID();
  }
  mesh->allocateDataValues();
}

void SolverInterfaceImpl::getMeshVertices(
    int        meshID,
    size_t     size,
    const int *ids,
    double *   positions) const
{
  PRECICE_TRACE(meshID, size);
  PRECICE_REQUIRE_MESH_USE(meshID);
  MeshContext & context = _accessor->usedMeshContext(meshID);
  mesh::PtrMesh mesh(context.mesh);
  PRECICE_DEBUG("Get positions");
  auto &vertices = mesh->vertices();
  PRECICE_ASSERT(size <= vertices.size(), size, vertices.size());
  Eigen::Map<Eigen::MatrixXd> posMatrix{
      positions, _dimensions, static_cast<EIGEN_DEFAULT_DENSE_INDEX_TYPE>(size)};
  for (size_t i = 0; i < size; i++) {
    const size_t id = ids[i];
    PRECICE_ASSERT(id < vertices.size(), id, vertices.size());
    posMatrix.col(i) = vertices[id].getCoords();
  }
}

void SolverInterfaceImpl::getMeshVertexIDsFromPositions(
    int           meshID,
    size_t        size,
    const double *positions,
    int *         ids) const
{
  PRECICE_TRACE(meshID, size);
  PRECICE_REQUIRE_MESH_USE(meshID);
  MeshContext & context = _accessor->usedMeshContext(meshID);
  mesh::PtrMesh mesh(context.mesh);
  PRECICE_DEBUG("Get IDs");
  const auto &                      vertices = mesh->vertices();
  Eigen::Map<const Eigen::MatrixXd> posMatrix{
      positions, _dimensions, static_cast<EIGEN_DEFAULT_DENSE_INDEX_TYPE>(size)};
  const auto vsize = vertices.size();
  for (size_t i = 0; i < size; i++) {
    size_t j = 0;
    for (; j < vsize; j++) {
      if (math::equals(posMatrix.col(i), vertices[j].getCoords())) {
        break;
      }
    }
    if (j == vsize) {
      std::ostringstream err;
      err << "Unable to find a vertex on mesh \"" << mesh->getName() << "\" at position (";
      err << posMatrix.col(i)[0] << ", " << posMatrix.col(i)[1];
      if (_dimensions == 3) {
        err << ", " << posMatrix.col(i)[2];
      }
      err << "). The request failed for query " << i + 1 << " out of " << size << '.';
      PRECICE_ERROR(err.str());
    }
    ids[i] = j;
  }
}

int SolverInterfaceImpl::setMeshEdge(
    MeshID meshID,
    int    firstVertexID,
    int    secondVertexID)
{
  PRECICE_TRACE(meshID, firstVertexID, secondVertexID);
  PRECICE_REQUIRE_MESH_MODIFY(meshID);
  MeshContext &context = _accessor->usedMeshContext(meshID);
  if (context.meshRequirement == mapping::Mapping::MeshRequirement::FULL) {
    mesh::PtrMesh &mesh = context.mesh;
    using impl::errorInvalidVertexID;
    PRECICE_CHECK(mesh->isValidVertexID(firstVertexID), errorInvalidVertexID(firstVertexID));
    PRECICE_CHECK(mesh->isValidVertexID(secondVertexID), errorInvalidVertexID(secondVertexID));
    mesh::Vertex &v0 = mesh->vertices()[firstVertexID];
    mesh::Vertex &v1 = mesh->vertices()[secondVertexID];
    return mesh->createEdge(v0, v1).getID();
  }
  return -1;
}

void SolverInterfaceImpl::setMeshTriangle(
    MeshID meshID,
    int    firstEdgeID,
    int    secondEdgeID,
    int    thirdEdgeID)
{
  PRECICE_TRACE(meshID, firstEdgeID,
                secondEdgeID, thirdEdgeID);

  PRECICE_REQUIRE_MESH_MODIFY(meshID);
  MeshContext &context = _accessor->usedMeshContext(meshID);
  if (context.meshRequirement == mapping::Mapping::MeshRequirement::FULL) {
    mesh::PtrMesh &mesh = context.mesh;
    using impl::errorInvalidEdgeID;
    PRECICE_CHECK(mesh->isValidEdgeID(firstEdgeID), errorInvalidEdgeID(firstEdgeID));
    PRECICE_CHECK(mesh->isValidEdgeID(secondEdgeID), errorInvalidEdgeID(secondEdgeID));
    PRECICE_CHECK(mesh->isValidEdgeID(thirdEdgeID), errorInvalidEdgeID(thirdEdgeID));
    PRECICE_CHECK(utils::unique_elements(utils::make_array(firstEdgeID, secondEdgeID, thirdEdgeID)),
                  "setMeshTriangle() was called with repeated Edge IDs ({}, {}, {}).",
                  firstEdgeID, secondEdgeID, thirdEdgeID);
    mesh::Edge &e0 = mesh->edges()[firstEdgeID];
    mesh::Edge &e1 = mesh->edges()[secondEdgeID];
    mesh::Edge &e2 = mesh->edges()[thirdEdgeID];
    PRECICE_CHECK(e0.connectedTo(e1) && e1.connectedTo(e2) && e2.connectedTo(e0),
                  "setMeshTriangle() was called with Edge IDs ({}, {}, {}), which identify unconnected Edges.",
                  firstEdgeID, secondEdgeID, thirdEdgeID);
    mesh->createTriangle(e0, e1, e2);
  }
}

void SolverInterfaceImpl::setMeshTriangleWithEdges(
    MeshID meshID,
    int    firstVertexID,
    int    secondVertexID,
    int    thirdVertexID)
{
  PRECICE_TRACE(meshID, firstVertexID,
                secondVertexID, thirdVertexID);

  PRECICE_REQUIRE_MESH_MODIFY(meshID);
  MeshContext &context = _accessor->usedMeshContext(meshID);
  if (context.meshRequirement == mapping::Mapping::MeshRequirement::FULL) {
    mesh::PtrMesh &mesh = context.mesh;
    using impl::errorInvalidVertexID;
    PRECICE_CHECK(mesh->isValidVertexID(firstVertexID), errorInvalidVertexID(firstVertexID));
    PRECICE_CHECK(mesh->isValidVertexID(secondVertexID), errorInvalidVertexID(secondVertexID));
    PRECICE_CHECK(mesh->isValidVertexID(thirdVertexID), errorInvalidVertexID(thirdVertexID));
    PRECICE_CHECK(utils::unique_elements(utils::make_array(firstVertexID, secondVertexID, thirdVertexID)),
                  "setMeshTriangleWithEdges() was called with repeated Vertex IDs ({}, {}, {}).",
                  firstVertexID, secondVertexID, thirdVertexID);
    mesh::Vertex *vertices[3];
    vertices[0] = &mesh->vertices()[firstVertexID];
    vertices[1] = &mesh->vertices()[secondVertexID];
    vertices[2] = &mesh->vertices()[thirdVertexID];
    PRECICE_CHECK(utils::unique_elements(utils::make_array(vertices[0]->getCoords(),
                                                           vertices[1]->getCoords(), vertices[2]->getCoords())),
                  "setMeshTriangleWithEdges() was called with vertices located at identical coordinates (IDs: {}, {}, {}).",
                  firstVertexID, secondVertexID, thirdVertexID);
    mesh::Edge *edges[3];
    edges[0] = &mesh->createUniqueEdge(*vertices[0], *vertices[1]);
    edges[1] = &mesh->createUniqueEdge(*vertices[1], *vertices[2]);
    edges[2] = &mesh->createUniqueEdge(*vertices[2], *vertices[0]);

    mesh->createTriangle(*edges[0], *edges[1], *edges[2]);
  }
}

void SolverInterfaceImpl::setMeshQuad(
    MeshID meshID,
    int    firstEdgeID,
    int    secondEdgeID,
    int    thirdEdgeID,
    int    fourthEdgeID)
{
  PRECICE_TRACE(meshID, firstEdgeID, secondEdgeID, thirdEdgeID,
                fourthEdgeID);
  PRECICE_CHECK(_dimensions == 3, "setMeshQuad is only possible for 3D cases. "
                                  "Please set the dimension to 3 in the preCICE configuration file.");
  PRECICE_REQUIRE_MESH_MODIFY(meshID);
  MeshContext &context = _accessor->usedMeshContext(meshID);
  if (context.meshRequirement == mapping::Mapping::MeshRequirement::FULL) {
    mesh::PtrMesh &mesh = context.mesh;
    using impl::errorInvalidEdgeID;
    PRECICE_CHECK(mesh->isValidEdgeID(firstEdgeID), errorInvalidEdgeID(firstEdgeID));
    PRECICE_CHECK(mesh->isValidEdgeID(secondEdgeID), errorInvalidEdgeID(secondEdgeID));
    PRECICE_CHECK(mesh->isValidEdgeID(thirdEdgeID), errorInvalidEdgeID(thirdEdgeID));
    PRECICE_CHECK(mesh->isValidEdgeID(fourthEdgeID), errorInvalidEdgeID(fourthEdgeID));

    PRECICE_CHECK(utils::unique_elements(utils::make_array(firstEdgeID, secondEdgeID, thirdEdgeID, fourthEdgeID)),
                  "The four edge ID's are not unique. Please check that the edges that form the quad are correct.");

    auto chain = mesh::asChain(utils::make_array(
        &mesh->edges()[firstEdgeID], &mesh->edges()[secondEdgeID],
        &mesh->edges()[thirdEdgeID], &mesh->edges()[fourthEdgeID]));
    PRECICE_CHECK(chain.connected, "The four edges are not connect. Please check that the edges that form the quad are correct.");

    auto coords = mesh::coordsFor(chain.vertices);
    PRECICE_CHECK(utils::unique_elements(coords),
                  "The four vertices that form the quad are not unique. "
                  "The resulting shape may be a point, line or triangle."
                  "Please check that the adapter sends the four unique vertices that form the quad, or that the mesh on the interface "
                  "is composed of planar quads.");

    auto convexity = math::geometry::isConvexQuad(coords);
    PRECICE_CHECK(convexity.convex,
                  "The given quad is not convex. "
                  "Please check that the adapter send the four correct vertices or that the interface is composed of planar quads.");

    // Use the shortest diagonal to split the quad into 2 triangles.
    // The diagonal to be used with edges (1, 2) and (0, 3) of the chain
    double distance1 = (coords[0] - coords[2]).norm();
    // The diagonal to be used with edges (0, 1) and (2, 3) of the chain
    double distance2 = (coords[1] - coords[3]).norm();

    // The new edge, e[4], is the shortest diagonal of the quad
    if (distance1 <= distance2) {
      auto &diag = mesh->createUniqueEdge(*chain.vertices[0], *chain.vertices[2]);
      mesh->createTriangle(*chain.edges[3], *chain.edges[0], diag);
      mesh->createTriangle(*chain.edges[1], *chain.edges[2], diag);
    } else {
      auto &diag = mesh->createUniqueEdge(*chain.vertices[1], *chain.vertices[3]);
      mesh->createTriangle(*chain.edges[0], *chain.edges[1], diag);
      mesh->createTriangle(*chain.edges[2], *chain.edges[3], diag);
    }
  }
}

void SolverInterfaceImpl::setMeshQuadWithEdges(
    MeshID meshID,
    int    firstVertexID,
    int    secondVertexID,
    int    thirdVertexID,
    int    fourthVertexID)
{
  PRECICE_TRACE(meshID, firstVertexID,
                secondVertexID, thirdVertexID, fourthVertexID);
  PRECICE_CHECK(_dimensions == 3, "setMeshQuadWithEdges is only possible for 3D cases."
                                  " Please set the dimension to 3 in the preCICE configuration file.");
  PRECICE_REQUIRE_MESH_MODIFY(meshID);
  MeshContext &context = _accessor->usedMeshContext(meshID);
  if (context.meshRequirement == mapping::Mapping::MeshRequirement::FULL) {
    PRECICE_ASSERT(context.mesh);
    mesh::Mesh &mesh = *(context.mesh);
    using impl::errorInvalidVertexID;
    PRECICE_CHECK(mesh.isValidVertexID(firstVertexID), errorInvalidVertexID(firstVertexID));
    PRECICE_CHECK(mesh.isValidVertexID(secondVertexID), errorInvalidVertexID(secondVertexID));
    PRECICE_CHECK(mesh.isValidVertexID(thirdVertexID), errorInvalidVertexID(thirdVertexID));
    PRECICE_CHECK(mesh.isValidVertexID(fourthVertexID), errorInvalidVertexID(fourthVertexID));

    auto vertexIDs = utils::make_array(firstVertexID, secondVertexID, thirdVertexID, fourthVertexID);
    PRECICE_CHECK(utils::unique_elements(vertexIDs), "The four vertex ID's are not unique. Please check that the vertices that form the quad are correct.");

    auto coords = mesh::coordsFor(mesh, vertexIDs);
    PRECICE_CHECK(utils::unique_elements(coords),
                  "The four vertices that form the quad are not unique. The resulting shape may be a point, line or triangle."
                  "Please check that the adapter sends the four unique vertices that form the quad, or that the mesh on the interface "
                  "is composed of quads. A mix of triangles and quads are not supported.");

    auto convexity = math::geometry::isConvexQuad(coords);
    PRECICE_CHECK(convexity.convex, "The given quad is not convex. "
                                    "Please check that the adapter send the four correct vertices or that the interface is composed of quads. "
                                    "A mix of triangles and quads are not supported.");
    auto reordered = utils::reorder_array(convexity.vertexOrder, mesh::vertexPtrsFor(mesh, vertexIDs));

    // Vertices are now in the order: V0-V1-V2-V3-V0.
    // The order now identifies all outer edges of the quad.
    auto &edge0 = mesh.createUniqueEdge(*reordered[0], *reordered[1]);
    auto &edge1 = mesh.createUniqueEdge(*reordered[1], *reordered[2]);
    auto &edge2 = mesh.createUniqueEdge(*reordered[2], *reordered[3]);
    auto &edge3 = mesh.createUniqueEdge(*reordered[3], *reordered[0]);

    // Use the shortest diagonal to split the quad into 2 triangles.
    // Vertices are now in V0-V1-V2-V3-V0 order. The new edge, e[4] is either 0-2 or 1-3
    double distance1 = (reordered[0]->getCoords() - reordered[2]->getCoords()).norm();
    double distance2 = (reordered[1]->getCoords() - reordered[3]->getCoords()).norm();

    // The new edge, e[4], is the shortest diagonal of the quad
    if (distance1 <= distance2) {
      auto &diag = mesh.createUniqueEdge(*reordered[0], *reordered[2]);
      mesh.createTriangle(edge0, edge1, diag);
      mesh.createTriangle(edge2, edge3, diag);
    } else {
      auto &diag = mesh.createUniqueEdge(*reordered[1], *reordered[3]);
      mesh.createTriangle(edge3, edge0, diag);
      mesh.createTriangle(edge1, edge2, diag);
    }
  }
}

<<<<<<< HEAD
=======
void SolverInterfaceImpl::setMeshTetrahedron(
    MeshID meshID,
    int    firstVertexID,
    int    secondVertexID,
    int    thirdVertexID,
    int    fourthVertexID)
{
  PRECICE_TRACE(meshID, firstVertexID, secondVertexID, thirdVertexID, fourthVertexID);
  PRECICE_REQUIRE_MESH_MODIFY(meshID);
  PRECICE_CHECK(_dimensions == 3, "setMeshTetrahedron is only possible for 3D cases."
                                  " Please set the dimension to 3 in the preCICE configuration file.");
  MeshContext &context = _accessor->usedMeshContext(meshID);
  if (context.meshRequirement == mapping::Mapping::MeshRequirement::FULL) {
    mesh::PtrMesh &mesh = context.mesh;
    using impl::errorInvalidVertexID;
    PRECICE_CHECK(mesh->isValidVertexID(firstVertexID), errorInvalidVertexID(firstVertexID));
    PRECICE_CHECK(mesh->isValidVertexID(secondVertexID), errorInvalidVertexID(secondVertexID));
    PRECICE_CHECK(mesh->isValidVertexID(thirdVertexID), errorInvalidVertexID(thirdVertexID));
    PRECICE_CHECK(mesh->isValidVertexID(fourthVertexID), errorInvalidVertexID(fourthVertexID));
    mesh::Vertex &A = mesh->vertices()[firstVertexID];
    mesh::Vertex &B = mesh->vertices()[secondVertexID];
    mesh::Vertex &C = mesh->vertices()[thirdVertexID];
    mesh::Vertex &D = mesh->vertices()[fourthVertexID];

    // Also add underlying primitives (4 triangles, 6 edges)
    // Tetra ABCD is made of triangles ABC, ABD, ACD, BCD
    mesh::Edge &AB = mesh->createEdge(A, B);
    mesh::Edge &BC = mesh->createEdge(B, C);
    mesh::Edge &CD = mesh->createEdge(C, D);
    mesh::Edge &DA = mesh->createEdge(D, A);
    mesh::Edge &AC = mesh->createEdge(A, C);
    mesh::Edge &BD = mesh->createEdge(B, D);

    mesh->createTriangle(AB, BC, AC);
    mesh->createTriangle(AB, BD, DA);
    mesh->createTriangle(AC, CD, DA);
    mesh->createTriangle(BC, CD, BD);

    mesh->createTetrahedron(A, B, C, D);
  }
}

void SolverInterfaceImpl::mapWriteDataFrom(
    int fromMeshID)
{
  PRECICE_TRACE(fromMeshID);
  PRECICE_VALIDATE_MESH_ID(fromMeshID);
  impl::MeshContext &context = _accessor->usedMeshContext(fromMeshID);

  PRECICE_CHECK(not context.fromMappingContexts.empty(),
                "You attempt to \"mapWriteDataFrom\" mesh {}, but there is no mapping from this mesh configured. Maybe you don't want to call this function at all or you forgot to configure the mapping.",
                context.mesh->getName());

  double time = _couplingScheme->getTime();
  performDataActions({action::Action::WRITE_MAPPING_PRIOR}, time, 0.0, 0.0, 0.0);

  for (impl::MappingContext &mappingContext : context.fromMappingContexts) {
    if (not mappingContext.mapping->hasComputedMapping()) {
      PRECICE_DEBUG("Compute mapping from mesh \"{}\"", context.mesh->getName());
      mappingContext.mapping->computeMapping();
    }
    for (auto &context : _accessor->writeDataContexts()) {
      if (context.getMeshID() != fromMeshID) {
        continue;
      }
      PRECICE_DEBUG("Map write data \"{}\" from mesh \"{}\"", context.getDataName(), context.getMeshName());
      context.mapData();
    }
    mappingContext.hasMappedData = true;
  }
  performDataActions({action::Action::WRITE_MAPPING_POST}, time, 0.0, 0.0, 0.0);
}

void SolverInterfaceImpl::mapReadDataTo(
    int toMeshID)
{
  PRECICE_TRACE(toMeshID);
  PRECICE_VALIDATE_MESH_ID(toMeshID);
  impl::MeshContext &context = _accessor->usedMeshContext(toMeshID);

  PRECICE_CHECK(not context.toMappingContexts.empty(),
                "You attempt to \"mapReadDataTo\" mesh {}, but there is no mapping to this mesh configured. Maybe you don't want to call this function at all or you forgot to configure the mapping.",
                context.mesh->getName());

  double time = _couplingScheme->getTime();
  performDataActions({action::Action::READ_MAPPING_PRIOR}, time, 0.0, 0.0, 0.0);

  for (impl::MappingContext &mappingContext : context.toMappingContexts) {
    if (not mappingContext.mapping->hasComputedMapping()) {
      PRECICE_DEBUG("Compute mapping from mesh \"{}\"", context.mesh->getName());
      mappingContext.mapping->computeMapping();
    }
    for (auto &context : _accessor->readDataContexts()) {
      if (context.getMeshID() != toMeshID) {
        continue;
      }
      PRECICE_DEBUG("Map read data \"{}\" to mesh \"{}\"", context.getDataName(), context.getMeshName());
      context.mapData();
      context.storeDataInWaveform();
    }
    mappingContext.hasMappedData = true;
  }
  performDataActions({action::Action::READ_MAPPING_POST}, time, 0.0, 0.0, 0.0);
}

>>>>>>> c800c66e
void SolverInterfaceImpl::writeBlockVectorData(
    int           dataID,
    int           size,
    const int *   valueIndices,
    const double *values)
{
  PRECICE_TRACE(dataID, size);
  PRECICE_CHECK(_state != State::Finalized, "writeBlockVectorData(...) cannot be called after finalize().");
  PRECICE_REQUIRE_DATA_WRITE(dataID);
  if (size == 0)
    return;
  PRECICE_CHECK(valueIndices != nullptr, "writeBlockVectorData() was called with valueIndices == nullptr");
  PRECICE_CHECK(values != nullptr, "writeBlockVectorData() was called with values == nullptr");
  WriteDataContext &context = _accessor->writeDataContext(dataID);
  PRECICE_ASSERT(context.providedData() != nullptr);
  PRECICE_CHECK(context.getDataDimensions() == _dimensions,
                "You cannot call writeBlockVectorData on the scalar data type \"{0}\". Use writeBlockScalarData or change the data type for \"{0}\" to vector.",
                context.getDataName());
  PRECICE_VALIDATE_DATA(values, size * _dimensions);

  mesh::Data &data           = *context.providedData();
  auto &      valuesInternal = data.values();
  const auto  vertexCount    = valuesInternal.size() / context.getDataDimensions();
  for (int i = 0; i < size; i++) {
    const auto valueIndex = valueIndices[i];
    PRECICE_CHECK(0 <= valueIndex && valueIndex < vertexCount,
                  "Cannot write data \"{}\" to invalid Vertex ID ({}). Please make sure you only use the results from calls to setMeshVertex/Vertices().",
                  context.getDataName(), valueIndex);
    const int offsetInternal = valueIndex * _dimensions;
    const int offset         = i * _dimensions;
    for (int dim = 0; dim < _dimensions; dim++) {
      PRECICE_ASSERT(offset + dim < valuesInternal.size(),
                     offset + dim, valuesInternal.size());
      valuesInternal[offsetInternal + dim] = values[offset + dim];
    }
  }
}

void SolverInterfaceImpl::writeVectorData(
    int           dataID,
    int           valueIndex,
    const double *value)
{
  PRECICE_TRACE(dataID, valueIndex);
  PRECICE_CHECK(_state != State::Finalized, "writeVectorData(...) cannot be called before finalize().");
  PRECICE_REQUIRE_DATA_WRITE(dataID);
  PRECICE_DEBUG("value = {}", Eigen::Map<const Eigen::VectorXd>(value, _dimensions).format(utils::eigenio::debug()));
  WriteDataContext &context = _accessor->writeDataContext(dataID);
  PRECICE_ASSERT(context.providedData() != nullptr);
  PRECICE_CHECK(context.getDataDimensions() == _dimensions,
                "You cannot call writeVectorData on the scalar data type \"{0}\". Use writeScalarData or change the data type for \"{0}\" to vector.",
                context.getDataName());
  PRECICE_VALIDATE_DATA(value, _dimensions);

  mesh::Data &data        = *context.providedData();
  auto &      values      = data.values();
  const auto  vertexCount = values.size() / context.getDataDimensions();
  PRECICE_CHECK(0 <= valueIndex && valueIndex < vertexCount,
                "Cannot write data \"{}\" to invalid Vertex ID ({}). Please make sure you only use the results from calls to setMeshVertex/Vertices().",
                context.getDataName(), valueIndex);
  const int offset = valueIndex * _dimensions;
  for (int dim = 0; dim < _dimensions; dim++) {
    values[offset + dim] = value[dim];
  }
}

void SolverInterfaceImpl::writeBlockScalarData(
    int           dataID,
    int           size,
    const int *   valueIndices,
    const double *values)
{
  PRECICE_TRACE(dataID, size);
  PRECICE_CHECK(_state != State::Finalized, "writeBlockScalarData(...) cannot be called after finalize().");
  PRECICE_REQUIRE_DATA_WRITE(dataID);
  if (size == 0)
    return;
  PRECICE_CHECK(valueIndices != nullptr, "writeBlockScalarData() was called with valueIndices == nullptr");
  PRECICE_CHECK(values != nullptr, "writeBlockScalarData() was called with values == nullptr");
  WriteDataContext &context = _accessor->writeDataContext(dataID);
  PRECICE_ASSERT(context.providedData() != nullptr);
  PRECICE_CHECK(context.getDataDimensions() == 1,
                "You cannot call writeBlockScalarData on the vector data type \"{}\". Use writeBlockVectorData or change the data type for \"{}\" to scalar.",
                context.getDataName(), context.getDataName());
  PRECICE_VALIDATE_DATA(values, size);

  mesh::Data &data           = *context.providedData();
  auto &      valuesInternal = data.values();
  const auto  vertexCount    = valuesInternal.size() / context.getDataDimensions();
  for (int i = 0; i < size; i++) {
    const auto valueIndex = valueIndices[i];
    PRECICE_CHECK(0 <= valueIndex && valueIndex < vertexCount,
                  "Cannot write data \"{}\" to invalid Vertex ID ({}). Please make sure you only use the results from calls to setMeshVertex/Vertices().",
                  context.getDataName(), valueIndex);
    valuesInternal[valueIndex] = values[i];
  }
}

void SolverInterfaceImpl::writeScalarData(
    int    dataID,
    int    valueIndex,
    double value)
{
  PRECICE_TRACE(dataID, valueIndex, value);
  PRECICE_CHECK(_state != State::Finalized, "writeScalarData(...) cannot be called after finalize().");
  PRECICE_REQUIRE_DATA_WRITE(dataID);
  WriteDataContext &context = _accessor->writeDataContext(dataID);
  PRECICE_ASSERT(context.providedData() != nullptr);
  PRECICE_CHECK(valueIndex >= -1,
                "Invalid value index ({}) when writing scalar data. Value index must be >= 0. "
                "Please check the value index for {}",
                valueIndex, context.getDataName());
  PRECICE_CHECK(context.getDataDimensions() == 1,
                "You cannot call writeScalarData on the vector data type \"{0}\". "
                "Use writeVectorData or change the data type for \"{0}\" to scalar.",
                context.getDataName());
  PRECICE_VALIDATE_DATA(static_cast<double *>(&value), 1);

  mesh::Data &data        = *context.providedData();
  auto &      values      = data.values();
  const auto  vertexCount = values.size() / context.getDataDimensions();
  PRECICE_CHECK(0 <= valueIndex && valueIndex < vertexCount,
                "Cannot write data \"{}\" to invalid Vertex ID ({}). "
                "Please make sure you only use the results from calls to setMeshVertex/Vertices().",
                context.getDataName(), valueIndex);
  values[valueIndex] = value;

  PRECICE_DEBUG("Written scalar value = {}", value);
}

void SolverInterfaceImpl::writeScalarGradientData(
    int           dataID,
    int           valueIndex,
    const double *gradientValues)
{

  PRECICE_EXPERIMENTAL_API();

  PRECICE_TRACE(dataID, valueIndex);
  PRECICE_CHECK(_state != State::Finalized, "writeScalarGradientData(...) cannot be called after finalize().")
  PRECICE_REQUIRE_DATA_WRITE(dataID);

  if (isGradientDataRequired(dataID)) {
    PRECICE_DEBUG("Gradient value = {}", Eigen::Map<const Eigen::VectorXd>(gradientValues, _dimensions).format(utils::eigenio::debug()));
    PRECICE_CHECK(gradientValues != nullptr, "writeScalarGradientData() was called with gradientValues == nullptr");

    WriteDataContext &context = _accessor->writeDataContext(dataID);
    PRECICE_ASSERT(context.providedData() != nullptr);
    mesh::Data &data = *context.providedData();

    //Check if data has been initialized to include gradient data
    PRECICE_CHECK(data.hasGradient(), "Data \"{}\" has no gradient values available. Please set the gradient flag to true under the data attribute in the configuration file.", data.getName())

    // Size of the gradient data input : must be spaceDimensions * dataDimensions -> here spaceDimensions (since for scalar: dataDimensions = 1)
    PRECICE_ASSERT(data.getSpatialDimensions() == _dimensions,
                   data.getSpatialDimensions(), _dimensions);

    PRECICE_VALIDATE_DATA(gradientValues, _dimensions);

    // Gets the gradientvalues matrix corresponding to the dataID
    auto &     gradientValuesInternal = data.gradientValues();
    const auto vertexCount            = gradientValuesInternal.cols() / context.getDataDimensions();

    //Check if the index and dimensions are valid
    PRECICE_CHECK(valueIndex >= -1,
                  "Invalid value index ({}) when writing gradient scalar data. Value index must be >= 0. "
                  "Please check the value index for {}",
                  valueIndex, data.getName());

    PRECICE_CHECK(0 <= valueIndex && valueIndex < vertexCount,
                  "Cannot write data \"{}\" to invalid vertex ID ({}). "
                  "Please make sure you only use the results from calls to setMeshVertex/Vertices().",
                  context.getDataName(), valueIndex);

    PRECICE_CHECK(data.getDimensions() == 1,
                  "You cannot call writeGradientScalarData on the vector data type \"{0}\". "
                  "Use writeVectorGradientData or change the data type for \"{0}\" to scalar.",
                  data.getName());

    // Values are entered derived in the spatial dimensions (#rows = #spatial dimensions)
    Eigen::Map<const Eigen::MatrixXd> gradient(gradientValues, _dimensions, 1);
    gradientValuesInternal.block(0, valueIndex, _dimensions, 1) = gradient;
  }
}

void SolverInterfaceImpl::writeBlockScalarGradientData(
    int           dataID,
    int           size,
    const int *   valueIndices,
    const double *gradientValues)
{

  PRECICE_EXPERIMENTAL_API();

  // Asserts and checks
  PRECICE_TRACE(dataID, size);
  PRECICE_CHECK(_state != State::Finalized, "writeBlockScalarGradientData(...) cannot be called after finalize().");
  PRECICE_REQUIRE_DATA_WRITE(dataID);
  if (size == 0)
    return;

  if (isGradientDataRequired(dataID)) {

    PRECICE_CHECK(valueIndices != nullptr, "writeBlockScalarGradientData() was called with valueIndices == nullptr");
    PRECICE_CHECK(gradientValues != nullptr, "writeBlockScalarGradientData() was called with gradientValues == nullptr");

    // Get the data
    WriteDataContext &context = _accessor->writeDataContext(dataID);
    PRECICE_ASSERT(context.providedData() != nullptr);
    mesh::Data &data = *context.providedData();

    PRECICE_CHECK(data.hasGradient(), "Data \"{}\" has no gradient values available. Please set the gradient flag to true under the data attribute in the configuration file.", data.getName())

    PRECICE_CHECK(data.getDimensions() == 1,
                  "You cannot call writeBlockScalarGradientData on the vector data type \"{}\". Use writeBlockVectorGradientData or change the data type for \"{}\" to scalar.",
                  data.getName(), data.getName());

    PRECICE_ASSERT(data.getSpatialDimensions() == _dimensions,
                   data.getSpatialDimensions(), _dimensions);

    PRECICE_VALIDATE_DATA(gradientValues, size * _dimensions);

    // Get gradient data and check if initialized
    auto &     gradientValuesInternal = data.gradientValues();
    const auto vertexCount            = gradientValuesInternal.cols() / context.getDataDimensions();

    Eigen::Map<const Eigen::MatrixXd> gradients(gradientValues, _dimensions, size);

    for (auto i = 0; i < size; i++) {
      const auto valueIndex = valueIndices[i];
      PRECICE_CHECK(0 <= valueIndex && valueIndex < vertexCount,
                    "Cannot write gradient data \"{}\" to invalid Vertex ID ({}). Please make sure you only use the results from calls to setMeshVertex/Vertices().",
                    context.getDataName(), valueIndex);
      gradientValuesInternal.block(0, valueIndex, _dimensions, 1) = gradients.block(0, i, _dimensions, 1);
    }
  }
}

void SolverInterfaceImpl::writeVectorGradientData(
    int           dataID,
    int           valueIndex,
    const double *gradientValues)
{
  PRECICE_EXPERIMENTAL_API();

  PRECICE_TRACE(dataID, valueIndex);
  PRECICE_CHECK(_state != State::Finalized, "writeVectorGradientData(...) cannot be called after finalize().")
  PRECICE_REQUIRE_DATA_WRITE(dataID);

  if (isGradientDataRequired(dataID)) {

    PRECICE_CHECK(gradientValues != nullptr, "writeVectorGradientData() was called with gradientValue == nullptr");

    WriteDataContext &context = _accessor->writeDataContext(dataID);
    PRECICE_ASSERT(context.providedData() != nullptr);
    mesh::Data &data = *context.providedData();

    // Check if Data object with ID dataID has been initialized with gradient data
    PRECICE_CHECK(data.hasGradient(), "Data \"{}\" has no gradient values available. Please set the gradient flag to true under the data attribute in the configuration file.", data.getName())

    // Check if the dimensions match
    PRECICE_CHECK(data.getDimensions() > 1,
                  "You cannot call writeVectorGradientData on the scalar data type \"{}\". Use writeScalarGradientData or change the data type for \"{}\" to vector.",
                  data.getName(), data.getName());

    PRECICE_ASSERT(data.getSpatialDimensions() == _dimensions,
                   data.getSpatialDimensions(), _dimensions);

    PRECICE_VALIDATE_DATA(gradientValues, _dimensions * _dimensions);

    auto &     gradientValuesInternal = data.gradientValues();
    const auto vertexCount            = gradientValuesInternal.cols() / data.getDimensions();

    // Check if the index is valid
    PRECICE_CHECK(0 <= valueIndex && valueIndex < vertexCount,
                  "Cannot write gradient data \"{}\" to invalid Vertex ID ({}). Please make sure you only use the results from calls to setMeshVertex/Vertices().",
                  data.getName(), valueIndex)

    Eigen::Map<const Eigen::MatrixXd> gradient(gradientValues, _dimensions, _dimensions);
    gradientValuesInternal.block(0, _dimensions * valueIndex, _dimensions, _dimensions) = gradient;
  }
}

void SolverInterfaceImpl::writeBlockVectorGradientData(
    int           dataID,
    int           size,
    const int *   valueIndices,
    const double *gradientValues)
{

  PRECICE_EXPERIMENTAL_API();

  // Asserts and checks
  PRECICE_TRACE(dataID, size);
  PRECICE_CHECK(_state != State::Finalized, "writeBlockVectorGradientData(...) cannot be called after finalize().");
  PRECICE_REQUIRE_DATA_WRITE(dataID);
  if (size == 0)
    return;

  if (isGradientDataRequired(dataID)) {

    PRECICE_CHECK(valueIndices != nullptr, "writeBlockVectorGradientData() was called with valueIndices == nullptr");
    PRECICE_CHECK(gradientValues != nullptr, "writeBlockVectorGradientData() was called with gradientValues == nullptr");

    // Get the data
    WriteDataContext &context = _accessor->writeDataContext(dataID);
    PRECICE_ASSERT(context.providedData() != nullptr);

    mesh::Data &data = *context.providedData();

    // Check if the Data object with ID dataID has been initialized with gradient data
    PRECICE_CHECK(data.hasGradient(), "Data \"{}\" has no gradient values available. Please set the gradient flag to true under the data attribute in the configuration file.", data.getName())

    // Check if the dimensions match
    PRECICE_CHECK(data.getDimensions() > 1,
                  "You cannot call writeBlockVectorGradientData on the scalar data type \"{}\". Use writeBlockScalarGradientData or change the data type for \"{}\" to vector.",
                  data.getName(), data.getName());

    PRECICE_ASSERT(data.getSpatialDimensions() == _dimensions,
                   data.getSpatialDimensions(), _dimensions);

    PRECICE_VALIDATE_DATA(gradientValues, size * _dimensions * _dimensions);

    // Get the gradient data and check if initialized
    auto &     gradientValuesInternal = data.gradientValues();
    const auto vertexCount            = gradientValuesInternal.cols() / data.getDimensions();

    Eigen::Map<const Eigen::MatrixXd> gradients(gradientValues, _dimensions, _dimensions * size);
    // gradient matrices input one after the other (read row-wise)
    for (auto i = 0; i < size; i++) {
      const auto valueIndex = valueIndices[i];
      PRECICE_CHECK(0 <= valueIndex && valueIndex < vertexCount,
                    "Cannot write gradient data \"{}\" to invalid Vertex ID ({}). Please make sure you only use the results from calls to setMeshVertex/Vertices().",
                    data.getName(), valueIndex);

      gradientValuesInternal.block(0, _dimensions * valueIndex, _dimensions, _dimensions) = gradients.block(0, i * _dimensions, _dimensions, _dimensions);
    }
  }
}

void SolverInterfaceImpl::readBlockVectorData(
    int        dataID,
    int        size,
    const int *valueIndices,
    double *   values) const
{
  PRECICE_TRACE(dataID, size);
  double relativeTimeWindowEndTime = _couplingScheme->getThisTimeWindowRemainder(); // samples at end of time window
  if (_accessor->readDataContext(dataID).getInterpolationOrder() != 0) {
    PRECICE_WARN("Interpolation order of read data named \"{}\" is set to \"{}\", but you are calling {} without providing a relativeReadTime. This looks like an error. You can fix this by providing a relativeReadTime to {} or by setting interpolation order to 0.",
                 _accessor->readDataContext(dataID).getDataName(), _accessor->readDataContext(dataID).getInterpolationOrder(), __func__, __func__);
  }
  readBlockVectorDataImpl(dataID, size, valueIndices, relativeTimeWindowEndTime, values);
}

void SolverInterfaceImpl::readBlockVectorData(
    int        dataID,
    int        size,
    const int *valueIndices,
    double     relativeReadTime,
    double *   values) const
{
  PRECICE_TRACE(dataID, size);
  PRECICE_EXPERIMENTAL_API();
  readBlockVectorDataImpl(dataID, size, valueIndices, relativeReadTime, values);
}

void SolverInterfaceImpl::readBlockVectorDataImpl(
    int        dataID,
    int        size,
    const int *valueIndices,
    double     relativeReadTime,
    double *   values) const
{
  PRECICE_CHECK(_state != State::Finalized, "readBlockVectorData(...) cannot be called after finalize().");
  PRECICE_CHECK(relativeReadTime <= _couplingScheme->getThisTimeWindowRemainder(), "readBlockVectorData(...) cannot sample data outside of current time window.");
  PRECICE_CHECK(relativeReadTime >= 0, "readBlockVectorData(...) cannot sample data before the current time.");
  double normalizedReadTime;
  if (_couplingScheme->hasTimeWindowSize()) {
    double timeStepStart = _couplingScheme->getTimeWindowSize() - _couplingScheme->getThisTimeWindowRemainder();
    double readTime      = timeStepStart + relativeReadTime;
    normalizedReadTime   = readTime / _couplingScheme->getTimeWindowSize(); //@todo might be moved into coupling scheme
  } else {                                                                  // if this participant defines time window size through participant-first method
    PRECICE_CHECK(relativeReadTime == _couplingScheme->getThisTimeWindowRemainder(), "Waveform relaxation is not allowed for solver that sets the time step size");
    normalizedReadTime = 1; // by default read at end of window.
  }
  PRECICE_REQUIRE_DATA_READ(dataID);
  if (size == 0)
    return;
  PRECICE_CHECK(valueIndices != nullptr, "readBlockVectorData() was called with valueIndices == nullptr");
  PRECICE_CHECK(values != nullptr, "readBlockVectorData() was called with values == nullptr");
  ReadDataContext &context = _accessor->readDataContext(dataID);
  PRECICE_CHECK(context.getDataDimensions() == _dimensions,
                "You cannot call readBlockVectorData on the scalar data type \"{0}\". "
                "Use readBlockScalarData or change the data type for \"{0}\" to vector.",
                context.getDataName());
  const auto valuesInternal = context.sampleWaveformAt(normalizedReadTime);
  const auto vertexCount    = valuesInternal.size() / context.getDataDimensions();
  for (int i = 0; i < size; i++) {
    const auto valueIndex = valueIndices[i];
    PRECICE_CHECK(0 <= valueIndex && valueIndex < vertexCount,
                  "Cannot read data \"{}\" to invalid Vertex ID ({}). "
                  "Please make sure you only use the results from calls to setMeshVertex/Vertices().",
                  context.getDataName(), valueIndex);
    int offsetInternal = valueIndex * _dimensions;
    int offset         = i * _dimensions;
    for (int dim = 0; dim < _dimensions; dim++) {
      values[offset + dim] = valuesInternal[offsetInternal + dim];
    }
  }
}

void SolverInterfaceImpl::readVectorData(
    int     dataID,
    int     valueIndex,
    double *value) const
{
  PRECICE_TRACE(dataID, valueIndex);
  double relativeTimeWindowEndTime = _couplingScheme->getThisTimeWindowRemainder(); // samples at end of time window
  if (_accessor->readDataContext(dataID).getInterpolationOrder() != 0) {
    PRECICE_WARN("Interpolation order of read data named \"{}\" is set to \"{}\", but you are calling {} without providing a relativeReadTime. This looks like an error. You can fix this by providing a relativeReadTime to {} or by setting interpolation order to 0.",
                 _accessor->readDataContext(dataID).getDataName(), _accessor->readDataContext(dataID).getInterpolationOrder(), __func__, __func__);
  }
  readVectorDataImpl(dataID, valueIndex, relativeTimeWindowEndTime, value);
}

void SolverInterfaceImpl::readVectorData(
    int     dataID,
    int     valueIndex,
    double  relativeReadTime,
    double *value) const
{
  PRECICE_TRACE(dataID, valueIndex);
  PRECICE_EXPERIMENTAL_API();
  readVectorDataImpl(dataID, valueIndex, relativeReadTime, value);
}

void SolverInterfaceImpl::readVectorDataImpl(
    int     dataID,
    int     valueIndex,
    double  relativeReadTime,
    double *value) const
{
  PRECICE_CHECK(_state != State::Finalized, "readVectorData(...) cannot be called after finalize().");
  PRECICE_CHECK(relativeReadTime <= _couplingScheme->getThisTimeWindowRemainder(), "readVectorData(...) cannot sample data outside of current time window.");
  PRECICE_CHECK(relativeReadTime >= 0, "readVectorData(...) cannot sample data before the current time.");
  double normalizedReadTime;
  if (_couplingScheme->hasTimeWindowSize()) {
    double timeStepStart = _couplingScheme->getTimeWindowSize() - _couplingScheme->getThisTimeWindowRemainder();
    double readTime      = timeStepStart + relativeReadTime;
    normalizedReadTime   = readTime / _couplingScheme->getTimeWindowSize(); //@todo might be moved into coupling scheme
  } else {                                                                  // if this participant defines time window size through participant-first method
    PRECICE_CHECK(relativeReadTime == _couplingScheme->getThisTimeWindowRemainder(), "Waveform relaxation is not allowed for solver that sets the time step size");
    normalizedReadTime = 1; // by default read at end of window.
  }
  PRECICE_REQUIRE_DATA_READ(dataID);
  ReadDataContext &context = _accessor->readDataContext(dataID);
  PRECICE_CHECK(valueIndex >= -1,
                "Invalid value index ( {} ) when reading vector data. Value index must be >= 0. "
                "Please check the value index for {}",
                valueIndex, context.getDataName());
  PRECICE_CHECK(context.getDataDimensions() == _dimensions,
                "You cannot call readVectorData on the scalar data type \"{0}\". Use readScalarData or change the data type for \"{0}\" to vector.",
                context.getDataName());
  const auto values      = context.sampleWaveformAt(normalizedReadTime);
  const auto vertexCount = values.size() / context.getDataDimensions();
  PRECICE_CHECK(0 <= valueIndex && valueIndex < vertexCount,
                "Cannot read data \"{}\" to invalid Vertex ID ({}). "
                "Please make sure you only use the results from calls to setMeshVertex/Vertices().",
                context.getDataName(), valueIndex);
  int offset = valueIndex * _dimensions;
  for (int dim = 0; dim < _dimensions; dim++) {
    value[dim] = values[offset + dim];
  }
  PRECICE_DEBUG("read value = {}", Eigen::Map<const Eigen::VectorXd>(value, _dimensions).format(utils::eigenio::debug()));
}

void SolverInterfaceImpl::readBlockScalarData(
    int        dataID,
    int        size,
    const int *valueIndices,
    double *   values) const
{
  PRECICE_TRACE(dataID, size);
  PRECICE_REQUIRE_DATA_READ(dataID);
  double relativeTimeWindowEndTime = _couplingScheme->getThisTimeWindowRemainder(); // samples at end of time window
  if (_accessor->readDataContext(dataID).getInterpolationOrder() != 0) {
    PRECICE_WARN("Interpolation order of read data named \"{}\" is set to \"{}\", but you are calling {} without providing a relativeReadTime. This looks like an error. You can fix this by providing a relativeReadTime to {} or by setting interpolation order to 0.",
                 _accessor->readDataContext(dataID).getDataName(), _accessor->readDataContext(dataID).getInterpolationOrder(), __func__, __func__);
  }
  readBlockScalarDataImpl(dataID, size, valueIndices, relativeTimeWindowEndTime, values);
}

void SolverInterfaceImpl::readBlockScalarData(
    int        dataID,
    int        size,
    const int *valueIndices,
    double     relativeReadTime,
    double *   values) const
{
  PRECICE_TRACE(dataID, size);
  PRECICE_EXPERIMENTAL_API();
  readBlockScalarDataImpl(dataID, size, valueIndices, relativeReadTime, values);
}

void SolverInterfaceImpl::readBlockScalarDataImpl(
    int        dataID,
    int        size,
    const int *valueIndices,
    double     relativeReadTime,
    double *   values) const
{
  PRECICE_CHECK(_state != State::Finalized, "readBlockScalarData(...) cannot be called after finalize().");
  PRECICE_CHECK(relativeReadTime <= _couplingScheme->getThisTimeWindowRemainder(), "readBlockScalarData(...) cannot sample data outside of current time window.");
  PRECICE_CHECK(relativeReadTime >= 0, "readBlockScalarData(...) cannot sample data before the current time.");
  double normalizedReadTime;
  if (_couplingScheme->hasTimeWindowSize()) {
    double timeStepStart = _couplingScheme->getTimeWindowSize() - _couplingScheme->getThisTimeWindowRemainder();
    double readTime      = timeStepStart + relativeReadTime;
    normalizedReadTime   = readTime / _couplingScheme->getTimeWindowSize(); //@todo might be moved into coupling scheme
  } else {                                                                  // if this participant defines time window size through participant-first method
    PRECICE_CHECK(relativeReadTime == _couplingScheme->getThisTimeWindowRemainder(), "Waveform relaxation is not allowed for solver that sets the time step size");
    normalizedReadTime = 1; // by default read at end of window.
  }
  PRECICE_REQUIRE_DATA_READ(dataID);
  if (size == 0)
    return;
  PRECICE_CHECK(valueIndices != nullptr, "readBlockScalarData() was called with valueIndices == nullptr");
  PRECICE_CHECK(values != nullptr, "readBlockScalarData() was called with values == nullptr");
  ReadDataContext &context = _accessor->readDataContext(dataID);
  PRECICE_CHECK(context.getDataDimensions() == 1,
                "You cannot call readBlockScalarData on the vector data type \"{0}\". "
                "Use readBlockVectorData or change the data type for \"{0}\" to scalar.",
                context.getDataName());
  const auto valuesInternal = context.sampleWaveformAt(normalizedReadTime);
  const auto vertexCount    = valuesInternal.size();

  for (int i = 0; i < size; i++) {
    const auto valueIndex = valueIndices[i];
    PRECICE_CHECK(0 <= valueIndex && valueIndex < vertexCount,
                  "Cannot read data \"{}\" to invalid Vertex ID ({}). "
                  "Please make sure you only use the results from calls to setMeshVertex/Vertices().",
                  context.getDataName(), valueIndex);
    values[i] = valuesInternal[valueIndex];
  }
}

void SolverInterfaceImpl::readScalarData(
    int     dataID,
    int     valueIndex,
    double &value) const
{
  PRECICE_TRACE(dataID, valueIndex);
  double relativeTimeWindowEndTime = _couplingScheme->getThisTimeWindowRemainder(); // samples at end of time window
  if (_accessor->readDataContext(dataID).getInterpolationOrder() != 0) {
    PRECICE_WARN("Interpolation order of read data named \"{}\" is set to \"{}\", but you are calling {} without providing a relativeReadTime. This looks like an error. You can fix this by providing a relativeReadTime to {} or by setting interpolation order to 0.",
                 _accessor->readDataContext(dataID).getDataName(), _accessor->readDataContext(dataID).getInterpolationOrder(), __func__, __func__);
  }
  readScalarDataImpl(dataID, valueIndex, relativeTimeWindowEndTime, value);
}

void SolverInterfaceImpl::readScalarData(
    int     dataID,
    int     valueIndex,
    double  relativeReadTime,
    double &value) const
{
  PRECICE_TRACE(dataID, valueIndex, value);
  PRECICE_EXPERIMENTAL_API();
  readScalarDataImpl(dataID, valueIndex, relativeReadTime, value);
}

void SolverInterfaceImpl::readScalarDataImpl(
    int     dataID,
    int     valueIndex,
    double  relativeReadTime,
    double &value) const
{
  PRECICE_CHECK(_state != State::Finalized, "readScalarData(...) cannot be called after finalize().");
  PRECICE_CHECK(relativeReadTime <= _couplingScheme->getThisTimeWindowRemainder(), "readScalarData(...) cannot sample data outside of current time window.");
  PRECICE_CHECK(relativeReadTime >= 0, "readScalarData(...) cannot sample data before the current time.");
  double normalizedReadTime;
  if (_couplingScheme->hasTimeWindowSize()) {
    double timeStepStart = _couplingScheme->getTimeWindowSize() - _couplingScheme->getThisTimeWindowRemainder();
    double readTime      = timeStepStart + relativeReadTime;
    normalizedReadTime   = readTime / _couplingScheme->getTimeWindowSize(); //@todo might be moved into coupling scheme
  } else {                                                                  // if this participant defines time window size through participant-first method
    PRECICE_CHECK(relativeReadTime == _couplingScheme->getThisTimeWindowRemainder(), "Waveform relaxation is not allowed for solver that sets the time step size");
    normalizedReadTime = 1; // by default read at end of window.
  }
  PRECICE_REQUIRE_DATA_READ(dataID);
  ReadDataContext &context = _accessor->readDataContext(dataID);
  PRECICE_CHECK(valueIndex >= -1,
                "Invalid value index ( {} ) when reading scalar data. Value index must be >= 0. "
                "Please check the value index for {}",
                valueIndex, context.getDataName());
  PRECICE_CHECK(context.getDataDimensions() == 1,
                "You cannot call readScalarData on the vector data type \"{0}\". "
                "Use readVectorData or change the data type for \"{0}\" to scalar.",
                context.getDataName());

  const auto values      = context.sampleWaveformAt(normalizedReadTime);
  const auto vertexCount = values.size();
  PRECICE_CHECK(0 <= valueIndex && valueIndex < vertexCount,
                "Cannot read data \"{}\" from invalid Vertex ID ({}). "
                "Please make sure you only use the results from calls to setMeshVertex/Vertices().",
                context.getDataName(), valueIndex);
  value = values[valueIndex];
  PRECICE_DEBUG("Read value = {}", value);
}

void SolverInterfaceImpl::setMeshAccessRegion(
    const int     meshID,
    const double *boundingBox) const
{
  PRECICE_EXPERIMENTAL_API();
  PRECICE_TRACE(meshID);
  PRECICE_REQUIRE_MESH_USE(meshID);
  PRECICE_CHECK(_state != State::Finalized, "setMeshAccessRegion() cannot be called after finalize().")
  PRECICE_CHECK(_state != State::Initialized, "setMeshAccessRegion() needs to be called before initialize().");
  PRECICE_CHECK(!_accessRegionDefined, "setMeshAccessRegion may only be called once.");
  PRECICE_CHECK(boundingBox != nullptr, "setMeshAccessRegion was called with boundingBox == nullptr.");

  // Get the related mesh
  MeshContext & context = _accessor->meshContext(meshID);
  mesh::PtrMesh mesh(context.mesh);
  PRECICE_DEBUG("Define bounding box");
  // Transform bounds into a suitable format
  int                 dim = mesh->getDimensions();
  std::vector<double> bounds(dim * 2);

  for (int d = 0; d < dim; ++d) {
    // Check that min is lower or equal to max
    PRECICE_CHECK(boundingBox[2 * d] <= boundingBox[2 * d + 1], "Your bounding box is ill defined, i.e. it has a negative volume. The required format is [x_min, x_max...]");
    bounds[2 * d]     = boundingBox[2 * d];
    bounds[2 * d + 1] = boundingBox[2 * d + 1];
  }
  // Create a bounding box
  mesh::BoundingBox providedBoundingBox(bounds);
  // Expand the mesh associated bounding box
  mesh->expandBoundingBox(providedBoundingBox);
  // and set a flag so that we know the function was called
  _accessRegionDefined = true;
}

void SolverInterfaceImpl::getMeshVerticesAndIDs(
    const int meshID,
    const int size,
    int *     ids,
    double *  coordinates) const
{
  PRECICE_EXPERIMENTAL_API();
  PRECICE_TRACE(meshID, size);
  PRECICE_REQUIRE_MESH_USE(meshID);
  PRECICE_DEBUG("Get {} mesh vertices with IDs", size);

  // Check, if the requested mesh data has already been received. Otherwise, the function call doesn't make any sense
  PRECICE_CHECK((_state == State::Initialized) || _accessor->isMeshProvided(meshID), "initialize() has to be called before accessing"
                                                                                     " data of the received mesh \"{}\" on participant \"{}\".",
                _accessor->getMeshName(meshID), _accessor->getName());

  if (size == 0)
    return;

  const MeshContext & context = _accessor->meshContext(meshID);
  const mesh::PtrMesh mesh(context.mesh);

  PRECICE_CHECK(ids != nullptr, "getMeshVerticesAndIDs() was called with ids == nullptr");
  PRECICE_CHECK(coordinates != nullptr, "getMeshVerticesAndIDs() was called with coordinates == nullptr");

  const auto &vertices = mesh->vertices();
  PRECICE_CHECK(static_cast<unsigned int>(size) <= vertices.size(), "The queried size exceeds the number of available points.");

  Eigen::Map<Eigen::MatrixXd> posMatrix{
      coordinates, _dimensions, static_cast<EIGEN_DEFAULT_DENSE_INDEX_TYPE>(size)};

  for (size_t i = 0; i < static_cast<size_t>(size); i++) {
    PRECICE_ASSERT(i < vertices.size(), i, vertices.size());
    ids[i]           = vertices[i].getID();
    posMatrix.col(i) = vertices[i].getCoords();
  }
}

void SolverInterfaceImpl::configureM2Ns(
    const m2n::M2NConfiguration::SharedPointer &config)
{
  PRECICE_TRACE();
  for (const auto &m2nTuple : config->m2ns()) {
    std::string comPartner("");
    bool        isRequesting = false;
    if (std::get<1>(m2nTuple) == _accessorName) {
      comPartner   = std::get<2>(m2nTuple);
      isRequesting = true;
    } else if (std::get<2>(m2nTuple) == _accessorName) {
      comPartner = std::get<1>(m2nTuple);
    }
    if (not comPartner.empty()) {
      for (const impl::PtrParticipant &participant : _participants) {
        if (participant->getName() == comPartner) {
          PRECICE_ASSERT(not utils::contained(comPartner, _m2ns), comPartner);
          PRECICE_ASSERT(std::get<0>(m2nTuple));

          _m2ns[comPartner] = [&] {
            m2n::BoundM2N bound;
            bound.m2n          = std::get<0>(m2nTuple);
            bound.localName    = _accessorName;
            bound.remoteName   = comPartner;
            bound.isRequesting = isRequesting;
            return bound;
          }();
        }
      }
    }
  }
}

void SolverInterfaceImpl::configurePartitions(
    const m2n::M2NConfiguration::SharedPointer &m2nConfig)
{
  PRECICE_TRACE();
  for (MeshContext *context : _accessor->usedMeshContexts()) {

    if (context->provideMesh) { // Accessor provides mesh
      PRECICE_CHECK(context->receiveMeshFrom.empty(),
                    "Participant \"{}\" cannot provide and receive mesh {}!",
                    _accessorName, context->mesh->getName());

      context->partition = partition::PtrPartition(new partition::ProvidedPartition(context->mesh));

      for (auto &receiver : _participants) {
        for (auto &receiverContext : receiver->usedMeshContexts()) {
          if (receiverContext->receiveMeshFrom == _accessorName && receiverContext->mesh->getName() == context->mesh->getName()) {
            // meshRequirement has to be copied from "from" to provide", since
            // mapping are only defined at "provide"
            if (receiverContext->meshRequirement > context->meshRequirement) {
              context->meshRequirement = receiverContext->meshRequirement;
            }

            m2n::PtrM2N m2n = m2nConfig->getM2N(receiver->getName(), _accessorName);
            m2n->createDistributedCommunication(context->mesh);
            context->partition->addM2N(m2n);
          }
        }
      }
      /// @todo support offset??

    } else { // Accessor receives mesh
      PRECICE_CHECK(not context->receiveMeshFrom.empty(),
                    "Participant \"{}\" must either provide or receive the mesh \"{}\". "
                    "Please define either a \"from\" or a \"provide\" attribute in the <use-mesh name=\"{}\"/> node of \"{}\".",
                    _accessorName, context->mesh->getName(), context->mesh->getName(), _accessorName);
      PRECICE_CHECK(not context->provideMesh,
                    "Participant \"{}\" cannot provide and receive mesh \"{}\" at the same time. "
                    "Please check your \"from\" and \"provide\" attributes in the <use-mesh name=\"{}\"/> node of \"{}\".",
                    _accessorName, context->mesh->getName(), context->mesh->getName(), _accessorName);
      std::string receiver(_accessorName);
      std::string provider(context->receiveMeshFrom);

      PRECICE_DEBUG("Receiving mesh from {}", provider);

      context->partition = partition::PtrPartition(new partition::ReceivedPartition(context->mesh, context->geoFilter, context->safetyFactor, context->allowDirectAccess));

      m2n::PtrM2N m2n = m2nConfig->getM2N(receiver, provider);
      m2n->createDistributedCommunication(context->mesh);
      context->partition->addM2N(m2n);
      for (const MappingContext &mappingContext : context->fromMappingContexts) {
        context->partition->addFromMapping(mappingContext.mapping);
      }
      for (const MappingContext &mappingContext : context->toMappingContexts) {
        context->partition->addToMapping(mappingContext.mapping);
      }
    }
  }
}

void SolverInterfaceImpl::compareBoundingBoxes()
{
  // sort meshContexts by name, for communication in right order.
  std::sort(_accessor->usedMeshContexts().begin(), _accessor->usedMeshContexts().end(),
            [](MeshContext const *const lhs, MeshContext const *const rhs) -> bool {
              return lhs->mesh->getName() < rhs->mesh->getName();
            });

  for (MeshContext *meshContext : _accessor->usedMeshContexts()) {
    if (meshContext->provideMesh) // provided meshes need their bounding boxes already for the re-partitioning
      meshContext->mesh->computeBoundingBox();

    meshContext->clearMappings();
  }

  for (MeshContext *meshContext : _accessor->usedMeshContexts()) {
    meshContext->partition->compareBoundingBoxes();
  }
}

void SolverInterfaceImpl::computePartitions()
{
  //We need to do this in two loops: First, communicate the mesh and later compute the partition.
  //Originally, this was done in one loop. This however gave deadlock if two meshes needed to be communicated cross-wise.
  //Both loops need a different sorting

  auto &contexts = _accessor->usedMeshContexts();

  std::sort(contexts.begin(), contexts.end(),
            [](MeshContext const *const lhs, MeshContext const *const rhs) -> bool {
              return lhs->mesh->getName() < rhs->mesh->getName();
            });

  for (MeshContext *meshContext : contexts) {
    meshContext->partition->communicate();
  }

  // for two-level initialization, there is also still communication in partition::compute()
  // therefore, we cannot resort here.
  // @todo this hacky solution should be removed as part of #633
  bool resort = true;
  for (auto &m2nPair : _m2ns) {
    if (m2nPair.second.m2n->usesTwoLevelInitialization()) {
      resort = false;
      break;
    }
  }

  if (resort) {
    // pull provided meshes up front, to have them ready for the decomposition of the received meshes (for the mappings)
    std::stable_partition(contexts.begin(), contexts.end(),
                          [](MeshContext const *const meshContext) -> bool {
                            return meshContext->provideMesh;
                          });
  }

  for (MeshContext *meshContext : contexts) {
    meshContext->partition->compute();
    if (not meshContext->provideMesh) { // received mesh can only compute their bounding boxes here
      meshContext->mesh->computeBoundingBox();
    }

    //This allocates gradient values here too if available
    meshContext->mesh->allocateDataValues();
  }
}

void SolverInterfaceImpl::computeMappings(const utils::ptr_vector<MappingContext> &contexts, const std::string &mappingType)
{
  PRECICE_TRACE();
  using namespace mapping;
  MappingConfiguration::Timing timing;
  for (impl::MappingContext &context : contexts) {
    timing      = context.timing;
    bool mapNow = timing == MappingConfiguration::ON_ADVANCE;
    mapNow |= timing == MappingConfiguration::INITIAL;
    bool hasComputed = context.mapping->hasComputedMapping();
    if (mapNow && not hasComputed) {
      PRECICE_INFO("Compute \"{}\" mapping from mesh \"{}\" to mesh \"{}\".",
                   mappingType, _accessor->meshContext(context.fromMeshID).mesh->getName(), _accessor->meshContext(context.toMeshID).mesh->getName());
      context.mapping->computeMapping();
    }
  }
}

void SolverInterfaceImpl::clearMappings(utils::ptr_vector<MappingContext> contexts)
{
  PRECICE_TRACE();
  // Clear non-stationary, non-incremental mappings
  using namespace mapping;
  for (impl::MappingContext &context : contexts) {
    bool isStationary = context.timing == MappingConfiguration::INITIAL;
    if (not isStationary) {
      context.mapping->clear();
    }
    context.hasMappedData = false;
  }
}

void SolverInterfaceImpl::mapWrittenData()
{
  PRECICE_TRACE();
  computeMappings(_accessor->writeMappingContexts(), "write");
  for (auto &context : _accessor->writeDataContexts()) {
    if (context.isMappingRequired()) {
      PRECICE_DEBUG("Map write data \"{}\" from mesh \"{}\"", context.getDataName(), context.getMeshName());
      context.mapData();
    }
  }
  clearMappings(_accessor->writeMappingContexts());
}

void SolverInterfaceImpl::mapReadData()
{
  PRECICE_TRACE();
  computeMappings(_accessor->readMappingContexts(), "read");
  for (auto &context : _accessor->readDataContexts()) {
    if (context.isMappingRequired()) {
      PRECICE_DEBUG("Map read data \"{}\" to mesh \"{}\"", context.getDataName(), context.getMeshName());
      context.mapData();
    }
    context.storeDataInWaveform();
  }
  clearMappings(_accessor->readMappingContexts());
}

void SolverInterfaceImpl::performDataActions(
    const std::set<action::Action::Timing> &timings,
    double                                  time,
    double                                  timeStepSize,
    double                                  computedTimeWindowPart,
    double                                  timeWindowSize)
{
  PRECICE_TRACE();
  for (action::PtrAction &action : _accessor->actions()) {
    if (timings.find(action->getTiming()) != timings.end()) {
      action->performAction(time, timeStepSize, computedTimeWindowPart, timeWindowSize);
    }
  }
}

void SolverInterfaceImpl::handleExports()
{
  PRECICE_TRACE();
  Participant::IntermediateExport exp;
  exp.timewindow = _couplingScheme->getTimeWindows() - 1;
  exp.iteration  = _numberAdvanceCalls;
  exp.complete   = _couplingScheme->isTimeWindowComplete();
  exp.time       = _couplingScheme->getTime();
  _accessor->exportIntermediate(exp);
}

void SolverInterfaceImpl::resetWrittenData()
{
  PRECICE_TRACE();
  for (auto &context : _accessor->writeDataContexts()) {
    context.resetData();
  }
}

PtrParticipant SolverInterfaceImpl::determineAccessingParticipant(
    const config::SolverInterfaceConfiguration &config)
{
  const auto &partConfig = config.getParticipantConfiguration();
  for (const PtrParticipant &participant : partConfig->getParticipants()) {
    if (participant->getName() == _accessorName) {
      return participant;
    }
  }
  PRECICE_ERROR("This participant's name, which was specified in the constructor of the preCICE interface as \"{}\", "
                "is not defined in the preCICE configuration. "
                "Please double-check the correct spelling.",
                _accessorName);
}

void SolverInterfaceImpl::initializeIntraCommunication()
{
  PRECICE_TRACE();

  Event e("com.initializeIntraCom", precice::syncMode);
  utils::IntraComm::getCommunication()->connectIntraComm(
      _accessorName, "IntraComm",
      _accessorProcessRank, _accessorCommunicatorSize);
}

void SolverInterfaceImpl::syncTimestep(double computedTimestepLength)
{
  PRECICE_ASSERT(utils::IntraComm::isParallel());
  if (utils::IntraComm::isSecondary()) {
    utils::IntraComm::getCommunication()->send(computedTimestepLength, 0);
  } else {
    PRECICE_ASSERT(utils::IntraComm::isPrimary());
    for (Rank secondaryRank : utils::IntraComm::allSecondaryRanks()) {
      double dt;
      utils::IntraComm::getCommunication()->receive(dt, secondaryRank);
      PRECICE_CHECK(math::equals(dt, computedTimestepLength),
                    "Found ambiguous values for the timestep length passed to preCICE in \"advance\". On rank {}, the value is {}, while on rank 0, the value is {}.",
                    secondaryRank, dt, computedTimestepLength);
    }
  }
}

void SolverInterfaceImpl::closeCommunicationChannels(CloseChannels close)
{
  // Apply some final ping-pong to sync solver that run e.g. with a uni-directional coupling only
  // afterwards close connections
  PRECICE_INFO("Synchronize participants and close {}communication channels",
               (close == CloseChannels::Distributed ? "distributed " : ""));
  std::string ping = "ping";
  std::string pong = "pong";
  for (auto &iter : _m2ns) {
    auto bm2n = iter.second;
    if (not utils::IntraComm::isSecondary()) {
      PRECICE_DEBUG("Synchronizing primary rank with {}", bm2n.remoteName);
      if (bm2n.isRequesting) {
        bm2n.m2n->getPrimaryRankCommunication()->send(ping, 0);
        std::string receive = "init";
        bm2n.m2n->getPrimaryRankCommunication()->receive(receive, 0);
        PRECICE_ASSERT(receive == pong);
      } else {
        std::string receive = "init";
        bm2n.m2n->getPrimaryRankCommunication()->receive(receive, 0);
        PRECICE_ASSERT(receive == ping);
        bm2n.m2n->getPrimaryRankCommunication()->send(pong, 0);
      }
    }
    if (close == CloseChannels::Distributed) {
      PRECICE_DEBUG("Closing distributed communication with {}", bm2n.remoteName);
      bm2n.m2n->closeDistributedConnections();
    } else {
      PRECICE_DEBUG("Closing communication with {}", bm2n.remoteName);
      bm2n.m2n->closeConnection();
    }
  }
}

const mesh::Mesh &SolverInterfaceImpl::mesh(const std::string &meshName) const
{
  PRECICE_TRACE(meshName);
  return *_accessor->usedMeshContext(meshName).mesh;
}

} // namespace impl
} // namespace precice<|MERGE_RESOLUTION|>--- conflicted
+++ resolved
@@ -1019,8 +1019,6 @@
   }
 }
 
-<<<<<<< HEAD
-=======
 void SolverInterfaceImpl::setMeshTetrahedron(
     MeshID meshID,
     int    firstVertexID,
@@ -1063,70 +1061,6 @@
   }
 }
 
-void SolverInterfaceImpl::mapWriteDataFrom(
-    int fromMeshID)
-{
-  PRECICE_TRACE(fromMeshID);
-  PRECICE_VALIDATE_MESH_ID(fromMeshID);
-  impl::MeshContext &context = _accessor->usedMeshContext(fromMeshID);
-
-  PRECICE_CHECK(not context.fromMappingContexts.empty(),
-                "You attempt to \"mapWriteDataFrom\" mesh {}, but there is no mapping from this mesh configured. Maybe you don't want to call this function at all or you forgot to configure the mapping.",
-                context.mesh->getName());
-
-  double time = _couplingScheme->getTime();
-  performDataActions({action::Action::WRITE_MAPPING_PRIOR}, time, 0.0, 0.0, 0.0);
-
-  for (impl::MappingContext &mappingContext : context.fromMappingContexts) {
-    if (not mappingContext.mapping->hasComputedMapping()) {
-      PRECICE_DEBUG("Compute mapping from mesh \"{}\"", context.mesh->getName());
-      mappingContext.mapping->computeMapping();
-    }
-    for (auto &context : _accessor->writeDataContexts()) {
-      if (context.getMeshID() != fromMeshID) {
-        continue;
-      }
-      PRECICE_DEBUG("Map write data \"{}\" from mesh \"{}\"", context.getDataName(), context.getMeshName());
-      context.mapData();
-    }
-    mappingContext.hasMappedData = true;
-  }
-  performDataActions({action::Action::WRITE_MAPPING_POST}, time, 0.0, 0.0, 0.0);
-}
-
-void SolverInterfaceImpl::mapReadDataTo(
-    int toMeshID)
-{
-  PRECICE_TRACE(toMeshID);
-  PRECICE_VALIDATE_MESH_ID(toMeshID);
-  impl::MeshContext &context = _accessor->usedMeshContext(toMeshID);
-
-  PRECICE_CHECK(not context.toMappingContexts.empty(),
-                "You attempt to \"mapReadDataTo\" mesh {}, but there is no mapping to this mesh configured. Maybe you don't want to call this function at all or you forgot to configure the mapping.",
-                context.mesh->getName());
-
-  double time = _couplingScheme->getTime();
-  performDataActions({action::Action::READ_MAPPING_PRIOR}, time, 0.0, 0.0, 0.0);
-
-  for (impl::MappingContext &mappingContext : context.toMappingContexts) {
-    if (not mappingContext.mapping->hasComputedMapping()) {
-      PRECICE_DEBUG("Compute mapping from mesh \"{}\"", context.mesh->getName());
-      mappingContext.mapping->computeMapping();
-    }
-    for (auto &context : _accessor->readDataContexts()) {
-      if (context.getMeshID() != toMeshID) {
-        continue;
-      }
-      PRECICE_DEBUG("Map read data \"{}\" to mesh \"{}\"", context.getDataName(), context.getMeshName());
-      context.mapData();
-      context.storeDataInWaveform();
-    }
-    mappingContext.hasMappedData = true;
-  }
-  performDataActions({action::Action::READ_MAPPING_POST}, time, 0.0, 0.0, 0.0);
-}
-
->>>>>>> c800c66e
 void SolverInterfaceImpl::writeBlockVectorData(
     int           dataID,
     int           size,
