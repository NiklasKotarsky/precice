--- conflicted
+++ resolved
@@ -350,14 +350,7 @@
   // result of _couplingScheme->getNextTimestepMaxLength() can change when calling _couplingScheme->initialize(...) and first participant method is used for setting the time window size.
   _couplingScheme->initialize(time, timeWindow);
 
-<<<<<<< HEAD
   mapReadData();
-=======
-  performDataActions({action::Action::READ_MAPPING_PRIOR}, 0.0);
-  std::vector<double> receiveTimes{time::Storage::WINDOW_START, time::Storage::WINDOW_END};
-  mapReadData(receiveTimes);
-  performDataActions({action::Action::READ_MAPPING_POST}, 0.0);
->>>>>>> e4c70259
 
   resetWrittenData();
   PRECICE_DEBUG("Plot output");
@@ -423,18 +416,7 @@
   }
 
   if (_couplingScheme->hasDataBeenReceived()) {
-<<<<<<< HEAD
     mapReadData();
-=======
-    performDataActions({action::Action::READ_MAPPING_PRIOR}, time);
-    std::vector<double> receiveTimes{time::Storage::WINDOW_END};
-    mapReadData(receiveTimes);
-    performDataActions({action::Action::READ_MAPPING_POST}, time);
-  }
-
-  if (_couplingScheme->isTimeWindowComplete()) {
-    performDataActions({action::Action::ON_TIME_WINDOW_COMPLETE_POST}, time);
->>>>>>> e4c70259
   }
 
   PRECICE_INFO(_couplingScheme->printCouplingState());
@@ -1915,11 +1897,10 @@
   }
 }
 
-void SolverInterfaceImpl::mapReadData(std::vector<double> receiveTimes)
+void SolverInterfaceImpl::mapReadData()
 {
   PRECICE_TRACE();
   computeMappings(_accessor->readMappingContexts(), "read");
-<<<<<<< HEAD
   for (auto &context : _accessor->readDataContexts()) {
     auto receiveTimes = context.getReceivedTimes(_couplingScheme);
     if (receiveTimes.empty()) { // @todo ugly hack required for very special cases with watch integral. See https://github.com/precice/precice/pull/1526
@@ -1928,50 +1909,16 @@
     } else {
       for (auto time : receiveTimes) {
         context.loadReceived(time, _couplingScheme);
-        if (context.isMappingRequired()) {
+        if (context.hasMapping()) {
           PRECICE_DEBUG("Map read data \"{}\" to mesh \"{}\"", context.getDataName(), context.getMeshName());
           context.mapData();
         }
         context.storeDataInWaveform(time); // @todo would be better to store the mapped data in the Storage of the CouplingData. Then transfer data from CouplingData::Storage into ReadDataContext::Waveform before returning from advance.
       }
-=======
-  for (auto time : receiveTimes) {
-    _couplingScheme->loadReceiveDataFromStorage(time); // @todo loads data into ALL read data. Would be better to only perform this for read data with name context.getDataName
-    for (auto &context : _accessor->readDataContexts()) {
-      // context.retreiveTimeStepData(time);  // @todo try to retreive data via context. But complicated: DataContext needs a connection to associated CouplingData...
-      if (context.hasMapping()) {
-        PRECICE_DEBUG("Map read data \"{}\" to mesh \"{}\"", context.getDataName(), context.getMeshName());
-        context.mapData();
-      }
-      context.storeDataInWaveform(time);
->>>>>>> e4c70259
-    }
-  }
-}
-
-<<<<<<< HEAD
-=======
-void SolverInterfaceImpl::performDataActions(
-    const std::set<action::Action::Timing> &timings,
-    double                                  time)
-{
-  PRECICE_TRACE();
-  // for actions we need to load and write back data from/to time steps storage.
-  // Actions would need similar treatment like mapping.
-  if (_couplingScheme->hasDataBeenReceived()) {
-    _couplingScheme->loadReceiveDataFromStorage(time::Storage::WINDOW_END);
-  }
-  for (action::PtrAction &action : _accessor->actions()) {
-    if (timings.find(action->getTiming()) != timings.end()) {
-      action->performAction(time);
-    }
-  }
-  if (_couplingScheme->hasDataBeenReceived()) {
-    _couplingScheme->storeReceiveData(time::Storage::WINDOW_END);
-  }
-}
-
->>>>>>> e4c70259
+    }
+  }
+}
+
 void SolverInterfaceImpl::handleExports()
 {
   PRECICE_TRACE();
