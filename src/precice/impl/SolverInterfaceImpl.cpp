--- conflicted
+++ resolved
@@ -1019,10 +1019,7 @@
       PRECICE_DEBUG("Map data \"{}\" to mesh \"{}\"", context.getDataName(), context.getMeshName());
       PRECICE_ASSERT(mappingContext.mapping == context.mappingContext().mapping);
       mappingContext.mapping->map(context.getFromDataID(), context.getToDataID());
-<<<<<<< HEAD
-=======
       PRECICE_DEBUG("Mapped values = {}", utils::previewRange(3, context.toData()->values())); // @todo might be better to move this debug message into Mapping::map and remove getter DataContext::toData()
->>>>>>> c186fd0e
     }
     mappingContext.hasMappedData = true;
   }
@@ -1620,10 +1617,7 @@
         context.resetToData();
         PRECICE_DEBUG("Map from dataID {} to dataID: {}", inDataID, outDataID);
         context.mappingContext().mapping->map(inDataID, outDataID);
-<<<<<<< HEAD
-=======
         PRECICE_DEBUG("Mapped values = {}", utils::previewRange(3, context.toData()->values())); // @todo might be better to move this debug message into Mapping::map and remove getter DataContext::toData()
->>>>>>> c186fd0e
       }
     }
   }
