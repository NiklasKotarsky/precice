--- conflicted
+++ resolved
@@ -31,7 +31,7 @@
 
   if (atEndOfWindow) {
     // need to not only clear _providedData->timeStepsStorage(), but also _toData->timeStepsStorage() as soon as we map from storage to storage.
-    _providedData->timeStepsStorage().clear();
+    _providedData->timeStepsStorage().trim();
   }
 }
 
@@ -106,24 +106,9 @@
 
 void WriteDataContext::storeBufferedData(double currentTime)
 {
-  PRECICE_DEBUG("storeBufferedData {} at time {}", getDataName(), currentTime);
   _providedData->setSampleAtTime(currentTime, _writeDataBuffer);
 }
 
-<<<<<<< HEAD
-void WriteDataContext::clearStorage()
-{
-  _providedData->timeStepsStorage().clear();
-}
-
-mesh::PtrData WriteDataContext::providedData()
-{
-  PRECICE_ASSERT(_providedData);
-  return _providedData;
-}
-
-=======
->>>>>>> 13b42636
 void WriteDataContext::appendMappingConfiguration(MappingContext &mappingContext, const MeshContext &meshContext)
 {
   PRECICE_ASSERT(meshContext.mesh->hasDataName(getDataName()));
