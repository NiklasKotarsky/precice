#include "WriteDataContext.hpp"

namespace precice {
namespace impl {

logging::Logger WriteDataContext::_log{"impl::WriteDataContext"};

WriteDataContext::WriteDataContext(
    mesh::PtrData data,
    mesh::PtrMesh mesh)
    : DataContext(data, mesh)
{
}

<<<<<<< HEAD
mesh::PtrData WriteDataContext::providedData()
{
  PRECICE_TRACE();
  PRECICE_ASSERT(_providedData);
  return _providedData;
}

void WriteDataContext::configureMapping(MappingContext mappingContext, MeshContext meshContext)
=======
void WriteDataContext::configureMapping(const MappingContext &mappingContext, const MeshContext &meshContext)
>>>>>>> d8082c23
{
  PRECICE_TRACE();
  PRECICE_ASSERT(meshContext.mesh->hasDataName(getDataName()));
  mesh::PtrData data = meshContext.mesh->data(getDataName());
  PRECICE_ASSERT(data != _providedData, "Data the write mapping is mapping to needs to be different from _providedData");
<<<<<<< HEAD
  this->setMapping(mappingContext, _providedData, data);
=======
  setMapping(mappingContext, _providedData, data);
>>>>>>> d8082c23
  PRECICE_ASSERT(hasWriteMapping());
}

void WriteDataContext::mapWrittenData()
{
  PRECICE_TRACE();
  PRECICE_ASSERT(hasWriteMapping() || not hasMapping());
  if (isMappingRequired()) {
    PRECICE_DEBUG("Map write data \"{}\" from mesh \"{}\"",
                  getDataName(), getMeshName());
    PRECICE_ASSERT(hasMapping());
    _toData->toZero();                                                  // reset _toData
    _mappingContext.mapping->map(_fromData->getID(), _toData->getID()); // map from _fromData to _toData
  }
}

void WriteDataContext::mapWriteDataFrom()
{
  PRECICE_TRACE();
  PRECICE_ASSERT(hasWriteMapping());
  PRECICE_DEBUG("Map data \"{}\" from mesh \"{}\"", getDataName(), getMeshName());
  _toData->toZero();                                                  // reset _toData
  _mappingContext.mapping->map(_fromData->getID(), _toData->getID()); // store mapped _toData in the _toWaveform
}

} // namespace impl
} // namespace precice<|MERGE_RESOLUTION|>--- conflicted
+++ resolved
@@ -12,7 +12,6 @@
 {
 }
 
-<<<<<<< HEAD
 mesh::PtrData WriteDataContext::providedData()
 {
   PRECICE_TRACE();
@@ -20,20 +19,13 @@
   return _providedData;
 }
 
-void WriteDataContext::configureMapping(MappingContext mappingContext, MeshContext meshContext)
-=======
 void WriteDataContext::configureMapping(const MappingContext &mappingContext, const MeshContext &meshContext)
->>>>>>> d8082c23
 {
   PRECICE_TRACE();
   PRECICE_ASSERT(meshContext.mesh->hasDataName(getDataName()));
   mesh::PtrData data = meshContext.mesh->data(getDataName());
   PRECICE_ASSERT(data != _providedData, "Data the write mapping is mapping to needs to be different from _providedData");
-<<<<<<< HEAD
-  this->setMapping(mappingContext, _providedData, data);
-=======
   setMapping(mappingContext, _providedData, data);
->>>>>>> d8082c23
   PRECICE_ASSERT(hasWriteMapping());
 }
 
