--- conflicted
+++ resolved
@@ -26,11 +26,7 @@
   _providedData->toZero();
   if (hasMapping()) {
     PRECICE_ASSERT(hasWriteMapping());
-<<<<<<< HEAD
-    // PRECICE_ASSERT(!hasReadMapping());  // we also need this assertion, because currently we also reset toData from read mappings, if a data context has a read and write mapping! Is this what we want?
-=======
     PRECICE_ASSERT(!hasReadMapping());
->>>>>>> fc7d8b66
     std::for_each(_mappingContexts.begin(), _mappingContexts.end(), [](auto &context) { context.toData->toZero(); });
   }
 }
@@ -67,7 +63,6 @@
   PRECICE_ASSERT(mappingContext.fromData == _providedData || mappingContext.toData == _providedData, "Either fromData or toData has to equal _providedData.");
   PRECICE_ASSERT(mappingContext.fromData->getName() == getDataName());
   PRECICE_ASSERT(mappingContext.toData->getName() == getDataName());
-<<<<<<< HEAD
 }
 
 void DataContext::performMapping(MappingContext mappingContext)
@@ -78,8 +73,6 @@
   const DataID toDataID   = mappingContext.toData->getID();
   mappingContext.mapping->map(fromDataID, toDataID);
   PRECICE_DEBUG("Mapped values = {}", utils::previewRange(3, mappingContext.toData->values()));
-=======
->>>>>>> fc7d8b66
 }
 
 bool DataContext::hasMapping() const
@@ -102,28 +95,7 @@
 
   PRECICE_ASSERT(std::all_of(_mappingContexts.begin(), _mappingContexts.end(), [this](const auto &context) { return context.timing == _mappingContexts[0].timing; }), "Different mapping timings for the same data context are not supported");
 
-<<<<<<< HEAD
   return std::any_of(_mappingContexts.begin(), _mappingContexts.end(), [this](const auto &context) { return this->requiresMappingNow(context); });
-=======
-  return std::any_of(_mappingContexts.begin(), _mappingContexts.end(), [](const auto &context) {
-    const auto timing = context.timing;
-    const bool mapNow = (timing == mapping::MappingConfiguration::ON_ADVANCE) || (timing == mapping::MappingConfiguration::INITIAL);
-    return (mapNow && !context.hasMappedData); });
-}
-
-void DataContext::mapData()
-{
-  PRECICE_ASSERT(hasMapping());
-  // Execute the mapping
-  for (auto &context : _mappingContexts) {
-    // Reset the toData before executing the mapping
-    context.toData->toZero();
-    const DataID fromDataID = context.fromData->getID();
-    const DataID toDataID   = context.toData->getID();
-    context.mapping->map(fromDataID, toDataID);
-    PRECICE_DEBUG("Mapped values = {}", utils::previewRange(3, context.toData->values()));
-  }
->>>>>>> fc7d8b66
 }
 
 bool DataContext::hasReadMapping() const
