--- conflicted
+++ resolved
@@ -14,15 +14,6 @@
   _mesh = mesh;
 }
 
-<<<<<<< HEAD
-=======
-mesh::PtrData DataContext::providedData()
-{
-  PRECICE_ASSERT(_providedData);
-  return _providedData;
-}
-
->>>>>>> 04a2a10c
 std::string DataContext::getDataName() const
 {
   PRECICE_ASSERT(_providedData);
@@ -99,14 +90,6 @@
 
 bool DataContext::isMappingRequired()
 {
-<<<<<<< HEAD
-  // check whether mapping exists
-  if (not hasMapping()) {
-    return false;
-  }
-  // if mapping exists, check whether it has already been performed
-  if (mappingContext().hasMappedData) {
-=======
   using namespace mapping;
   if (not hasMapping()) {
     return false;
@@ -118,13 +101,10 @@
   mapNow |= timing == MappingConfiguration::INITIAL;
 
   if ((not mapNow) || hasMapped) {
->>>>>>> 04a2a10c
     return false;
   }
-  // finally, check whether timing asks to map now
-  bool mapOnAdvance = (mappingContext().timing == mapping::MappingConfiguration::ON_ADVANCE);
-  bool mapInitial   = (mappingContext().timing == mapping::MappingConfiguration::INITIAL);
-  return (mapOnAdvance || mapInitial);
+
+  return true;
 }
 
 bool DataContext::hasReadMapping() const
@@ -139,6 +119,7 @@
 
 const MappingContext DataContext::mappingContext() const
 {
+  PRECICE_ASSERT(hasMapping());
   return _mappingContext;
 }
 
