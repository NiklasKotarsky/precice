#include "precice/impl/DataContext.hpp"
#include <memory>
#include "utils/EigenHelperFunctions.hpp"

namespace precice {
namespace impl {

logging::Logger DataContext::_log{"impl::DataContext"};

DataContext::DataContext(mesh::PtrData data, mesh::PtrMesh mesh)
{
  PRECICE_ASSERT(data);
  _providedData = data;
  PRECICE_ASSERT(mesh);
  _mesh = mesh;
}

<<<<<<< HEAD
=======
mesh::PtrData DataContext::providedData()
{
  PRECICE_ASSERT(_providedData);
  return _providedData;
}

>>>>>>> 354851ed
std::string DataContext::getDataName() const
{
  PRECICE_ASSERT(_providedData);
  return _providedData->getName();
}

int DataContext::getFromDataID() const
{
  PRECICE_ASSERT(hasMapping());
  PRECICE_ASSERT(_fromData);
  return _fromData->getID();
}

void DataContext::resetData()
{
  // See also https://github.com/precice/precice/issues/1156.
  _providedData->toZero();
<<<<<<< HEAD
}

void DataContext::resetToData()
{
  _toData->toZero();
=======
  if (hasMapping()) {
    PRECICE_ASSERT(hasWriteMapping());
    _toData->toZero();
  }
>>>>>>> 354851ed
}

int DataContext::getToDataID() const
{
  PRECICE_ASSERT(hasMapping());
  PRECICE_ASSERT(_toData);
  return _toData->getID();
}

int DataContext::getDataDimensions() const
{
  PRECICE_ASSERT(_providedData);
  return _providedData->getDimensions();
}

std::string DataContext::getMeshName() const
{
  PRECICE_ASSERT(_mesh);
  return _mesh->getName();
}

int DataContext::getMeshID() const
{
  PRECICE_ASSERT(_mesh);
  return _mesh->getID();
}

void DataContext::setMapping(MappingContext mappingContext, mesh::PtrData fromData, mesh::PtrData toData)
{
  PRECICE_ASSERT(!hasMapping());
  PRECICE_ASSERT(fromData);
  PRECICE_ASSERT(toData);
  _mappingContext = mappingContext;
  PRECICE_ASSERT(fromData == _providedData || toData == _providedData, "Either fromData or toData has to equal _providedData.");
  PRECICE_ASSERT(fromData->getName() == getDataName());
  _fromData = fromData;
  PRECICE_ASSERT(toData->getName() == getDataName());
  _toData = toData;
  PRECICE_ASSERT(_toData != _fromData);
}

bool DataContext::hasMapping() const
{
  return hasReadMapping() || hasWriteMapping();
}

bool DataContext::isMappingRequired()
{
  using namespace mapping;
  if (not hasMapping()) {
    return false;
  }

<<<<<<< HEAD
  auto timing    = mappingContext().timing;
  bool hasMapped = mappingContext().hasMappedData;
  bool mapNow    = timing == MappingConfiguration::ON_ADVANCE;
  mapNow |= timing == MappingConfiguration::INITIAL;
=======
  auto       timing    = _mappingContext.timing;
  const bool hasMapped = _mappingContext.hasMappedData;
  const bool mapNow    = (timing == MappingConfiguration::ON_ADVANCE) || (timing == MappingConfiguration::INITIAL);
>>>>>>> 354851ed

  if ((not mapNow) || hasMapped) {
    return false;
  }

  return true;
}

<<<<<<< HEAD
=======
void DataContext::mapData()
{
  PRECICE_ASSERT(hasMapping());
  int fromDataID = getFromDataID();
  int toDataID   = getToDataID();
  _toData->toZero();
  _mappingContext.mapping->map(fromDataID, toDataID);
  PRECICE_DEBUG("Mapped values = {}", utils::previewRange(3, _toData->values()));
}

>>>>>>> 354851ed
bool DataContext::hasReadMapping() const
{
  return _toData == _providedData;
}

bool DataContext::hasWriteMapping() const
{
  return _fromData == _providedData;
}

} // namespace impl
} // namespace precice<|MERGE_RESOLUTION|>--- conflicted
+++ resolved
@@ -15,15 +15,12 @@
   _mesh = mesh;
 }
 
-<<<<<<< HEAD
-=======
 mesh::PtrData DataContext::providedData()
 {
   PRECICE_ASSERT(_providedData);
   return _providedData;
 }
 
->>>>>>> 354851ed
 std::string DataContext::getDataName() const
 {
   PRECICE_ASSERT(_providedData);
@@ -41,18 +38,10 @@
 {
   // See also https://github.com/precice/precice/issues/1156.
   _providedData->toZero();
-<<<<<<< HEAD
-}
-
-void DataContext::resetToData()
-{
-  _toData->toZero();
-=======
   if (hasMapping()) {
     PRECICE_ASSERT(hasWriteMapping());
     _toData->toZero();
   }
->>>>>>> 354851ed
 }
 
 int DataContext::getToDataID() const
@@ -106,16 +95,9 @@
     return false;
   }
 
-<<<<<<< HEAD
-  auto timing    = mappingContext().timing;
-  bool hasMapped = mappingContext().hasMappedData;
-  bool mapNow    = timing == MappingConfiguration::ON_ADVANCE;
-  mapNow |= timing == MappingConfiguration::INITIAL;
-=======
   auto       timing    = _mappingContext.timing;
   const bool hasMapped = _mappingContext.hasMappedData;
   const bool mapNow    = (timing == MappingConfiguration::ON_ADVANCE) || (timing == MappingConfiguration::INITIAL);
->>>>>>> 354851ed
 
   if ((not mapNow) || hasMapped) {
     return false;
@@ -124,8 +106,6 @@
   return true;
 }
 
-<<<<<<< HEAD
-=======
 void DataContext::mapData()
 {
   PRECICE_ASSERT(hasMapping());
@@ -136,7 +116,6 @@
   PRECICE_DEBUG("Mapped values = {}", utils::previewRange(3, _toData->values()));
 }
 
->>>>>>> 354851ed
 bool DataContext::hasReadMapping() const
 {
   return _toData == _providedData;
