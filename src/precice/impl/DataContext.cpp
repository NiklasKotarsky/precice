#include "precice/impl/DataContext.hpp"
#include <memory>
#include "utils/EigenHelperFunctions.hpp"

namespace precice {
namespace impl {

logging::Logger DataContext::_log{"impl::DataContext"};

DataContext::DataContext(mesh::PtrData data, mesh::PtrMesh mesh)
{
  PRECICE_ASSERT(data);
  _providedData = data;
  PRECICE_ASSERT(mesh);
  _mesh = mesh;
}

<<<<<<< HEAD
=======
mesh::PtrData DataContext::providedData()
{
  PRECICE_ASSERT(_providedData);
  return _providedData;
}

>>>>>>> 0842c3b5
std::string DataContext::getDataName() const
{
  PRECICE_ASSERT(_providedData);
  return _providedData->getName();
}

int DataContext::getFromDataID() const
{
  PRECICE_ASSERT(hasMapping());
  PRECICE_ASSERT(_fromData);
  return _fromData->getID();
}

void DataContext::resetData()
{
  // See also https://github.com/precice/precice/issues/1156.
  _providedData->toZero();
<<<<<<< HEAD
}

void DataContext::resetToData()
{
  _toData->toZero();
=======
  if (hasMapping()) {
    PRECICE_ASSERT(hasWriteMapping());
    _toData->toZero();
  }
>>>>>>> 0842c3b5
}

int DataContext::getToDataID() const
{
  PRECICE_ASSERT(hasMapping());
  PRECICE_ASSERT(_toData);
  return _toData->getID();
}

int DataContext::getDataDimensions() const
{
  PRECICE_ASSERT(_providedData);
  return _providedData->getDimensions();
}

std::string DataContext::getMeshName() const
{
  PRECICE_ASSERT(_mesh);
  return _mesh->getName();
}

int DataContext::getMeshID() const
{
  PRECICE_ASSERT(_mesh);
  return _mesh->getID();
}

void DataContext::setMapping(MappingContext mappingContext, mesh::PtrData fromData, mesh::PtrData toData)
{
  PRECICE_ASSERT(!hasMapping());
  PRECICE_ASSERT(fromData);
  PRECICE_ASSERT(toData);
  _mappingContext = mappingContext;
  PRECICE_ASSERT(fromData == _providedData || toData == _providedData, "Either fromData or toData has to equal _providedData.");
  PRECICE_ASSERT(fromData->getName() == getDataName());
  _fromData = fromData;
  PRECICE_ASSERT(toData->getName() == getDataName());
  _toData = toData;
  PRECICE_ASSERT(_toData != _fromData);
}

bool DataContext::hasMapping() const
{
  return hasReadMapping() || hasWriteMapping();
}

bool DataContext::isMappingRequired()
{
  using namespace mapping;
  if (not hasMapping()) {
    return false;
  }

  auto       timing    = _mappingContext.timing;
  const bool hasMapped = _mappingContext.hasMappedData;
  const bool mapNow    = (timing == MappingConfiguration::ON_ADVANCE) || (timing == MappingConfiguration::INITIAL);

  if ((not mapNow) || hasMapped) {
    return false;
  }

  return true;
}

void DataContext::mapData()
{
  PRECICE_ASSERT(hasMapping());
  int fromDataID = getFromDataID();
  int toDataID   = getToDataID();
  _toData->toZero();
  _mappingContext.mapping->map(fromDataID, toDataID);
  PRECICE_DEBUG("Mapped values = {}", utils::previewRange(3, _toData->values()));
}

bool DataContext::hasReadMapping() const
{
  return _toData == _providedData;
}

bool DataContext::hasWriteMapping() const
{
  return _fromData == _providedData;
}

<<<<<<< HEAD
const MappingContext DataContext::mappingContext() const
{
  return _mappingContext;
}

=======
>>>>>>> 0842c3b5
} // namespace impl
} // namespace precice<|MERGE_RESOLUTION|>--- conflicted
+++ resolved
@@ -15,15 +15,12 @@
   _mesh = mesh;
 }
 
-<<<<<<< HEAD
-=======
 mesh::PtrData DataContext::providedData()
 {
   PRECICE_ASSERT(_providedData);
   return _providedData;
 }
 
->>>>>>> 0842c3b5
 std::string DataContext::getDataName() const
 {
   PRECICE_ASSERT(_providedData);
@@ -41,18 +38,10 @@
 {
   // See also https://github.com/precice/precice/issues/1156.
   _providedData->toZero();
-<<<<<<< HEAD
-}
-
-void DataContext::resetToData()
-{
-  _toData->toZero();
-=======
   if (hasMapping()) {
     PRECICE_ASSERT(hasWriteMapping());
     _toData->toZero();
   }
->>>>>>> 0842c3b5
 }
 
 int DataContext::getToDataID() const
@@ -137,13 +126,5 @@
   return _fromData == _providedData;
 }
 
-<<<<<<< HEAD
-const MappingContext DataContext::mappingContext() const
-{
-  return _mappingContext;
-}
-
-=======
->>>>>>> 0842c3b5
 } // namespace impl
 } // namespace precice