#include "precice/impl/DataContext.hpp"
#include <memory>
#include "utils/EigenHelperFunctions.hpp"

namespace precice {
namespace impl {

logging::Logger DataContext::_log{"impl::DataContext"};

DataContext::DataContext(mesh::PtrData data, mesh::PtrMesh mesh)
{
  PRECICE_ASSERT(data);
  _providedData = data;
  PRECICE_ASSERT(mesh);
  _mesh = mesh;
}

mesh::PtrData DataContext::providedData()
{
  PRECICE_ASSERT(_providedData);
  return _providedData;
}

std::string DataContext::getDataName() const
{
  PRECICE_ASSERT(_providedData);
  return _providedData->getName();
}

int DataContext::getFromDataID() const
{
  PRECICE_TRACE();
  PRECICE_ASSERT(hasMapping());
  PRECICE_ASSERT(_fromData);
  return _fromData->getID();
}

<<<<<<< HEAD
void DataContext::resetToData()
{
  PRECICE_TRACE();
  _toData->toZero();
=======
void DataContext::resetData()
{
  // See also https://github.com/precice/precice/issues/1156.
  _providedData->toZero();
  if (hasMapping()) {
    PRECICE_ASSERT(hasWriteMapping());
    _toData->toZero();
  }
>>>>>>> 354851ed
}

int DataContext::getToDataID() const
{
  PRECICE_TRACE();
  PRECICE_ASSERT(hasMapping());
  PRECICE_ASSERT(_toData);
  return _toData->getID();
}

int DataContext::getDataDimensions() const
{
  PRECICE_TRACE();
  PRECICE_ASSERT(_providedData);
  return _providedData->getDimensions();
}

std::string DataContext::getMeshName() const
{
  PRECICE_ASSERT(_mesh);
  return _mesh->getName();
}

int DataContext::getMeshID() const
{
  PRECICE_ASSERT(_mesh);
  return _mesh->getID();
}

void DataContext::setMapping(MappingContext mappingContext, mesh::PtrData fromData, mesh::PtrData toData)
{
  PRECICE_ASSERT(!hasMapping());
  PRECICE_ASSERT(fromData);
  PRECICE_ASSERT(toData);
  _mappingContext = mappingContext;
  PRECICE_ASSERT(fromData == _providedData || toData == _providedData, "Either fromData or toData has to equal _providedData.");
  PRECICE_ASSERT(fromData->getName() == getDataName());
  _fromData = fromData;
  PRECICE_ASSERT(toData->getName() == getDataName());
  _toData = toData;
  PRECICE_ASSERT(_toData != _fromData);
}

bool DataContext::hasMapping() const
{
  return hasReadMapping() || hasWriteMapping();
}

bool DataContext::isMappingRequired()
{
  using namespace mapping;
  if (not hasMapping()) {
    return false;
  }

  auto       timing    = _mappingContext.timing;
  const bool hasMapped = _mappingContext.hasMappedData;
  const bool mapNow    = (timing == MappingConfiguration::ON_ADVANCE) || (timing == MappingConfiguration::INITIAL);

  if ((not mapNow) || hasMapped) {
    return false;
  }

  return true;
}

void DataContext::mapData()
{
  PRECICE_ASSERT(hasMapping());
  int fromDataID = getFromDataID();
  int toDataID   = getToDataID();
  _toData->toZero();
  _mappingContext.mapping->map(fromDataID, toDataID);
  PRECICE_DEBUG("Mapped values = {}", utils::previewRange(3, _toData->values()));
}

bool DataContext::hasReadMapping() const
{
  return _toData == _providedData;
}

bool DataContext::hasWriteMapping() const
{
  return _fromData == _providedData;
}

} // namespace impl
} // namespace precice<|MERGE_RESOLUTION|>--- conflicted
+++ resolved
@@ -33,23 +33,6 @@
   PRECICE_ASSERT(hasMapping());
   PRECICE_ASSERT(_fromData);
   return _fromData->getID();
-}
-
-<<<<<<< HEAD
-void DataContext::resetToData()
-{
-  PRECICE_TRACE();
-  _toData->toZero();
-=======
-void DataContext::resetData()
-{
-  // See also https://github.com/precice/precice/issues/1156.
-  _providedData->toZero();
-  if (hasMapping()) {
-    PRECICE_ASSERT(hasWriteMapping());
-    _toData->toZero();
-  }
->>>>>>> 354851ed
 }
 
 int DataContext::getToDataID() const
