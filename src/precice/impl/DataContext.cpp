#include "precice/impl/DataContext.hpp"
#include <memory>
#include "utils/EigenHelperFunctions.hpp"

namespace precice {
namespace impl {

logging::Logger DataContext::_log{"impl::DataContext"};

DataContext::DataContext(mesh::PtrData data, mesh::PtrMesh mesh)
{
  PRECICE_ASSERT(data);
  _providedData = data;
  PRECICE_ASSERT(mesh);
  _mesh = mesh;
}

std::string DataContext::getDataName() const
{
  PRECICE_ASSERT(_providedData);
  return _providedData->getName();
}

DataID DataContext::getFromDataID(size_t dataVectorIndex) const
{
<<<<<<< HEAD
  PRECICE_ASSERT(_providedData);
  return _providedData->getID();
}

int DataContext::getFromDataID() const
{
=======
>>>>>>> e9074f1b
  PRECICE_ASSERT(hasMapping());
  PRECICE_ASSERT(dataVectorIndex < _fromData.size())
  PRECICE_ASSERT(_fromData[dataVectorIndex]);
  return _fromData[dataVectorIndex]->getID();
}

void DataContext::resetData()
{
  // See also https://github.com/precice/precice/issues/1156.
  _providedData->toZero();
  if (hasMapping()) {
    PRECICE_ASSERT(hasWriteMapping());
    std::for_each(_toData.begin(), _toData.end(), [](auto &data) { data->toZero(); });
  }
}

DataID DataContext::getToDataID(size_t dataVectorIndex) const
{
<<<<<<< HEAD
  _toData->toZero();
}

int DataContext::getToDataID() const
{
=======
>>>>>>> e9074f1b
  PRECICE_ASSERT(hasMapping());
  PRECICE_ASSERT(dataVectorIndex < _toData.size())
  PRECICE_ASSERT(_toData[dataVectorIndex]);
  return _toData[dataVectorIndex]->getID();
}

DataID DataContext::getDataDimensions() const
{
  PRECICE_ASSERT(_providedData);
  return _providedData->getDimensions();
}

std::string DataContext::getMeshName() const
{
  PRECICE_ASSERT(_mesh);
  return _mesh->getName();
}

MeshID DataContext::getMeshID() const
{
  PRECICE_ASSERT(_mesh);
  return _mesh->getID();
}

void DataContext::appendMapping(MappingContext mappingContext, mesh::PtrData fromData, mesh::PtrData toData)
{
  PRECICE_ASSERT(fromData);
  PRECICE_ASSERT(toData);
  // Make sure we don't append a mapping twice
#ifndef NDEBUG
  for (unsigned int i = 0; i < _mappingContexts.size(); ++i) {
    PRECICE_ASSERT(!((_mappingContexts[i].mapping == mappingContext.mapping) && (_fromData[i] == fromData) && (_toData[i] == toData)), "The appended mapping already exists.");
  }
#endif
  _mappingContexts.emplace_back(mappingContext);
  PRECICE_ASSERT(fromData == _providedData || toData == _providedData, "Either fromData or toData has to equal _providedData.");
  PRECICE_ASSERT(fromData->getName() == getDataName());
  _fromData.emplace_back(fromData);
  PRECICE_ASSERT(toData->getName() == getDataName());
  _toData.emplace_back(toData);
  PRECICE_ASSERT(_toData != _fromData);
}

bool DataContext::hasMapping() const
{
  return hasReadMapping() || hasWriteMapping();
}

bool DataContext::isMappingRequired()
{
  if (not hasMapping()) {
    return false;
  }

  PRECICE_ASSERT(std::all_of(_mappingContexts.begin(), _mappingContexts.end(), [this](const auto &context) { return context.timing == _mappingContexts[0].timing; }), "Different mapping timings for the same data context are not supported");

  return std::any_of(_mappingContexts.begin(), _mappingContexts.end(), [](const auto &context) {
    const auto timing = context.timing;
    const bool mapNow = (timing == mapping::MappingConfiguration::ON_ADVANCE) || (timing == mapping::MappingConfiguration::INITIAL);
    return (mapNow && !context.hasMappedData); });
}

void DataContext::mapData()
{
  PRECICE_ASSERT(hasMapping());
  // Execute the mapping
  for (unsigned int i = 0; i < _mappingContexts.size(); ++i) {
    const DataID fromDataID = getFromDataID(i);
    const DataID toDataID   = getToDataID(i);
    // Reset the toData before executing the mapping
    _toData[i]->toZero();
    _mappingContexts[i].mapping->map(fromDataID, toDataID);
    PRECICE_DEBUG("Mapped values = {}", utils::previewRange(3, _toData[i]->values()));
  }
}

bool DataContext::hasReadMapping() const
{
  return std::any_of(_toData.begin(), _toData.end(), [this](auto &data) { return data == _providedData; });
}

bool DataContext::hasWriteMapping() const
{
<<<<<<< HEAD
  return _mappingContext;
=======
  return std::any_of(_fromData.begin(), _fromData.end(), [this](auto &data) { return data == _providedData; });
>>>>>>> e9074f1b
}

} // namespace impl
} // namespace precice<|MERGE_RESOLUTION|>--- conflicted
+++ resolved
@@ -23,15 +23,6 @@
 
 DataID DataContext::getFromDataID(size_t dataVectorIndex) const
 {
-<<<<<<< HEAD
-  PRECICE_ASSERT(_providedData);
-  return _providedData->getID();
-}
-
-int DataContext::getFromDataID() const
-{
-=======
->>>>>>> e9074f1b
   PRECICE_ASSERT(hasMapping());
   PRECICE_ASSERT(dataVectorIndex < _fromData.size())
   PRECICE_ASSERT(_fromData[dataVectorIndex]);
@@ -50,14 +41,6 @@
 
 DataID DataContext::getToDataID(size_t dataVectorIndex) const
 {
-<<<<<<< HEAD
-  _toData->toZero();
-}
-
-int DataContext::getToDataID() const
-{
-=======
->>>>>>> e9074f1b
   PRECICE_ASSERT(hasMapping());
   PRECICE_ASSERT(dataVectorIndex < _toData.size())
   PRECICE_ASSERT(_toData[dataVectorIndex]);
@@ -141,11 +124,7 @@
 
 bool DataContext::hasWriteMapping() const
 {
-<<<<<<< HEAD
-  return _mappingContext;
-=======
   return std::any_of(_fromData.begin(), _fromData.end(), [this](auto &data) { return data == _providedData; });
->>>>>>> e9074f1b
 }
 
 } // namespace impl
