#include "precice/impl/DataContext.hpp"
#include <memory>

namespace precice {
namespace impl {

logging::Logger DataContext::_log{"impl::DataContext"};

DataContext::DataContext(mesh::PtrData data, mesh::PtrMesh mesh)
{
  PRECICE_TRACE();
  PRECICE_ASSERT(data);
  _providedData = data;
  PRECICE_ASSERT(mesh);
  _mesh = mesh;
}

std::string DataContext::getDataName() const
{
  PRECICE_TRACE();
  PRECICE_ASSERT(_providedData);
  return _providedData->getName();
}

int DataContext::getDataDimensions() const
{
  PRECICE_TRACE();
  PRECICE_ASSERT(_providedData);
  return _providedData->getDimensions();
}

int DataContext::getProvidedDataID() const
{
  PRECICE_TRACE();
  PRECICE_ASSERT(_providedData);
  return _providedData->getID();
}

<<<<<<< HEAD
=======
int DataContext::getFromDataID() const
{
  PRECICE_TRACE();
  PRECICE_ASSERT(hasMapping());
  PRECICE_ASSERT(_fromData);
  return _fromData->getID();
}

void DataContext::resetProvidedData()
{
  PRECICE_TRACE();
  _providedData->toZero();
}

void DataContext::resetToData()
{
  PRECICE_TRACE();
  _toData->toZero();
}

int DataContext::getToDataID() const
{
  PRECICE_TRACE();
  PRECICE_ASSERT(hasMapping());
  PRECICE_ASSERT(_toData);
  return _toData->getID();
}

int DataContext::getDataDimensions() const
{
  PRECICE_TRACE();
  PRECICE_ASSERT(_providedData);
  return _providedData->getDimensions();
}

>>>>>>> 4e7e43ce
std::string DataContext::getMeshName() const
{
  PRECICE_TRACE();
  PRECICE_ASSERT(_mesh);
  return _mesh->getName();
}

int DataContext::getMeshID() const
{
  PRECICE_TRACE();
  PRECICE_ASSERT(_mesh);
  return _mesh->getID();
}

void DataContext::setMapping(MappingContext mappingContext, mesh::PtrData fromData, mesh::PtrData toData)
{
  PRECICE_TRACE();
  PRECICE_ASSERT(!hasMapping());
  PRECICE_ASSERT(fromData);
  PRECICE_ASSERT(toData);
  _mappingContext = mappingContext;
  PRECICE_ASSERT(fromData == _providedData || toData == _providedData, "Either fromData or toData has to equal _providedData.");
  PRECICE_ASSERT(fromData->getName() == getDataName());
  _fromData = fromData;
  PRECICE_ASSERT(toData->getName() == getDataName());
  _toData = toData;
  PRECICE_ASSERT(_toData != _fromData);
}

bool DataContext::hasMapping() const
{
  PRECICE_TRACE();
  return hasReadMapping() || hasWriteMapping();
}

bool DataContext::hasReadMapping() const
{
  PRECICE_TRACE();
  return _toData == _providedData;
}

bool DataContext::hasWriteMapping() const
{
  PRECICE_TRACE();
  return _fromData == _providedData;
}

bool DataContext::isMappingRequired()
{
  using namespace mapping;
  MappingConfiguration::Timing timing    = _mappingContext.timing;
  bool                         hasMapped = _mappingContext.hasMappedData;
  bool                         mapNow    = timing == MappingConfiguration::ON_ADVANCE;
  mapNow |= timing == MappingConfiguration::INITIAL;
  return (hasMapping() && mapNow && (not hasMapped));
}

} // namespace impl
} // namespace precice<|MERGE_RESOLUTION|>--- conflicted
+++ resolved
@@ -8,7 +8,6 @@
 
 DataContext::DataContext(mesh::PtrData data, mesh::PtrMesh mesh)
 {
-  PRECICE_TRACE();
   PRECICE_ASSERT(data);
   _providedData = data;
   PRECICE_ASSERT(mesh);
@@ -17,80 +16,36 @@
 
 std::string DataContext::getDataName() const
 {
-  PRECICE_TRACE();
   PRECICE_ASSERT(_providedData);
   return _providedData->getName();
 }
 
+int DataContext::getProvidedDataID() const
+{
+  PRECICE_ASSERT(_providedData);
+  return _providedData->getID();
+}
+
 int DataContext::getDataDimensions() const
 {
-  PRECICE_TRACE();
   PRECICE_ASSERT(_providedData);
   return _providedData->getDimensions();
 }
 
-int DataContext::getProvidedDataID() const
-{
-  PRECICE_TRACE();
-  PRECICE_ASSERT(_providedData);
-  return _providedData->getID();
-}
-
-<<<<<<< HEAD
-=======
-int DataContext::getFromDataID() const
-{
-  PRECICE_TRACE();
-  PRECICE_ASSERT(hasMapping());
-  PRECICE_ASSERT(_fromData);
-  return _fromData->getID();
-}
-
-void DataContext::resetProvidedData()
-{
-  PRECICE_TRACE();
-  _providedData->toZero();
-}
-
-void DataContext::resetToData()
-{
-  PRECICE_TRACE();
-  _toData->toZero();
-}
-
-int DataContext::getToDataID() const
-{
-  PRECICE_TRACE();
-  PRECICE_ASSERT(hasMapping());
-  PRECICE_ASSERT(_toData);
-  return _toData->getID();
-}
-
-int DataContext::getDataDimensions() const
-{
-  PRECICE_TRACE();
-  PRECICE_ASSERT(_providedData);
-  return _providedData->getDimensions();
-}
-
->>>>>>> 4e7e43ce
 std::string DataContext::getMeshName() const
 {
-  PRECICE_TRACE();
   PRECICE_ASSERT(_mesh);
   return _mesh->getName();
 }
 
 int DataContext::getMeshID() const
 {
-  PRECICE_TRACE();
   PRECICE_ASSERT(_mesh);
   return _mesh->getID();
 }
 
 void DataContext::setMapping(MappingContext mappingContext, mesh::PtrData fromData, mesh::PtrData toData)
 {
-  PRECICE_TRACE();
   PRECICE_ASSERT(!hasMapping());
   PRECICE_ASSERT(fromData);
   PRECICE_ASSERT(toData);
@@ -105,19 +60,16 @@
 
 bool DataContext::hasMapping() const
 {
-  PRECICE_TRACE();
   return hasReadMapping() || hasWriteMapping();
 }
 
 bool DataContext::hasReadMapping() const
 {
-  PRECICE_TRACE();
   return _toData == _providedData;
 }
 
 bool DataContext::hasWriteMapping() const
 {
-  PRECICE_TRACE();
   return _fromData == _providedData;
 }
 
