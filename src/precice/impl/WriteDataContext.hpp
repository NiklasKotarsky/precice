#pragma once

#include <Eigen/Core>

#include "DataContext.hpp"
#include "logging/Logger.hpp"
#include "time/Sample.hpp"

namespace precice {
namespace impl {

/**
 * @brief Stores one Data object with related mesh. Context stores data to be written to and potentially provides a write mapping.
 *
 * Derived from DataContext
 */
class WriteDataContext : public DataContext {
public:
  /**
   * @brief Construct a new WriteDataContext object without a mapping.
   *
   * @param data Data associated with this WriteDataContext.
   * @param mesh Mesh associated with this WriteDataContext.
   */
  WriteDataContext(
      mesh::PtrData data,
      mesh::PtrMesh mesh);

  /**
<<<<<<< HEAD
   * @brief Store values in _writeDataBuffer
=======
   * @brief Store values in _providedData.values()
>>>>>>> cd0a5ccb
   *
   * @param[in] indices ids of data
   * @param[in] values values of data
   */
<<<<<<< HEAD
  void writeValuesIntoDataBuffer(const std::vector<int> &indices, const Eigen::Map<const Eigen::VectorXd> values);

  /**
   * @brief Store gradients in _writeDataBuffer
=======
  void writeValues(::precice::span<const VertexID> vertices, ::precice::span<const double> values);

  /**
   * @brief Store gradients in _providedData.gradientValues()
>>>>>>> cd0a5ccb
   *
   * @param[in] indices ids of data
   * @param[in] gradients gradients of data
   */
<<<<<<< HEAD
  void writeGradientIntoDataBuffer(const std::vector<int> &indices, const Eigen::Map<const Eigen::MatrixXd> gradients);

  void resizeBufferTo(int size);

  /**
   * @brief Store data from _writeDataBuffer in persistent storage
   *
   * @param[in] currentTime time data should be associated with
   */
  void storeBufferedData(double currentTime);

  // void loadLastFromStorage();

  /**
   * @brief Clear data storage for next iteration or window.
   */
  void clearStorage();
=======
  void writeGradientValues(::precice::span<const VertexID> vertices, ::precice::span<const double> gradients);
>>>>>>> cd0a5ccb

  /**
   * @brief Adds a MappingContext and the MeshContext required by the write mapping to the corresponding WriteDataContext data structures.
   *
   * A write mapping maps _providedData to _toData. A WriteDataContext already has _providedData, but additionally requires _toData.
   *
   * @param[in] mappingContext Context of write mapping
   * @param[in] meshContext Context of mesh this write mapping is mapping to (_toData)
   */
  void appendMappingConfiguration(MappingContext &mappingContext, const MeshContext &meshContext) override;

  /// Disable copy construction
  WriteDataContext(const WriteDataContext &copy) = delete;

  /// Disable assignment construction
  WriteDataContext &operator=(const WriteDataContext &assign) = delete;

  /// Move constructor, use the implicitly declared.
  WriteDataContext(WriteDataContext &&) = default;
  WriteDataContext &operator=(WriteDataContext &&) = default;

private:
  static logging::Logger _log;

  /// @brief Buffer to store written data until it is copied to _providedData->timeStepsStorage()
  time::Sample _writeDataBuffer;
};

} // namespace impl
} // namespace precice<|MERGE_RESOLUTION|>--- conflicted
+++ resolved
@@ -27,32 +27,20 @@
       mesh::PtrMesh mesh);
 
   /**
-<<<<<<< HEAD
    * @brief Store values in _writeDataBuffer
-=======
-   * @brief Store values in _providedData.values()
->>>>>>> cd0a5ccb
    *
    * @param[in] indices ids of data
    * @param[in] values values of data
    */
-<<<<<<< HEAD
-  void writeValuesIntoDataBuffer(const std::vector<int> &indices, const Eigen::Map<const Eigen::VectorXd> values);
+  void writeValuesIntoDataBuffer(::precice::span<const VertexID> vertices, ::precice::span<const double> values);
 
   /**
    * @brief Store gradients in _writeDataBuffer
-=======
-  void writeValues(::precice::span<const VertexID> vertices, ::precice::span<const double> values);
-
-  /**
-   * @brief Store gradients in _providedData.gradientValues()
->>>>>>> cd0a5ccb
    *
    * @param[in] indices ids of data
    * @param[in] gradients gradients of data
    */
-<<<<<<< HEAD
-  void writeGradientIntoDataBuffer(const std::vector<int> &indices, const Eigen::Map<const Eigen::MatrixXd> gradients);
+  void writeGradientsIntoDataBuffer(::precice::span<const VertexID> vertices, ::precice::span<const double> gradients);
 
   void resizeBufferTo(int size);
 
@@ -69,9 +57,6 @@
    * @brief Clear data storage for next iteration or window.
    */
   void clearStorage();
-=======
-  void writeGradientValues(::precice::span<const VertexID> vertices, ::precice::span<const double> gradients);
->>>>>>> cd0a5ccb
 
   /**
    * @brief Adds a MappingContext and the MeshContext required by the write mapping to the corresponding WriteDataContext data structures.
