#pragma once

#include <Eigen/Core>

#include "DataContext.hpp"
#include "logging/Logger.hpp"

namespace precice {
namespace impl {

/**
 * @brief Stores one Data object with related mesh. Context stores data to be written to and potentially provides a write mapping.
 *
 * Derived from DataContext
 */
class WriteDataContext : public DataContext {
public:
  /**
   * @brief Construct a new WriteDataContext object without a mapping.
   *
   * @param data Data associated with this WriteDataContext.
   * @param mesh Mesh associated with this WriteDataContext.
   */
  WriteDataContext(
      mesh::PtrData data,
      mesh::PtrMesh mesh);

  /**
<<<<<<< HEAD
   * @brief Get _providedData member.
   *
   * @return mesh::PtrData _providedData.
   */
  mesh::PtrData providedData();

  /**
   * @brief Links a write mapping and the mesh context the write mapping requires to this data context
=======
   * @brief Links a MappingContext and the MeshContext required by the write to this WriteDataContext.
>>>>>>> 04ece9bc
   *
   * A write mapping maps _providedData to _toData. A WriteDataContext already has _providedData, but additionally requires _toData.
   *
   * @param[in] mappingContext provides context of write mapping
   * @param[in] meshContext provides context of mesh this write mapping is mapping to (_toData)
   */
  void configureMapping(MappingContext mappingContext, MeshContext meshContext);

  /**
   * @brief Performs the mapping associated to this WriteDataContext. Called by SolverInterfaceImpl::mapWrittenData on all WriteDataContext objects.
   */
  void mapWrittenData();

  /**
   * @brief Performs the mapping associated to this WriteDataContext. Called by SolverInterfaceImpl::mapWriteDataFrom.
   */
  void mapWriteDataFrom();

private:
  logging::Logger _log{"impl::WriteDataContext"};
};

} // namespace impl
} // namespace precice<|MERGE_RESOLUTION|>--- conflicted
+++ resolved
@@ -26,7 +26,6 @@
       mesh::PtrMesh mesh);
 
   /**
-<<<<<<< HEAD
    * @brief Get _providedData member.
    *
    * @return mesh::PtrData _providedData.
@@ -34,13 +33,10 @@
   mesh::PtrData providedData();
 
   /**
-   * @brief Links a write mapping and the mesh context the write mapping requires to this data context
-=======
    * @brief Links a MappingContext and the MeshContext required by the write to this WriteDataContext.
->>>>>>> 04ece9bc
    *
    * A write mapping maps _providedData to _toData. A WriteDataContext already has _providedData, but additionally requires _toData.
-   *
+   * 
    * @param[in] mappingContext provides context of write mapping
    * @param[in] meshContext provides context of mesh this write mapping is mapping to (_toData)
    */
