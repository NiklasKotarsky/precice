#pragma once

#include <string>
#include "MappingContext.hpp"
#include "MeshContext.hpp"
#include "mesh/SharedPointer.hpp"

namespace precice {

namespace testing {
// Forward declaration to friend the boost test struct
class DataContextFixture;
} // namespace testing

namespace impl {

/**
 * @brief Stores one Data object with related mesh.
 *
 * - If a DataContext is associated with a mapping, fromData and toData will be set correspondingly.
 *   One of the two must be equal to providedData. fromData and toData must be different.
 * - If a DataContext is not associated with a mapping, fromData and toData will be unset.
 */
class DataContext {
  friend class testing::DataContextFixture; // Make the fixture friend of this class
public:
  /**
   * @brief Get the Name of _providedData.
   *
   * @return std::string Name of _providedData.
   */
  std::string getDataName() const;

  /**
   * @brief Get the dimensions of _providedData.
   *
   * @return int Dimensions of _providedData.
   */
  int getDataDimensions() const;

  /**
   * @brief Get the ID of _providedData.
   *
   * @return int ID of _providedData.
   */
  int getProvidedDataID() const;

  /**
   * @brief Get the name of _mesh.
   *
   * @return std::string Name of _mesh.
   */
  std::string getMeshName() const;

  /**
   * @brief Get the ID of _mesh.
   *
   * @return int ID of _mesh.
   */
  int getMeshID() const;

  /**
   * @brief Informs the user whether this DataContext has a _mappingContext.
   *
   * @return True, if this DataContext is associated with a mapping. False, if not. 
   */
  bool hasMapping() const;
<<<<<<< HEAD
=======

  /**
   * @brief Get the _mappingContext associated with this DataContext.
   * 
   * @return const MappingContext The _mappingContext of this DataContext.
   */
  const MappingContext mappingContext() const;

  /**
   * @brief Informs the user whether this DataContext has a read mapping.
   * 
   * @return True, if DataContext has a read mapping.
   */
  bool hasReadMapping() const;

  /**
   * @brief Informs the user whether this DataContext has a write mapping.
   * 
   * @return True, if DataContext has a write mapping.
   */
  bool hasWriteMapping() const;
>>>>>>> 04ece9bc

  /**
   * @brief Links a MappingContext and the MeshContext required by the mapping to this DataContext.
   * 
   * A mapping maps the given data from or to _providedData (depending on whether it is a read or write mapping).
   *
   * @param[in] mappingContext Context of read mapping
   * @param[in] meshContext Context of mesh this mapping is mapping from or to
   */
  virtual void configureMapping(MappingContext mappingContext, MeshContext meshContext) = 0;

protected:
  /**
<<<<<<< HEAD
   * @brief Construct a new DataContext without a mapping. Protected, because only ReadDataContext and WriteDataContext should be used.
   *
=======
   * @brief Construct a new DataContext without a mapping. Protected, because only ReadDataContext and WriteDataContext should use this constructor.
   * 
>>>>>>> 04ece9bc
   * @param data Data associated with this DataContext.
   * @param mesh Mesh associated with this DataContext.
   */
  DataContext(mesh::PtrData data, mesh::PtrMesh mesh);

  /// Defines the mapping associated to this DataContext. A DataContext may also exist without a mapping.
  MappingContext _mappingContext;

  /// Data this participant will write to and read from
  mesh::PtrData _providedData;

  /// If a mapping exists, mesh::PtrData the mapping maps from.
  mesh::PtrData _fromData;

  /// If a mapping exists, mesh::PtrData the mapping maps from.
  mesh::PtrData _toData;

  /**
   * @brief Informs the user whether this DataContext has a read mapping.
   *
   * @return True, if DataContext has a read mapping.
   */
  bool hasReadMapping() const;

  /**
   * @brief Informs the user whether this DataContext has a write mapping.
   *
   * @return True, if DataContext has a write mapping.
   */
  bool hasWriteMapping() const;

  /**
   * @brief Helper to set _mappingContext, _fromData and _toData.
   *
   * @param mappingContext MappingContext this DataContext will be associated to.
   * @param fromData Data the mapping maps from.
   * @param toData Data the mapping maps to.
   */
  void setMapping(MappingContext mappingContext, mesh::PtrData fromData, mesh::PtrData toData);

  /// helper function to check whether mapping has to be performed
  bool isMappingRequired();

private:
  mutable logging::Logger _log{"impl::DataContext"};

  /// Mesh associated with _providedData.
  mesh::PtrMesh _mesh;
};

} // namespace impl
} // namespace precice<|MERGE_RESOLUTION|>--- conflicted
+++ resolved
@@ -47,33 +47,24 @@
 
   /**
    * @brief Get the name of _mesh.
-   *
+   * 
    * @return std::string Name of _mesh.
    */
   std::string getMeshName() const;
 
   /**
    * @brief Get the ID of _mesh.
-   *
+   * 
    * @return int ID of _mesh.
    */
   int getMeshID() const;
 
   /**
    * @brief Informs the user whether this DataContext has a _mappingContext.
-   *
+   * 
    * @return True, if this DataContext is associated with a mapping. False, if not. 
    */
   bool hasMapping() const;
-<<<<<<< HEAD
-=======
-
-  /**
-   * @brief Get the _mappingContext associated with this DataContext.
-   * 
-   * @return const MappingContext The _mappingContext of this DataContext.
-   */
-  const MappingContext mappingContext() const;
 
   /**
    * @brief Informs the user whether this DataContext has a read mapping.
@@ -88,7 +79,6 @@
    * @return True, if DataContext has a write mapping.
    */
   bool hasWriteMapping() const;
->>>>>>> 04ece9bc
 
   /**
    * @brief Links a MappingContext and the MeshContext required by the mapping to this DataContext.
@@ -102,13 +92,8 @@
 
 protected:
   /**
-<<<<<<< HEAD
-   * @brief Construct a new DataContext without a mapping. Protected, because only ReadDataContext and WriteDataContext should be used.
-   *
-=======
    * @brief Construct a new DataContext without a mapping. Protected, because only ReadDataContext and WriteDataContext should use this constructor.
    * 
->>>>>>> 04ece9bc
    * @param data Data associated with this DataContext.
    * @param mesh Mesh associated with this DataContext.
    */
@@ -127,22 +112,8 @@
   mesh::PtrData _toData;
 
   /**
-   * @brief Informs the user whether this DataContext has a read mapping.
-   *
-   * @return True, if DataContext has a read mapping.
-   */
-  bool hasReadMapping() const;
-
-  /**
-   * @brief Informs the user whether this DataContext has a write mapping.
-   *
-   * @return True, if DataContext has a write mapping.
-   */
-  bool hasWriteMapping() const;
-
-  /**
    * @brief Helper to set _mappingContext, _fromData and _toData.
-   *
+   * 
    * @param mappingContext MappingContext this DataContext will be associated to.
    * @param fromData Data the mapping maps from.
    * @param toData Data the mapping maps to.
