--- conflicted
+++ resolved
@@ -39,29 +39,6 @@
   std::string getDataName() const;
 
   /**
-<<<<<<< HEAD
-   * @brief Get the ID of _fromData. Used for performing the mapping outside of this class.
-   * 
-   * @return int ID of _fromData.
-   */
-  int getFromDataID() const;
-
-  /**
-   * @brief Resets _toData to zero. Used before mapping is performed.
-   */
-  void resetToData();
-
-  /**
-   * @brief Get the ID of _toData. Used for performing the mapping outside of this class.
-   * 
-   * @return int ID of _toData.
-=======
-   * @brief Resets provided data and (if mapping exists) fromData or toData.
->>>>>>> 354851ed
-   */
-  void resetData();
-
-  /**
    * @brief Get the dimensions of _providedData.
    *
    * @return int Dimensions of _providedData.
@@ -92,14 +69,11 @@
   bool isMappingRequired();
 
   /**
-<<<<<<< HEAD
-=======
    * @brief Perform mapping using mapping context of this data context and from and to data
    */
   void mapData();
 
   /**
->>>>>>> 354851ed
    * @brief Links a MappingContext and the MeshContext required by the mapping to this DataContext.
    *
    * A mapping maps the given data from or to _providedData (depending on whether it is a read or write mapping).
@@ -131,20 +105,6 @@
   mesh::PtrData _toData;
 
   /**
-   * @brief Informs the user whether this DataContext has a read mapping.
-   * 
-   * @return True, if DataContext has a read mapping.
-   */
-  bool hasReadMapping() const;
-
-  /**
-   * @brief Informs the user whether this DataContext has a write mapping.
-   * 
-   * @return True, if DataContext has a write mapping.
-   */
-  bool hasWriteMapping() const;
-
-  /**
    * @brief Helper to set _mappingContext, _fromData and _toData.
    *
    * @param mappingContext MappingContext this DataContext will be associated to.
@@ -174,13 +134,6 @@
   static logging::Logger _log;
 
   /**
-<<<<<<< HEAD
-   * @brief Get the ID of _providedData.
-   * 
-   * @return int ID of _providedData.
-   */
-  int getProvidedDataID() const;
-=======
    * @brief Get the ID of _fromData. Used for performing the mapping outside of this class.
    *
    * @return int ID of _fromData.
@@ -200,7 +153,6 @@
    * @return True, if this DataContext is associated with a mapping. False, if not.
    */
   bool hasMapping() const;
->>>>>>> 354851ed
 };
 
 } // namespace impl
