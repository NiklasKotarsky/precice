#pragma once

#include <string>
#include "MappingContext.hpp"
#include "MeshContext.hpp"
#include "mesh/SharedPointer.hpp"

namespace precice {

namespace testing {
// Forward declaration to friend the boost test struct
class DataContextFixture;
} // namespace testing

namespace impl {

/**
 * @brief Stores one Data object with related mesh.
 *
 * - For each mapping that is added to the data context fromData and toData will be set correspondingly.
 *   Either fromData or toData must be equal to providedData. fromData and toData must be different.
 * - If a DataContext is not associated with a mapping, fromData and toData will be unset.
 * - A DataContext can be associated with multiple mappings, fromData and toData
 */
class DataContext {
  friend class testing::DataContextFixture; // Make the fixture friend of this class
public:
  /**
   * @brief Get the Name of _providedData.
   *
   * @return std::string Name of _providedData.
   */
  std::string getDataName() const;

  /**
   * @brief Resets provided data and (if mapping exists) fromData or toData.
   */
  void resetData();

  /**
   * @brief Get the dimensions of _providedData.
   *
   * @return int Dimensions of _providedData.
   */
  int getDataDimensions() const;

  /**
   * @brief Get the spatial dimensions of _providedData.
   *
   * @return int Spatial dimensions of _providedData.
   */
  int getSpatialDimensions() const;

  /**
   * @brief Get the size of _providedData.
   *
   * @return int size of _providedData.
   */
  int getDataSize() const;

  /**
   * @brief Get the name of _mesh.
   *
   * @return std::string Name of _mesh.
   */
  std::string getMeshName() const;

  /**
   * @brief Get the ID of _mesh.
   *
   * @return int ID of _mesh.
   */
  MeshID getMeshID() const;

  /**
<<<<<<< HEAD
   * @brief Returns whether _providedData has gradient
   *
   * @return true, if it has gradient
   * @return false, if it has gradient
   */
  bool hasGradient() const;
=======
   * @brief Get the Mesh
   */
  mesh::PtrMesh getMesh() const;
>>>>>>> ae370701

  /**
   * @brief Perform the mapping for all mapping contexts and the corresponding data context (from and to data)
   */
  void mapData();

  /**
   * @brief Adds a MappingContext and the MeshContext required by the mapping to the corresponding DataContext data structures.
   *
   * A mapping maps the given data from or to _providedData (depending on whether it is a read or write mapping).
   *
   * @param[in] mappingContext Context of the mapping
   * @param[in] meshContext Context of mesh this mapping is mapping from or to
   */
  virtual void appendMappingConfiguration(MappingContext &mappingContext, const MeshContext &meshContext) = 0;

  /**
   * @brief Informs the user whether this DataContext has any _mappingContext.
   *
   * @return True, if this DataContext is associated with a mapping. False, if not.
   */
  bool hasMapping() const;

protected:
  /**
   * @brief Construct a new DataContext without a mapping. Protected, because only ReadDataContext and WriteDataContext should use this constructor.
   *
   * @param data Data associated with this DataContext.
   * @param mesh Mesh associated with this DataContext.
   */
  DataContext(mesh::PtrData data, mesh::PtrMesh mesh);

  /// Defines all mappings associated to this DataContext. A DataContext may also exist without a mapping.
  std::vector<MappingContext> _mappingContexts;

  /// Unique data this context is associated with
  mesh::PtrData _providedData;

  /**
   * @brief Helper to append a mappingContext, fromData and toData to the corresponding data containers
   *
   * @param mappingContext MappingContext this DataContext will be associated to.
   *
   * @note Only unique mappings may be appended. In case the same mapping is appended twice, an error is raised.
   */
  void appendMapping(MappingContext mappingContext);

  /**
   * @brief Informs the user whether this DataContext has any read mapping.
   *
   * @return True, if DataContext has any read mapping.
   */
  bool hasReadMapping() const;

  /**
   * @brief Informs the user whether this DataContext has any write mapping.
   *
   * @return True, if DataContext has any write mapping.
   */
  bool hasWriteMapping() const;

private:
  /// Unique mesh associated with _providedData.
  mesh::PtrMesh _mesh;

  static logging::Logger _log;
};

} // namespace impl
} // namespace precice<|MERGE_RESOLUTION|>--- conflicted
+++ resolved
@@ -52,13 +52,6 @@
   int getSpatialDimensions() const;
 
   /**
-   * @brief Get the size of _providedData.
-   *
-   * @return int size of _providedData.
-   */
-  int getDataSize() const;
-
-  /**
    * @brief Get the name of _mesh.
    *
    * @return std::string Name of _mesh.
@@ -73,18 +66,12 @@
   MeshID getMeshID() const;
 
   /**
-<<<<<<< HEAD
    * @brief Returns whether _providedData has gradient
    *
    * @return true, if it has gradient
    * @return false, if it has gradient
    */
   bool hasGradient() const;
-=======
-   * @brief Get the Mesh
-   */
-  mesh::PtrMesh getMesh() const;
->>>>>>> ae370701
 
   /**
    * @brief Perform the mapping for all mapping contexts and the corresponding data context (from and to data)
@@ -146,6 +133,16 @@
    */
   bool hasWriteMapping() const;
 
+  /**
+   * @brief Get the number of vertices of mesh
+   *
+   * @return int number of vertices
+   */
+  int getMeshVertexCount() const;
+
+  /// Returns true if the given vertexID is valid
+  bool isValidVertexID(const VertexID id) const;
+
 private:
   /// Unique mesh associated with _providedData.
   mesh::PtrMesh _mesh;
