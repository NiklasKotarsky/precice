--- conflicted
+++ resolved
@@ -25,8 +25,6 @@
   friend class testing::DataContextFixture; // Make the fixture friend of this class
 public:
   /**
-<<<<<<< HEAD
-=======
    * @brief Get _providedData member.
    *
    * @return mesh::PtrData _providedData.
@@ -34,7 +32,6 @@
   mesh::PtrData providedData();
 
   /**
->>>>>>> 0842c3b5
    * @brief Get the Name of _providedData.
    *
    * @return std::string Name of _providedData.
