#pragma once

#include <vector>
#include <cstddef>
#include <iterator>

namespace precice {
  namespace mesh {
    class Mesh;
    class Group;
  }
  namespace impl {
    struct VertexIteratorImplementation;
    struct EdgeIteratorImplementation;
    struct TriangleIteratorImplementation;
    // no quad iterator yet
  }
}


// ----------------------------------------------------------- CLASS DEFINITION

namespace precice {

/// Iterator over vertex coordinates and IDs.
class VertexIterator
{
public:
  using value_type        = VertexIterator;
  using reference         = VertexIterator &;
  using pointer           = VertexIterator *;
  using difference_type   = std::size_t;
  using iterator_category = std::forward_iterator_tag;
<<<<<<< HEAD

  VertexIterator();

  ~VertexIterator();
=======
>>>>>>> bac8007d

  VertexIterator();

  ~VertexIterator();

  /** Constructs a vertex iterator from a given group.
   * @param[in] content the group of a mesh
   * @param[in] begin true for the begin, and false for the end-iterator
   */
  VertexIterator (
    const mesh::Group& content,
    bool               begin );

  VertexIterator ( const VertexIterator& other );

  VertexIterator& operator= ( const VertexIterator& other );

  /// Postfix operator
  VertexIterator operator++(int unused);

  /// Prefix operator
  VertexIterator& operator++();

  const VertexIterator operator*() const;

<<<<<<< HEAD
  int vertexID() const;

=======
  /// Returns the vertex id of the current vertex
  int vertexID() const;

  /// Returns the coordinates of the current vertex
>>>>>>> bac8007d
  const double* vertexCoords() const;

  bool operator== ( const VertexIterator& other ) const;

  bool operator!= ( const VertexIterator& other ) const;

  void swap(VertexIterator& other);

private:
  using Impl = impl::VertexIteratorImplementation;
  Impl* _impl;
};

void swap(VertexIterator& lhs, VertexIterator& rhs);

/// Offers methods begin() and end() to iterate over all vertices.
class VertexHandle
{
public:

  using const_iterator = VertexIterator;

  /// Constructor, reference to mesh object holding vertices required.
  VertexHandle ( const mesh::Group& content );

  /// Returns iterator to begin of the geometry's vertices.
  VertexIterator begin() const;

  /// Returns iterator to end of the geometry's vertices.
  VertexIterator end() const;

  std::size_t size() const;

private:

  /// Group instance holding vertices.
  const mesh::Group& _content;
};

class EdgeIterator
{
public:
  using value_type        = EdgeIterator;
  using reference         = EdgeIterator &;
  using pointer           = EdgeIterator *;
  using difference_type   = std::size_t;
  using iterator_category = std::forward_iterator_tag;

  EdgeIterator ();
<<<<<<< HEAD

  ~EdgeIterator ();
=======
>>>>>>> bac8007d

  ~EdgeIterator ();

  /** Constructs a edge iterator from a given group.
   * @param[in] content the group of a mesh
   * @param[in] begin true for the begin, and false for the end-iterator
   */
  EdgeIterator (
    const mesh::Group& mesh,
    bool              begin );


  EdgeIterator (const EdgeIterator& other);

  EdgeIterator& operator=(const EdgeIterator& other);

  EdgeIterator operator++(int);

  EdgeIterator& operator++();

  const EdgeIterator operator*() const;

<<<<<<< HEAD
  const double* vertexCoords ( int vertexIndex ) const;

  int vertexID ( int vertexIndex ) const;

  bool operator== ( const EdgeIterator& other ) const;

  bool operator!= ( const EdgeIterator& other ) const;

=======
  /** Returns the vertex coordinates of a vertex of the current edge
   * @param[in] vertexIndex index of the vertex (0 or 1)
   */
  const double* vertexCoords ( int vertexIndex ) const;

  /** Returns the vertex ID of a vertex of the current edge
   * @param[in] vertexIndex index of the vertex (0 or 1)
   */
  int vertexID ( int vertexIndex ) const;

  bool operator== ( const EdgeIterator& other ) const;

  bool operator!= ( const EdgeIterator& other ) const;

>>>>>>> bac8007d
  void swap(EdgeIterator& other);

private:
  using Impl = impl::EdgeIteratorImplementation;
  Impl* _impl;
};

void swap(EdgeIterator& lhs, EdgeIterator& rhs);

/**
 * @brief Offers methods begin() and end() to iterate over all edges.
 */
class EdgeHandle
{
public:

  using const_iterator = EdgeIterator;

   /**
    * @brief Constructor, reference to mesh object holding edges required.
    */
   EdgeHandle ( const mesh::Group& mesh );

   /**
    * @brief Returns iterator to begin of the geometry's edges.
    */
   EdgeIterator begin() const;

   /**
    * @brief Returns iterator to end of the geometry's edges.
    */
   EdgeIterator end() const;

  std::size_t size() const;

private:

   // @brief Mesh instance holding edges.
   const mesh::Group& _content;
};

class TriangleIterator
{
public:
  using value_type        = TriangleIterator;
  using reference         = TriangleIterator &;
  using pointer           = TriangleIterator *;
  using difference_type   = std::size_t;
  using iterator_category = std::forward_iterator_tag;

  TriangleIterator();
<<<<<<< HEAD

  ~TriangleIterator();
=======
>>>>>>> bac8007d

  ~TriangleIterator();

  /** Constructs a triangle iterator from a given group.
   * @param[in] content the group of a mesh
   * @param[in] begin true for the begin, and false for the end-iterator
   */
  TriangleIterator (
    const mesh::Group& content,
    bool               begin );

  TriangleIterator (const TriangleIterator& other);

  TriangleIterator& operator=(const TriangleIterator& other);

  TriangleIterator operator++(int);

  TriangleIterator& operator++();

  const TriangleIterator operator*() const;

<<<<<<< HEAD
  const double* vertexCoords ( int vertexIndex ) const;

  int vertexID ( int vertexIndex ) const;

  bool operator== ( const TriangleIterator& other ) const;

  bool operator!= ( const TriangleIterator& other ) const;

=======
  /** Returns the vertex coordinates of a vertex of the current traingle
   * @param[in] vertexIndex index of the vertex (0, 1 or 2)
   */
  const double* vertexCoords ( int vertexIndex ) const;

  /** Returns the vertex ID of a vertex of the current triangle
   * @param[in] vertexIndex index of the vertex (0, 1 or 2)
   */
  int vertexID ( int vertexIndex ) const;

  bool operator== ( const TriangleIterator& other ) const;

  bool operator!= ( const TriangleIterator& other ) const;

>>>>>>> bac8007d
  void swap(TriangleIterator& other);

private:
  using Impl = impl::TriangleIteratorImplementation;
  Impl* _impl;
};

void swap(TriangleIterator& lhs, TriangleIterator& rhs);

/**
 * @brief Offers methods begin() and end() to iterate over all triangles.
 */
class TriangleHandle
{
public:

  using const_iterator = TriangleIterator;

   /**
    * @brief Constructor, reference to mesh object holding triangles required.
    */
   TriangleHandle ( const mesh::Group& content );

   /**
    * @brief Returns iterator to begin of the geometry's triangles.
    */
   TriangleIterator begin() const;

   /**
    * @brief Returns iterator to end of the geometry's triangles.
    */
   TriangleIterator end() const;

  std::size_t size() const;

private:

   /// Mesh instance holding triangles.
   const mesh::Group& _content;
};

/**
 * @brief Allows to query vertices, edges, and triangles of a geometry.
 *
 * A geometry handle can be retrieved from the coupling interface by the method
 * precice::SolverInterfaceImpl::getMeshHandle().
 *
 * Access to vertices is done via the method precice::MeshHandle::vertices(),
 * which returns a MeshHandle::VertexHandle object, which offers the
 * methods begin() and end() to iterate over all vertices. Access to edges and
 * triangles is analogous.
 *
 * The iterators return const references to the respective objects on dereferenciation
 * by using operator*(). The operator -> is not supported, and does only return
 * pointers to the objects.
 */
class MeshHandle
{
public:

   /**
    * @brief Standard constructor, not meant to be used by a solver.
    *
<<<<<<< HEAD
    * @param[in] mesh The mesh representing the geometry.
=======
    * @param[in] content The mesh representing the geometry.
    *
    * @API precice::SolverInterface::getMeshHandle()
>>>>>>> bac8007d
    */
   MeshHandle ( const mesh::Group& content );

   /**
    * @brief Returns handle for Vertex objects.
    */
   const VertexHandle& vertices () const;

   /**
    * @brief Returns handle for Edge objects.
    */
   const EdgeHandle& edges () const;

   /**
    * @brief Returns handle for Triangle objects.
    */
   const TriangleHandle& triangles () const;

private:

   /// Handle for vertices.
   VertexHandle _vertexHandle;

   /// Handle for edges.
   EdgeHandle _edgeHandle;

   /// Handle for triangles.
   TriangleHandle _triangleHandle;
};

} // namespace precice<|MERGE_RESOLUTION|>--- conflicted
+++ resolved
@@ -31,13 +31,6 @@
   using pointer           = VertexIterator *;
   using difference_type   = std::size_t;
   using iterator_category = std::forward_iterator_tag;
-<<<<<<< HEAD
-
-  VertexIterator();
-
-  ~VertexIterator();
-=======
->>>>>>> bac8007d
 
   VertexIterator();
 
@@ -63,15 +56,10 @@
 
   const VertexIterator operator*() const;
 
-<<<<<<< HEAD
-  int vertexID() const;
-
-=======
   /// Returns the vertex id of the current vertex
   int vertexID() const;
 
   /// Returns the coordinates of the current vertex
->>>>>>> bac8007d
   const double* vertexCoords() const;
 
   bool operator== ( const VertexIterator& other ) const;
@@ -121,11 +109,6 @@
   using iterator_category = std::forward_iterator_tag;
 
   EdgeIterator ();
-<<<<<<< HEAD
-
-  ~EdgeIterator ();
-=======
->>>>>>> bac8007d
 
   ~EdgeIterator ();
 
@@ -148,16 +131,6 @@
 
   const EdgeIterator operator*() const;
 
-<<<<<<< HEAD
-  const double* vertexCoords ( int vertexIndex ) const;
-
-  int vertexID ( int vertexIndex ) const;
-
-  bool operator== ( const EdgeIterator& other ) const;
-
-  bool operator!= ( const EdgeIterator& other ) const;
-
-=======
   /** Returns the vertex coordinates of a vertex of the current edge
    * @param[in] vertexIndex index of the vertex (0 or 1)
    */
@@ -172,7 +145,6 @@
 
   bool operator!= ( const EdgeIterator& other ) const;
 
->>>>>>> bac8007d
   void swap(EdgeIterator& other);
 
 private:
@@ -224,11 +196,6 @@
   using iterator_category = std::forward_iterator_tag;
 
   TriangleIterator();
-<<<<<<< HEAD
-
-  ~TriangleIterator();
-=======
->>>>>>> bac8007d
 
   ~TriangleIterator();
 
@@ -250,16 +217,6 @@
 
   const TriangleIterator operator*() const;
 
-<<<<<<< HEAD
-  const double* vertexCoords ( int vertexIndex ) const;
-
-  int vertexID ( int vertexIndex ) const;
-
-  bool operator== ( const TriangleIterator& other ) const;
-
-  bool operator!= ( const TriangleIterator& other ) const;
-
-=======
   /** Returns the vertex coordinates of a vertex of the current traingle
    * @param[in] vertexIndex index of the vertex (0, 1 or 2)
    */
@@ -274,7 +231,6 @@
 
   bool operator!= ( const TriangleIterator& other ) const;
 
->>>>>>> bac8007d
   void swap(TriangleIterator& other);
 
 private:
@@ -338,13 +294,9 @@
    /**
     * @brief Standard constructor, not meant to be used by a solver.
     *
-<<<<<<< HEAD
-    * @param[in] mesh The mesh representing the geometry.
-=======
     * @param[in] content The mesh representing the geometry.
     *
     * @API precice::SolverInterface::getMeshHandle()
->>>>>>> bac8007d
     */
    MeshHandle ( const mesh::Group& content );
 
