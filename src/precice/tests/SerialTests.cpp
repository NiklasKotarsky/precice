#ifndef PRECICE_NO_MPI

#include <Eigen/Core>
#include <algorithm>
#include <deque>
#include <fstream>
#include <istream>
#include <iterator>
#include <memory>
#include <ostream>
#include <string>
#include <vector>

#include "action/RecorderAction.hpp"
#include "logging/LogMacros.hpp"
#include "math/constants.hpp"
#include "math/geometry.hpp"
#include "mesh/Data.hpp"
#include "mesh/Mesh.hpp"
#include "mesh/SharedPointer.hpp"
#include "mesh/Utils.hpp"
#include "mesh/Vertex.hpp"
#include "precice/SolverInterface.hpp"
#include "precice/impl/MeshContext.hpp"
#include "precice/impl/Participant.hpp"
#include "precice/impl/SharedPointer.hpp"
#include "precice/impl/SolverInterfaceImpl.hpp"
#include "precice/types.hpp"
#include "testing/TestContext.hpp"
#include "testing/Testing.hpp"

using namespace precice;
using precice::testing::TestContext;

struct SerialTestFixture : testing::WhiteboxAccessor {

  std::string _pathToTests;

  void reset()
  {
    mesh::Data::resetDataCount();
  }

  SerialTestFixture()
  {
    _pathToTests = testing::getPathToSources() + "/precice/tests/";
    reset();
  }
};

namespace {
std::vector<double> readDoublesFromTXTFile(const std::string &filename, int skip = 0)
{
  std::ifstream is{filename};
  if (skip > 0) {
    std::string ignore;
    while (skip--) {
      is >> ignore;
    }
  }
  return {std::istream_iterator<double>{is}, std::istream_iterator<double>{}};
}
} // namespace

BOOST_AUTO_TEST_SUITE(PreciceTests)
BOOST_FIXTURE_TEST_SUITE(Serial, SerialTestFixture)

/// Test reading of a full features coupling configuration file.
BOOST_AUTO_TEST_CASE(TestConfigurationPeano)
{
  PRECICE_TEST(1_rank);
  std::string filename = _pathToTests + "configuration.xml";

  // Test configuration for accessor "Peano"
  SolverInterface interfacePeano("Peano", filename, 0, 1);

  BOOST_TEST(impl(interfacePeano)._participants.size() == 2);
  BOOST_TEST(interfacePeano.getDimensions() == 2);

  impl::PtrParticipant peano = impl(interfacePeano)._participants.at(0);
  BOOST_TEST(peano);
  BOOST_TEST(peano->getName() == "Peano");

  std::vector<impl::MeshContext *> meshContexts = peano->_meshContexts;
  BOOST_TEST(meshContexts.size() == 2);
  BOOST_TEST(peano->_usedMeshContexts.size() == 2);

  BOOST_TEST(meshContexts.at(0)->mesh->getName() == std::string("PeanoNodes"));
  BOOST_TEST(meshContexts.at(1)->mesh->getName() == std::string("ComsolNodes"));
}

BOOST_AUTO_TEST_CASE(TestConfigurationComsol)
{
  PRECICE_TEST(1_rank);
  std::string filename = _pathToTests + "configuration.xml";

  // Test configuration for accessor "Comsol"
  SolverInterface interfaceComsol("Comsol", filename, 0, 1);
  BOOST_TEST(impl(interfaceComsol)._participants.size() == 2);
  BOOST_TEST(interfaceComsol.getDimensions() == 2);

  impl::PtrParticipant comsol = impl(interfaceComsol)._participants.at(1);
  BOOST_TEST(comsol);
  BOOST_TEST(comsol->getName() == "Comsol");

  std::vector<impl::MeshContext *> meshContexts = comsol->_meshContexts;
  BOOST_TEST(meshContexts.size() == 2);
  BOOST_TEST(meshContexts.at(0) == static_cast<void *>(nullptr));
  BOOST_TEST(meshContexts.at(1)->mesh->getName() == std::string("ComsolNodes"));
  BOOST_TEST(comsol->_usedMeshContexts.size() == 1);
}

BOOST_AUTO_TEST_SUITE(Lifecycle)

// Test representing the full explicit lifecycle of a SolverInterface
BOOST_AUTO_TEST_CASE(Full)
{
  PRECICE_TEST("SolverOne"_on(1_rank), "SolverTwo"_on(1_rank));
  std::string config = _pathToTests + "lifecycle.xml";

  SolverInterface interface(context.name, config, context.rank, context.size);

  if (context.isNamed("SolverOne")) {
    auto   meshid   = interface.getMeshID("MeshOne");
    double coords[] = {0.1, 1.2, 2.3};
    auto   vertexid = interface.setMeshVertex(meshid, coords);

    auto   dataid = interface.getDataID("DataOne", meshid);
    double data[] = {3.4, 4.5, 5.6};
    interface.writeVectorData(dataid, vertexid, data);
  } else {
    auto   meshid   = interface.getMeshID("MeshTwo");
    double coords[] = {0.12, 1.21, 2.2};
    auto   vertexid = interface.setMeshVertex(meshid, coords);

    auto dataid = interface.getDataID("DataTwo", meshid);
    interface.writeScalarData(dataid, vertexid, 7.8);
  }
  interface.initialize();
  BOOST_TEST(interface.isCouplingOngoing());
  interface.finalize();
}

// Test representing the full lifecycle of a SolverInterface
// Finalize is not called explicitly here.
// The destructor has to cleanup.
BOOST_AUTO_TEST_CASE(ImplicitFinalize)
{
  PRECICE_TEST("SolverOne"_on(1_rank), "SolverTwo"_on(1_rank));
  std::string config = _pathToTests + "lifecycle.xml";

  SolverInterface interface(context.name, config, context.rank, context.size);

  if (context.isNamed("SolverOne")) {
    auto   meshid   = interface.getMeshID("MeshOne");
    double coords[] = {0.1, 1.2, 2.3};
    auto   vertexid = interface.setMeshVertex(meshid, coords);

    auto   dataid = interface.getDataID("DataOne", meshid);
    double data[] = {3.4, 4.5, 5.6};
    interface.writeVectorData(dataid, vertexid, data);
  } else {
    auto   meshid   = interface.getMeshID("MeshTwo");
    double coords[] = {0.12, 1.21, 2.2};
    auto   vertexid = interface.setMeshVertex(meshid, coords);

    auto dataid = interface.getDataID("DataTwo", meshid);
    interface.writeScalarData(dataid, vertexid, 7.8);
  }
  interface.initialize();
  BOOST_TEST(interface.isCouplingOngoing());
}

// Test representing the minimal lifecylce, which consists out of construction only.
// The destructor has to cleanup correctly.
BOOST_AUTO_TEST_CASE(ConstructOnly)
{
  PRECICE_TEST("SolverOne"_on(1_rank), "SolverTwo"_on(1_rank));
  std::string config = _pathToTests + "lifecycle.xml";

  SolverInterface interface(context.name, config, context.rank, context.size);
}

// Test representing the minimal lifecylce with explicit finalization.
// This shows how to manually finalize MPI etc without using the SolverInterface.
BOOST_AUTO_TEST_CASE(ConstructAndExplicitFinalize)
{
  PRECICE_TEST("SolverOne"_on(1_rank), "SolverTwo"_on(1_rank));
  std::string config = _pathToTests + "lifecycle.xml";

  SolverInterface interface(context.name, config, context.rank, context.size);

  interface.finalize();
}

BOOST_AUTO_TEST_SUITE_END()

/// Test to run simple "do nothing" coupling between two solvers.
void runTestExplicit(std::string const &configurationFileName, TestContext const &context)
{
  BOOST_TEST_MESSAGE("Config: " << configurationFileName);

  int    timesteps = 0;
  double time      = 0.0;

  SolverInterface couplingInterface(context.name, configurationFileName, 0, 1);

  //was necessary to replace pre-defined geometries
  if (context.isNamed("SolverOne") && couplingInterface.hasMesh("MeshOne")) {
    MeshID meshID = couplingInterface.getMeshID("MeshOne");
    couplingInterface.setMeshVertex(meshID, Eigen::Vector3d(0.0, 0.0, 0.0).data());
    couplingInterface.setMeshVertex(meshID, Eigen::Vector3d(1.0, 0.0, 0.0).data());
  }
  if (context.isNamed("SolverTwo") && couplingInterface.hasMesh("Test-Square")) {
    MeshID meshID = couplingInterface.getMeshID("Test-Square");
    couplingInterface.setMeshVertex(meshID, Eigen::Vector3d(0.0, 0.0, 0.0).data());
    couplingInterface.setMeshVertex(meshID, Eigen::Vector3d(1.0, 0.0, 0.0).data());
  }

  BOOST_TEST(couplingInterface.getDimensions() == 3);
  double dt = couplingInterface.initialize();
  while (couplingInterface.isCouplingOngoing()) {
    time += dt;
    dt = couplingInterface.advance(dt);
    timesteps++;
  }
  couplingInterface.finalize();

  BOOST_TEST(time == 10.0);
  BOOST_TEST(timesteps == 10);
}

BOOST_AUTO_TEST_CASE(TestExplicitMPISingle)
{
  PRECICE_TEST("SolverOne"_on(1_rank), "SolverTwo"_on(1_rank));
  std::string config = _pathToTests + "explicit-mpi-single.xml";
  runTestExplicit(config, context);
}

BOOST_AUTO_TEST_CASE(TestExplicitMPI)
{
  PRECICE_TEST("SolverOne"_on(1_rank), "SolverTwo"_on(1_rank));
  std::string config = _pathToTests + "explicit-mpi.xml";
  runTestExplicit(config, context);
}

BOOST_AUTO_TEST_CASE(TestExplicitSockets)
{
  PRECICE_TEST("SolverOne"_on(1_rank), "SolverTwo"_on(1_rank));
  std::string config = _pathToTests + "explicit-sockets.xml";
  runTestExplicit(config, context);
}

/// Test to run a simple "do nothing" coupling with subcycling solvers.
BOOST_AUTO_TEST_CASE(testExplicitWithSubcycling)
{
  PRECICE_TEST("SolverOne"_on(1_rank), "SolverTwo"_on(1_rank));

  SolverInterface precice(context.name, _pathToTests + "explicit-mpi-single.xml", 0, 1);
  if (context.isNamed("SolverOne")) {
    double maxDt     = precice.initialize();
    int    timestep  = 0;
    double dt        = maxDt / 2.0; // Timestep length desired by solver
    double currentDt = dt;          // Timestep length used by solver
    while (precice.isCouplingOngoing()) {
      maxDt     = precice.advance(currentDt);
      currentDt = dt > maxDt ? maxDt : dt;
      timestep++;
    }
    precice.finalize();
    BOOST_TEST(timestep == 20);
  } else {
    BOOST_TEST(context.isNamed("SolverTwo"));
    MeshID meshID = precice.getMeshID("Test-Square");
    precice.setMeshVertex(meshID, Eigen::Vector3d(0.0, 0.0, 0.0).data());
    precice.setMeshVertex(meshID, Eigen::Vector3d(1.0, 0.0, 0.0).data());
    double maxDt     = precice.initialize();
    int    timestep  = 0;
    double dt        = maxDt / 3.0; // Timestep length desired by solver
    double currentDt = dt;          // Timestep length used by solver
    while (precice.isCouplingOngoing()) {
      maxDt     = precice.advance(currentDt);
      currentDt = dt > maxDt ? maxDt : dt;
      timestep++;
    }
    precice.finalize();
    BOOST_TEST(timestep == 30);
  }
}

/// Test to run a simple coupling with subcycling.
/// Ensures that each time step provides its own data, but preCICE will only exchange data at the end of the window.
BOOST_AUTO_TEST_CASE(testExplicitReadWriteScalarDataWithSubcycling)
{
  PRECICE_TEST("SolverOne"_on(1_rank), "SolverTwo"_on(1_rank));

<<<<<<< HEAD
  SolverInterface precice(context.name, _pathToTests + "explicit-scalar-data-init.xml", 0, 1);
=======
  SolverInterface precice(context.name, _pathToTests + "explicit-scalar-data-init.xml", 0, 1); // serial coupling, SolverOne first
>>>>>>> c186fd0e

  MeshID meshID;
  DataID writeDataID;
  DataID readDataID;

  typedef double (*DataFunction)(double, int);

  DataFunction dataOneFunction = [](double t, int idx) -> double {
    return (double) (2 + t + idx);
  };
  DataFunction dataTwoFunction = [](double t, int idx) -> double {
    return (double) (10 + t + idx);
  };
  DataFunction writeFunction;
  DataFunction readFunction;

  if (context.isNamed("SolverOne")) {
<<<<<<< HEAD
    meshID = precice.getMeshID("MeshOne");
    BOOST_TEST(meshID == 0);
    writeDataID   = precice.getDataID("DataOne", meshID);
    writeFunction = dataOneFunction;
    BOOST_TEST(writeDataID == 0);
    readDataID   = precice.getDataID("DataTwo", meshID);
    readFunction = dataTwoFunction;
    BOOST_TEST(readDataID == 1);
  } else {
    BOOST_TEST(context.isNamed("SolverTwo"));
    meshID = precice.getMeshID("MeshTwo");
    BOOST_TEST(meshID == 1);
    writeDataID   = precice.getDataID("DataTwo", meshID);
    writeFunction = dataTwoFunction;
    BOOST_TEST(writeDataID == 3);
    readDataID   = precice.getDataID("DataOne", meshID);
    readFunction = dataOneFunction;
    BOOST_TEST(readDataID == 2);
  }

  writeFunction(1, 1);
  readFunction(1, 1);

=======
    meshID        = precice.getMeshID("MeshOne");
    writeDataID   = precice.getDataID("DataOne", meshID);
    writeFunction = dataOneFunction;
    readDataID    = precice.getDataID("DataTwo", meshID);
    readFunction  = dataTwoFunction;
  } else {
    BOOST_TEST(context.isNamed("SolverTwo"));
    meshID        = precice.getMeshID("MeshTwo");
    writeDataID   = precice.getDataID("DataTwo", meshID);
    writeFunction = dataTwoFunction;
    readDataID    = precice.getDataID("DataOne", meshID);
    readFunction  = dataOneFunction;
  }

>>>>>>> c186fd0e
  int n_vertices = 1;

  std::vector<VertexID> vertexIDs(n_vertices, 0);
  std::vector<double>   writeData(n_vertices, 0);
  std::vector<double>   readData(n_vertices, 0);
  double                oldWriteData, oldReadData;

  vertexIDs[0] = precice.setMeshVertex(meshID, Eigen::Vector3d(0.0, 0.0, 0.0).data());

<<<<<<< HEAD
  int    nSubsteps  = 4; // perform subcycling on solvers. 4 steps happen in each window.
  int    nWindows   = 5; // perform 5 windows.
  double maxDt      = precice.initialize();
  double windowDt   = maxDt;
  int    timestep   = 0;
  int    timewindow = 0;
  double dt         = windowDt / nSubsteps; // Timestep length desired by solver. E.g. 4 steps  with size 1/4
  dt += windowDt / nSubsteps / nSubsteps;   // increase timestep such that we get a non-matching subcycling. E.g. 3 step with size 5/16 and 1 step with size 1/16.
  double currentDt = dt;                    // Timestep length used by solver
  double time      = timestep * dt;

  if (context.isNamed("SolverOne")) {
    meshID = precice.getMeshID("MeshOne");
    BOOST_TEST(meshID == 0);
    writeDataID = precice.getDataID("DataOne", meshID);
    BOOST_TEST(writeDataID == 0);
    readDataID = precice.getDataID("DataTwo", meshID);
    BOOST_TEST(readDataID == 1);
  } else {
    BOOST_TEST(context.isNamed("SolverTwo"));
    meshID = precice.getMeshID("MeshTwo");
    BOOST_TEST(meshID == 1);
    writeDataID = precice.getDataID("DataTwo", meshID);
    BOOST_TEST(writeDataID == 3);
    readDataID = precice.getDataID("DataOne", meshID);
    BOOST_TEST(readDataID == 2);
  }
=======
  int    nSubsteps     = 4; // perform subcycling on solvers. 4 steps happen in each window.
  int    nWindows      = 5; // perform 5 windows.
  double maxDt         = precice.initialize();
  double windowDt      = maxDt;
  int    timestep      = 0;
  int    timewindow    = 0;
  double dt            = windowDt / (nSubsteps - 0.5); // Timestep length desired by solver. E.g. 4 steps with size 2/7. Fourth step will be restricted to 1/7 via preCICE steering to fit into the window.
  double expectedDts[] = {2.0 / 7.0, 2.0 / 7.0, 2.0 / 7.0, 1.0 / 7.0};
  double currentDt     = dt; // Timestep length used by solver
  double time          = timestep * dt;
>>>>>>> c186fd0e

  if (precice.isActionRequired(precice::constants::actionWriteInitialData())) {
    for (int i = 0; i < n_vertices; i++) {
      writeData[i] = writeFunction(time, i);
      precice.writeScalarData(writeDataID, vertexIDs[i], writeData[i]);
    }
    precice.markActionFulfilled(precice::constants::actionWriteInitialData());
  }

  precice.initializeData();

  while (precice.isCouplingOngoing()) {
    double readTime;
    if (context.isNamed("SolverOne")) {
<<<<<<< HEAD
      readTime = timewindow * windowDt; // solver one lags one window behind solver two.
=======
      readTime = timewindow * windowDt; // SolverOne lags one window behind SolverTwo for serial-explicit coupling.
>>>>>>> c186fd0e
    } else {
      readTime = (timewindow + 1) * windowDt;
    }
    BOOST_TEST(readData.size() == n_vertices);
    for (int i = 0; i < n_vertices; i++) {
      oldReadData = readData[i];
      precice.readScalarData(readDataID, vertexIDs[i], readData[i]);
      if (precice.isTimeWindowComplete() ||
          (timestep == 0)) {                      // exception: First timestep will also have different data, even though formally no time window is completed.
        BOOST_TEST((readData[i] != oldReadData)); // ensure that read data changes from one step to the next, if a new window is entered
      } else {
        BOOST_TEST((readData[i] == oldReadData)); // ensure that read data stays the same from one step to the next, if not a new window is entered
      }
      BOOST_TEST(readData[i] == readFunction(readTime, i));
    }

    // solve usually goes here. Dummy solve: Just sampling the writeFunction.
<<<<<<< HEAD
=======
    BOOST_TEST(currentDt == expectedDts[timestep % nSubsteps]);
>>>>>>> c186fd0e
    time += currentDt;

    BOOST_TEST(writeData.size() == n_vertices);
    for (int i = 0; i < n_vertices; i++) {
      oldWriteData = writeData[i];
      writeData[i] = writeFunction(time, i);
      BOOST_TEST(writeData[i] != oldWriteData); // ensure that write data differs from one step to the next
      precice.writeScalarData(writeDataID, vertexIDs[i], writeData[i]);
    }
    maxDt     = precice.advance(currentDt);
    currentDt = dt > maxDt ? maxDt : dt;
    timestep++;
    if (precice.isTimeWindowComplete()) {
      timewindow++;
    }
  }

  precice.finalize();
  BOOST_TEST(timestep == nWindows * nSubsteps);
}

<<<<<<< HEAD
/// Test to run a simple coupling with sampling from the waveform.
BOOST_AUTO_TEST_CASE(testExplicitReadWriteScalarDataWithWaveformSampling)
{
  PRECICE_TEST("SolverOne"_on(1_rank), "SolverTwo"_on(1_rank));

  SolverInterface precice(context.name, _pathToTests + "explicit-scalar-data-init.xml", 0, 1);

  MeshID meshID;
  DataID writeDataID;
  DataID readDataID;

  typedef double (*DataFunction)(double, int);

  DataFunction dataOneFunction = [](double t, int idx) -> double {
    return (double) (2 + t + idx);
  };
  DataFunction dataTwoFunction = [](double t, int idx) -> double {
    return (double) (10 + t + idx);
  };
  DataFunction writeFunction;
  DataFunction readFunction;

  if (context.isNamed("SolverOne")) {
    meshID = precice.getMeshID("MeshOne");
    BOOST_TEST(meshID == 0);
    writeDataID   = precice.getDataID("DataOne", meshID);
    writeFunction = dataOneFunction;
    BOOST_TEST(writeDataID == 0);
    readDataID   = precice.getDataID("DataTwo", meshID);
    readFunction = dataTwoFunction;
    BOOST_TEST(readDataID == 1);
  } else {
    BOOST_TEST(context.isNamed("SolverTwo"));
    meshID = precice.getMeshID("MeshTwo");
    BOOST_TEST(meshID == 1);
    writeDataID   = precice.getDataID("DataTwo", meshID);
    writeFunction = dataTwoFunction;
    BOOST_TEST(writeDataID == 3);
    readDataID   = precice.getDataID("DataOne", meshID);
    readFunction = dataOneFunction;
    BOOST_TEST(readDataID == 2);
  }

  writeFunction(1, 1);
  readFunction(1, 1);

  int n_vertices = 2;

  std::vector<VertexID> vertexIDs(n_vertices, 0);
  std::vector<double>   writeData(n_vertices, 0);
  std::vector<double>   readData(n_vertices, 0);

  vertexIDs[0] = precice.setMeshVertex(meshID, Eigen::Vector3d(0.0, 0.0, 0.0).data());
  vertexIDs[1] = precice.setMeshVertex(meshID, Eigen::Vector3d(1.0, 0.0, 0.0).data());

  int    nWindows  = 5; // perform 5 windows.
  double maxDt     = precice.initialize();
  double windowDt  = maxDt;
  int    timestep  = 0;
  double dt        = maxDt; // Timestep length desired by solver
  double currentDt = dt;    // Timestep length used by solver
  double time      = timestep * dt;

  if (context.isNamed("SolverOne")) {
    meshID = precice.getMeshID("MeshOne");
    BOOST_TEST(meshID == 0);
    writeDataID = precice.getDataID("DataOne", meshID);
    BOOST_TEST(writeDataID == 0);
    readDataID = precice.getDataID("DataTwo", meshID);
    BOOST_TEST(readDataID == 1);
  } else {
    BOOST_TEST(context.isNamed("SolverTwo"));
    meshID = precice.getMeshID("MeshTwo");
    BOOST_TEST(meshID == 1);
    writeDataID = precice.getDataID("DataTwo", meshID);
    BOOST_TEST(writeDataID == 3);
    readDataID = precice.getDataID("DataOne", meshID);
    BOOST_TEST(readDataID == 2);
  }

  if (precice.isActionRequired(precice::constants::actionWriteInitialData())) {
    for (int i = 0; i < n_vertices; i++) {
      writeData[i] = writeFunction(time, i);
      precice.writeScalarData(writeDataID, vertexIDs[i], writeData[i]);
    }
    precice.markActionFulfilled(precice::constants::actionWriteInitialData());
  }

  precice.initializeData();

  while (precice.isCouplingOngoing()) {
    if (precice.isReadDataAvailable()) {
      double readTime;
      if (context.isNamed("SolverOne")) {
        readTime = time; // solver one lags one window behind solver two.
      } else {
        readTime = time + windowDt;
      }
      BOOST_TEST(readData.size() == n_vertices);
      for (int i = 0; i < n_vertices; i++) {
        precice.readScalarData(readDataID, vertexIDs[i], currentDt, readData[i]);
        BOOST_TEST(readData[i] == readFunction(readTime, i));
        // @TODO This should work as soon as waveform relaxation is properly implemented.
        // precice.readScalarData(readDataID, vertexIDs[i], currentDt/2 ,readData[i]);
        // BOOST_TEST(readData[i] == readFunction(readTime - currentDt/2, i));
      }
    }

    // solve usually goes here. Dummy solve: Just sampling the writeFunction.
    time += currentDt;
    for (int i = 0; i < n_vertices; i++) {
      writeData[i] = writeFunction(time, i);
    }

    BOOST_TEST(writeData.size() == n_vertices);
    for (int i = 0; i < n_vertices; i++) {
      writeData[i] = writeFunction(time, i);
      precice.writeScalarData(writeDataID, vertexIDs[i], writeData[i]);
    }
    maxDt     = precice.advance(currentDt);
    currentDt = dt > maxDt ? maxDt : dt;
    timestep++;
  }

  precice.finalize();
  BOOST_TEST(timestep == nWindows);
}

=======
>>>>>>> c186fd0e
/// One solver uses incremental position set, read/write methods.
BOOST_AUTO_TEST_CASE(testExplicitWithDataExchange)
{
  PRECICE_TEST("SolverOne"_on(1_rank), "SolverTwo"_on(1_rank));

  double counter = 0.0;
  using Eigen::Vector3d;

  SolverInterface cplInterface(context.name, _pathToTests + "explicit-mpi-single.xml", 0, 1);
  if (context.isNamed("SolverOne")) {
    int meshOneID = cplInterface.getMeshID("MeshOne");
    /* int squareID = */ cplInterface.getMeshID("Test-Square");
    int              forcesID     = cplInterface.getDataID("Forces", meshOneID);
    int              velocitiesID = cplInterface.getDataID("Velocities", meshOneID);
    std::vector<int> indices(8);
    int              i = 0;

    //need one vertex to start
    Vector3d vertex = Vector3d::Zero();
    cplInterface.setMeshVertex(meshOneID, vertex.data());
    double maxDt = cplInterface.initialize();

    const auto &vertices = impl(cplInterface).mesh("Test-Square").vertices();
    while (cplInterface.isCouplingOngoing()) {
      impl(cplInterface).resetMesh(meshOneID);

      i = 0;
      for (auto &vertex : vertices) {
        int index = cplInterface.setMeshVertex(meshOneID, vertex.getCoords().data());
        BOOST_TEST(index == vertex.getID());
        indices.at(i) = index;
        i++;
      }
      //for (VertexIterator it = vertices.begin(); it != vertices.end(); it++) {
      for (auto &vertex : vertices) {
        Vector3d force(Vector3d::Constant(counter) + vertex.getCoords());
        cplInterface.writeVectorData(forcesID, vertex.getID(), force.data());
      }
      maxDt = cplInterface.advance(maxDt);
      if (cplInterface.isCouplingOngoing()) {
        i = 0;
        for (auto &vertex : vertices) {
          Vector3d vel   = Vector3d::Zero();
          int      index = indices.at(i);
          i++;
          cplInterface.readVectorData(velocitiesID, index, vel.data());
          BOOST_TEST(vel == Vector3d::Constant(counter) + vertex.getCoords());
        }
        counter += 1.0;
      }
    }
    cplInterface.finalize();
  } else {
    BOOST_TEST(context.isNamed("SolverTwo"));
    MeshID meshID = cplInterface.getMeshID("Test-Square");
    cplInterface.setMeshVertex(meshID, Eigen::Vector3d(0.0, 0.0, 0.0).data());
    cplInterface.setMeshVertex(meshID, Eigen::Vector3d(1.0, 0.0, 0.0).data());
    cplInterface.setMeshVertex(meshID, Eigen::Vector3d(0.0, 1.0, 0.0).data());
    cplInterface.setMeshVertex(meshID, Eigen::Vector3d(1.0, 1.0, 0.0).data());
    int    forcesID     = cplInterface.getDataID("Forces", meshID);
    int    velocitiesID = cplInterface.getDataID("Velocities", meshID);
    double maxDt        = cplInterface.initialize();
    auto & vertices     = impl(cplInterface).mesh("Test-Square").vertices();
    // SolverTwo does not start the coupled simulation and has, hence,
    // already received the first data to be validated.
    for (auto &vertex : vertices) {
      Vector3d force = Vector3d::Zero();
      cplInterface.readVectorData(forcesID, vertex.getID(), force.data());
      BOOST_TEST(force == Vector3d::Constant(counter) + vertex.getCoords());
    }
    counter += 1.0;

    while (cplInterface.isCouplingOngoing()) {
      for (auto &vertex : vertices) {
        Vector3d vel(Vector3d::Constant(counter - 1.0) + vertex.getCoords());
        cplInterface.writeVectorData(velocitiesID, vertex.getID(), vel.data());
      }
      maxDt = cplInterface.advance(maxDt);
      if (cplInterface.isCouplingOngoing()) {
        for (auto &vertex : vertices) {
          Vector3d force = Vector3d::Zero();
          cplInterface.readVectorData(forcesID, vertex.getID(), force.data());
          BOOST_TEST(force == Vector3d::Constant(counter) + vertex.getCoords());
        }
        counter += 1.0;
      }
    }
    cplInterface.finalize();
  }
}

/**
 * @brief The second solver initializes the data of the first.
 *
 * A mapping is employed for the second solver, i.e., at the end of
 * initializeData(), the mapping needs to be invoked.
 */
BOOST_AUTO_TEST_CASE(testExplicitWithDataInitialization)
{
  PRECICE_TEST("SolverOne"_on(1_rank), "SolverTwo"_on(1_rank));

  using Eigen::Vector3d;

  SolverInterface cplInterface(context.name, _pathToTests + "explicit-data-init.xml", 0, 1);
  if (context.isNamed("SolverOne")) {
    int meshOneID = cplInterface.getMeshID("MeshOne");
    cplInterface.setMeshVertex(meshOneID, Vector3d(1.0, 2.0, 3.0).data());
    double maxDt      = cplInterface.initialize();
    int    dataAID    = cplInterface.getDataID("DataOne", meshOneID);
    int    dataBID    = cplInterface.getDataID("DataTwo", meshOneID);
    double valueDataB = 0.0;
    cplInterface.initializeData();
    cplInterface.readScalarData(dataBID, 0, valueDataB);
    BOOST_TEST(2.0 == valueDataB);
    while (cplInterface.isCouplingOngoing()) {
      Vector3d valueDataA(1.0, 1.0, 1.0);
      cplInterface.writeVectorData(dataAID, 0, valueDataA.data());
      maxDt = cplInterface.advance(maxDt);
      cplInterface.readScalarData(dataBID, 0, valueDataB);
      BOOST_TEST(2.5 == valueDataB);
    }
    cplInterface.finalize();
  } else {
    BOOST_TEST(context.isNamed("SolverTwo"));
    int      meshTwoID = cplInterface.getMeshID("MeshTwo");
    Vector3d pos       = Vector3d::Zero();
    cplInterface.setMeshVertex(meshTwoID, pos.data());
    double maxDt   = cplInterface.initialize();
    int    dataAID = cplInterface.getDataID("DataOne", meshTwoID);
    int    dataBID = cplInterface.getDataID("DataTwo", meshTwoID);
    cplInterface.writeScalarData(dataBID, 0, 2.0);
    //tell preCICE that data has been written and call initializeData
    cplInterface.markActionFulfilled(precice::constants::actionWriteInitialData());
    cplInterface.initializeData();
    Vector3d valueDataA;
    cplInterface.readVectorData(dataAID, 0, valueDataA.data());
    Vector3d expected(1.0, 1.0, 1.0);
    BOOST_TEST(valueDataA == expected);
    while (cplInterface.isCouplingOngoing()) {
      cplInterface.writeScalarData(dataBID, 0, 2.5);
      maxDt = cplInterface.advance(maxDt);
      cplInterface.readVectorData(dataAID, 0, valueDataA.data());
      BOOST_TEST(valueDataA == expected);
    }
    cplInterface.finalize();
  }
}

/// One solver uses block set/get/read/write methods.
BOOST_AUTO_TEST_CASE(testExplicitWithBlockDataExchange)
{
  PRECICE_TEST("SolverOne"_on(1_rank), "SolverTwo"_on(1_rank));

  double counter = 0.0;
  using Eigen::Vector3d;

  SolverInterface cplInterface(context.name, _pathToTests + "explicit-mpi-single-non-inc.xml", 0, 1);
  if (context.isNamed("SolverOne")) {
    int             meshOneID      = cplInterface.getMeshID("MeshOne");
    double          maxDt          = cplInterface.initialize();
    int             forcesID       = cplInterface.getDataID("Forces", meshOneID);
    int             pressuresID    = cplInterface.getDataID("Pressures", meshOneID);
    int             velocitiesID   = cplInterface.getDataID("Velocities", meshOneID);
    int             temperaturesID = cplInterface.getDataID("Temperatures", meshOneID);
    auto &          vertices       = impl(cplInterface).mesh("Test-Square").vertices();
    int             size           = vertices.size();
    Eigen::VectorXd writePositions(size * 3);
    Eigen::VectorXd getWritePositions(size * 3);
    Eigen::VectorXd forces(size * 3);
    Eigen::VectorXd pressures(size);
    Eigen::VectorXi writeIDs(size);
    Eigen::VectorXi getWriteIDs(size);
    Eigen::VectorXd readPositions(size * 3);
    Eigen::VectorXd getReadPositions(size * 3);
    Eigen::VectorXd velocities(size * 3);
    Eigen::VectorXd temperatures(size);
    Eigen::VectorXd expectedVelocities(size * 3);
    Eigen::VectorXd expectedTemperatures(size);
    Eigen::VectorXi readIDs(size);
    Eigen::VectorXi getReadIDs(size);

    while (cplInterface.isCouplingOngoing()) {
      impl(cplInterface).resetMesh(meshOneID);
      for (auto &vertex : vertices) {
        for (int dim = 0; dim < 3; dim++) {
          writePositions(vertex.getID() * 3 + dim) = vertex.getCoords()(dim);
        }
      }
      cplInterface.setMeshVertices(meshOneID, size, writePositions.data(),
                                   writeIDs.data());
      for (auto &vertex : vertices) {
        // Vector3d force ( Vector3D(counter) + wrap<3,double>(vertex.getCoords()) );
        Vector3d force(Vector3d::Constant(counter) + vertex.getCoords());
        for (int dim = 0; dim < 3; dim++)
          forces(vertex.getID() * 3 + dim) = force(dim);
        pressures(vertex.getID()) = counter + vertex.getCoords()(0);
      }
      cplInterface.writeBlockVectorData(forcesID, size, writeIDs.data(), forces.data());
      cplInterface.writeBlockScalarData(pressuresID, size, writeIDs.data(), pressures.data());

      cplInterface.getMeshVertices(meshOneID, size, writeIDs.data(),
                                   getWritePositions.data());
      BOOST_TEST(writePositions == getWritePositions);

      cplInterface.getMeshVertexIDsFromPositions(meshOneID, size, writePositions.data(),
                                                 getWriteIDs.data());
      BOOST_TEST(writeIDs == getWriteIDs);
      //cplInterface.mapWrittenData(meshID);
      maxDt = cplInterface.advance(maxDt);
      if (cplInterface.isCouplingOngoing()) {
        for (auto &vertex : vertices) {
          for (int dim = 0; dim < 3; dim++) {
            int index                 = vertex.getID() * 3 + dim;
            readPositions(index)      = vertex.getCoords()(dim);
            expectedVelocities(index) = counter + vertex.getCoords()(dim);
          }
          expectedTemperatures(vertex.getID()) = counter + vertex.getCoords()(0);
        }
        impl(cplInterface).resetMesh(meshOneID);
        cplInterface.setMeshVertices(meshOneID, size, readPositions.data(), readIDs.data());
        cplInterface.mapReadDataTo(meshOneID);
        cplInterface.readBlockVectorData(velocitiesID, size, readIDs.data(),
                                         velocities.data());
        cplInterface.readBlockScalarData(temperaturesID, size, readIDs.data(),
                                         temperatures.data());
        BOOST_TEST(velocities == expectedVelocities);
        BOOST_TEST(temperatures == expectedTemperatures);

        counter += 1.0;
      }
    }
    cplInterface.finalize();
  } else {
    BOOST_TEST(context.isNamed("SolverTwo"));

    int    squareID       = cplInterface.getMeshID("Test-Square");
    int    forcesID       = cplInterface.getDataID("Forces", squareID);
    int    pressuresID    = cplInterface.getDataID("Pressures", squareID);
    int    velocitiesID   = cplInterface.getDataID("Velocities", squareID);
    int    temperaturesID = cplInterface.getDataID("Temperatures", squareID);
    MeshID meshID         = cplInterface.getMeshID("Test-Square");
    cplInterface.setMeshVertex(meshID, Eigen::Vector3d(0.0, 0.0, 0.0).data());
    cplInterface.setMeshVertex(meshID, Eigen::Vector3d(1.0, 0.0, 0.0).data());
    cplInterface.setMeshVertex(meshID, Eigen::Vector3d(0.0, 1.0, 0.0).data());
    cplInterface.setMeshVertex(meshID, Eigen::Vector3d(1.0, 1.0, 0.0).data());
    double      maxDt    = cplInterface.initialize();
    const auto &vertices = impl(cplInterface).mesh("Test-Square").vertices();
    // SolverTwo does not start the coupled simulation and has, hence,
    // already received the first data to be validated.
    for (auto &vertex : vertices) {
      Vector3d force    = Vector3d::Zero();
      double   pressure = 0.0;
      cplInterface.readVectorData(forcesID, vertex.getID(), force.data());
      cplInterface.readScalarData(pressuresID, vertex.getID(), pressure);
      BOOST_TEST(force == Vector3d::Constant(counter) + vertex.getCoords());
      BOOST_TEST(pressure == counter + vertex.getCoords()(0));
    }
    counter += 1.0;

    while (cplInterface.isCouplingOngoing()) {
      for (auto &vertex : vertices) {
        Vector3d vel(Vector3d::Constant(counter - 1.0) + vertex.getCoords());
        cplInterface.writeVectorData(velocitiesID, vertex.getID(), vel.data());
        double temperature = counter - 1.0 + vertex.getCoords()(0);
        cplInterface.writeScalarData(temperaturesID, vertex.getID(), temperature);
      }
      maxDt = cplInterface.advance(maxDt);
      if (cplInterface.isCouplingOngoing()) {
        for (auto &vertex : vertices) {
          Vector3d force    = Vector3d::Zero();
          double   pressure = 0.0;
          cplInterface.readVectorData(forcesID, vertex.getID(), force.data());
          cplInterface.readScalarData(pressuresID, vertex.getID(), pressure);
          BOOST_TEST(force == Vector3d::Constant(counter) + vertex.getCoords());
          BOOST_TEST(pressure == counter + vertex.getCoords()(0));
        }
        counter += 1.0;
      }
    }
    cplInterface.finalize();
  }
}

/**
  * @brief Runs a coupled simulation where one solver supplies a geometry.
  *
  * SolverOne only reads the displacements of the geometry and checks whether
  * they are equals to the coordinates of SolverTwo. SolverTwo creates and
  * displaces the coordinates.
  *
  * @todo Maybe remove this test.
  */
BOOST_AUTO_TEST_CASE(testExplicitWithSolverGeometry)
{
  PRECICE_TEST("SolverOne"_on(1_rank), "SolverTwo"_on(1_rank));

  int    timesteps = 0;
  double time      = 0;

  SolverInterface couplingInterface(context.name, _pathToTests + "explicit-solvergeometry.xml", 0, 1);
  BOOST_TEST(couplingInterface.getDimensions() == 3);
  if (context.isNamed("SolverOne")) {
    //was necessary to replace pre-defined geometries
    MeshID meshID = couplingInterface.getMeshID("MeshOne");
    couplingInterface.setMeshVertex(meshID, Eigen::Vector3d(0.0, 0.0, 0.0).data());
    couplingInterface.setMeshVertex(meshID, Eigen::Vector3d(1.0, 0.0, 0.0).data());

    double dt = couplingInterface.initialize();
    while (couplingInterface.isCouplingOngoing()) {
      time += dt;
      dt = couplingInterface.advance(dt);
      timesteps++;
    }
    couplingInterface.finalize();
  } else {
    BOOST_TEST(context.isNamed("SolverTwo"));
    MeshID meshID = couplingInterface.getMeshID("SolverGeometry");
    int    i0     = couplingInterface.setMeshVertex(meshID, Eigen::Vector3d(0.0, 0.0, 0.0).data());
    int    i1     = couplingInterface.setMeshVertex(meshID, Eigen::Vector3d(1.0, 0.0, 0.0).data());
    int    i2     = couplingInterface.setMeshVertex(meshID, Eigen::Vector3d(0.0, 1.0, 0.0).data());
    int    e0     = couplingInterface.setMeshEdge(meshID, i0, i1);
    int    e1     = couplingInterface.setMeshEdge(meshID, i1, i2);
    int    e2     = couplingInterface.setMeshEdge(meshID, i2, i0);
    couplingInterface.setMeshTriangle(meshID, e0, e1, e2);
    double dt = couplingInterface.initialize();

    int size = couplingInterface.getMeshVertexSize(meshID);
    BOOST_TEST(size == 3);

    while (couplingInterface.isCouplingOngoing()) {
      time += dt;
      dt = couplingInterface.advance(dt);
      timesteps++;
    }
    couplingInterface.finalize();
  }
}

/**
 * @brief Runs a coupled sim. with data scaling applied.
 *
 * SolverOne writes vector data on a cube geometry. The data values are defined
 * and stay constant over the coupling cycles. SolverTwo has a scaling of the
 * values activated and reads the scaled values.
 */
BOOST_AUTO_TEST_CASE(testExplicitWithDataScaling)
{
  PRECICE_TEST("SolverOne"_on(1_rank), "SolverTwo"_on(1_rank));

  SolverInterface cplInterface(context.name, _pathToTests + "explicit-datascaling.xml", 0, 1);
  BOOST_TEST(cplInterface.getDimensions() == 2);

  std::vector<double> positions = {0.0, 0.0, 0.0, 0.1, 0.1, 0.1, 0.1, 0.0};
  std::vector<int>    ids       = {0, 0, 0, 0};

  if (context.isNamed("SolverOne")) {
    MeshID meshID = cplInterface.getMeshID("Test-Square-One");
    cplInterface.setMeshVertices(meshID, 4, positions.data(), ids.data());
    for (int i = 0; i < 4; i++)
      cplInterface.setMeshEdge(meshID, ids.at(i), ids.at((i + 1) % 4));

    double dt = cplInterface.initialize();

    int velocitiesID = cplInterface.getDataID("Velocities", meshID);
    while (cplInterface.isCouplingOngoing()) {
      for (size_t i = 0; i < impl(cplInterface).mesh("Test-Square-One").vertices().size(); ++i) {
        Eigen::Vector2d data = Eigen::Vector2d::Constant(i);
        cplInterface.writeVectorData(velocitiesID, i, data.data());
      }
      dt = cplInterface.advance(dt);
    }
    cplInterface.finalize();
  } else {
    BOOST_TEST(context.isNamed("SolverTwo"));
    MeshID meshID = cplInterface.getMeshID("Test-Square-Two");
    cplInterface.setMeshVertices(meshID, 4, positions.data(), ids.data());
    for (int i = 0; i < 4; i++)
      cplInterface.setMeshEdge(meshID, ids.at(i), ids.at((i + 1) % 4));

    double dt = cplInterface.initialize();

    int velocitiesID = cplInterface.getDataID("Velocities", meshID);
    while (cplInterface.isCouplingOngoing()) {
      const auto size = impl(cplInterface).mesh("Test-Square-Two").vertices().size();
      for (size_t i = 0; i < size; ++i) {
        Eigen::Vector2d readData;
        cplInterface.readVectorData(velocitiesID, i, readData.data());
        Eigen::Vector2d expectedData = Eigen::Vector2d::Constant(i * 10.0);
        BOOST_TEST(readData(0) == expectedData(0));
        BOOST_TEST(readData(1) == expectedData(1));
      }
      dt = cplInterface.advance(dt);
    }
    cplInterface.finalize();
  }
}

// Test case for a direct mesh access on one participant to a mesh defined
// by another participant. The region of interest is defined thorugh a
// boundingBox. The test case here is the most basic variant in order
// use such a feature. SolverTwo defines the mesh whereas SolverOne writes
// directly on this mesh.
BOOST_AUTO_TEST_CASE(AccessReceivedMeshExplicit)
{
  PRECICE_TEST("SolverOne"_on(1_rank), "SolverTwo"_on(1_rank));

  // Set up Solverinterface
  SolverInterface couplingInterface(context.name, _pathToTests + "explicit-direct-access.xml", 0, 1);
  BOOST_TEST(couplingInterface.getDimensions() == 2);

  std::vector<double> positions = {0.0, 0.0, 0.0, 0.05, 0.1, 0.1, 0.1, 0.0};
  std::vector<int>    ids(4, 0);

  constexpr int               dim         = 2;
  std::array<double, dim * 2> boundingBox = {0.0, 1.0, 0.0, 1.0};

  if (context.isNamed("SolverOne")) {
    const int otherMeshID = couplingInterface.getMeshID("MeshTwo");
    const int dataID      = couplingInterface.getDataID("Velocities", otherMeshID);

    // Define region of interest, where we could obtain direct write access
    couplingInterface.setMeshAccessRegion(otherMeshID, boundingBox.data());

    double dt = couplingInterface.initialize();
    // Get the size of the filtered mesh within the bounding box
    // (provided by the coupling participant)
    const int meshSize = couplingInterface.getMeshVertexSize(otherMeshID);
    BOOST_TEST(meshSize == (ids.size()));

    // Allocate a vector containing the vertices
    std::vector<double> solverTwoMesh(meshSize * dim);
    couplingInterface.getMeshVerticesAndIDs(otherMeshID, meshSize, ids.data(), solverTwoMesh.data());
    // Some dummy writeData
    std::array<double, 4> writeData({1, 2, 3, 4});

    // Expected data = positions of the other participant's mesh
    const std::vector<double> expectedData = positions;
    BOOST_TEST(testing::equals(solverTwoMesh, expectedData));

    while (couplingInterface.isCouplingOngoing()) {
      // Write data
      couplingInterface.writeBlockScalarData(dataID, meshSize,
                                             ids.data(), writeData.data());
      dt = couplingInterface.advance(dt);
    }

  } else {
    BOOST_TEST(context.isNamed("SolverTwo"));
    // Query IDs
    const int meshID = couplingInterface.getMeshID("MeshTwo");
    const int dataID = couplingInterface.getDataID("Velocities", meshID);

    // Define the mesh
    couplingInterface.setMeshVertices(meshID, ids.size(), positions.data(), ids.data());
    // Allocate data to read
    std::vector<double> readData(4, std::numeric_limits<double>::max());

    // Initialize
    double dt = couplingInterface.initialize();
    while (couplingInterface.isCouplingOngoing()) {

      dt = couplingInterface.advance(dt);
      couplingInterface.readBlockScalarData(dataID, ids.size(),
                                            ids.data(), readData.data());
      // Expected data according to the writeData
      std::vector<double> expectedData({1, 2, 3, 4});
      BOOST_TEST(testing::equals(expectedData, readData));
    }
  }
}

// Test case for a direct mesh access on one participant to a mesh defined
// by another participant (see above). In addition to the direct mesh access
// and data writing in one direction, an additional mapping (NN) is defined
// in the other direction.
// TODO: This test would fail if we choose the bounding box smaller than
// the owned mesh(?) due to the current implementation of
// 'prepareBoundingBoxes' during the partitioning step in preCICE.
BOOST_AUTO_TEST_CASE(AccessReceivedMeshAndMapping)
{
  PRECICE_TEST("SolverOne"_on(1_rank), "SolverTwo"_on(1_rank));

  // Set up Solverinterface
  SolverInterface interface(context.name, _pathToTests + "explicit-direct-access-mapping.xml", 0, 1);
  BOOST_TEST(interface.getDimensions() == 2);
  constexpr int dim = 2;

  if (context.isNamed("SolverOne")) {
    const int ownMeshID   = interface.getMeshID("MeshOne");
    const int otherMeshID = interface.getMeshID("MeshTwo");
    const int readDataID  = interface.getDataID("Forces", ownMeshID);
    const int writeDataID = interface.getDataID("Velocities", otherMeshID);

    std::vector<double> positions = {0.2, 0.2, 0.1, 0.6, 0.1, 0.0, 0.1, 0.0};
    std::vector<int>    ownIDs(4, 0);
    interface.setMeshVertices(ownMeshID, ownIDs.size(), positions.data(), ownIDs.data());

    std::array<double, dim * 2> boundingBox = {0.0, 1.0, 0.0, 1.0};
    // Define region of interest, where we could obtain direct write access
    interface.setMeshAccessRegion(otherMeshID, boundingBox.data());

    double dt = interface.initialize();
    // Get the size of the filtered mesh within the bounding box
    // (provided by the coupling participant)
    const int otherMeshSize = interface.getMeshVertexSize(otherMeshID);
    BOOST_TEST(otherMeshSize == 5);

    // Allocate a vector containing the vertices
    std::vector<double> solverTwoMesh(otherMeshSize * dim);
    std::vector<int>    otherIDs(otherMeshSize, 0);
    interface.getMeshVerticesAndIDs(otherMeshID, otherMeshSize, otherIDs.data(), solverTwoMesh.data());
    // Some dummy writeData
    std::array<double, 5> writeData({1, 2, 3, 4, 5});

    std::vector<double> readData(ownIDs.size(), 0);
    // Expected data = positions of the other participant's mesh
    const std::vector<double> expectedData = {0.0, 0.0, 0.0, 0.05, 0.1, 0.1, 0.1, 0.0, 0.5, 0.5};
    BOOST_TEST(solverTwoMesh == expectedData);

    while (interface.isCouplingOngoing()) {
      // Write data
      interface.writeBlockScalarData(writeDataID, otherMeshSize,
                                     otherIDs.data(), writeData.data());
      dt = interface.advance(dt);
      interface.readBlockScalarData(readDataID, ownIDs.size(),
                                    ownIDs.data(), readData.data());
      BOOST_TEST(readData == (std::vector<double>{2, 4, 3, 3}));
    }

  } else {
    BOOST_TEST(context.isNamed("SolverTwo"));
    std::vector<double> positions = {0.0, 0.0, 0.0, 0.05, 0.1, 0.1, 0.1, 0.0, 0.5, 0.5};
    std::vector<int>    ids(positions.size() / dim, 0);

    // Query IDs
    const int meshID      = interface.getMeshID("MeshTwo");
    const int writeDataID = interface.getDataID("Forces", meshID);
    const int readDataID  = interface.getDataID("Velocities", meshID);

    // Define the mesh
    interface.setMeshVertices(meshID, ids.size(), positions.data(), ids.data());
    // Allocate data to read
    std::vector<double> readData(ids.size(), -10);
    std::vector<double> writeData;
    for (int i = 0; i < ids.size(); ++i)
      writeData.emplace_back(i);

    // Initialize
    double dt = interface.initialize();
    while (interface.isCouplingOngoing()) {

      interface.writeBlockScalarData(writeDataID, ids.size(),
                                     ids.data(), writeData.data());
      dt = interface.advance(dt);
      interface.readBlockScalarData(readDataID, ids.size(),
                                    ids.data(), readData.data());
      // Expected data according to the writeData
      std::vector<double> expectedData({1, 2, 3, 4, 5});
      BOOST_TEST(testing::equals(expectedData, readData));
    }
  }
}

// Test case for a direct mesh access on one participant to a mesh defined
// by another participant. The region of interest is defined thorugh a
// boundingBox. As opposed to the 'boundingBoxExplicit' test case, this
// test case uses the same feature in an implicit setup.

BOOST_AUTO_TEST_CASE(AccessReceivedMeshImplicit)
{
  PRECICE_TEST("SolverOne"_on(1_rank), "SolverTwo"_on(1_rank));

  double state              = 0.0;
  double checkpoint         = 0.0;
  int    iterationCount     = 0;
  double initialStateChange = 5.0;
  double stateChange        = initialStateChange;
  int    computedTimesteps  = 0;

  // Set up Solverinterface
  SolverInterface couplingInterface(context.name, _pathToTests + "implicit-direct-access.xml", 0, 1);
  BOOST_TEST(couplingInterface.getDimensions() == 2);
  constexpr int dim = 2;

  if (context.isNamed("SolverOne")) {
    std::vector<double>         positions   = {0.1, 0.1, 0.2, 0.05, 0.1, 0.0, 0.3, 0.9};
    std::array<double, dim * 2> boundingBox = {0.0, 1.0, 0.0, 1.0};
    std::vector<int>            ownIDs(4, 0);

    const int ownMeshID   = couplingInterface.getMeshID("MeshOne");
    const int otherMeshID = couplingInterface.getMeshID("MeshTwo");
    const int ownDataID   = couplingInterface.getDataID("Forces", ownMeshID);
    const int otherDataID = couplingInterface.getDataID("Velocities", otherMeshID);

    // Define the own mesh
    couplingInterface.setMeshVertices(ownMeshID, ownIDs.size(), positions.data(), ownIDs.data());
    // TODO: Implement something in order to derive the bounding box from the mesh

    // Define region of interest, where we could obtain direct write access
    couplingInterface.setMeshAccessRegion(otherMeshID, boundingBox.data());

    double dt = couplingInterface.initialize();
    // Get the size of the filtered mesh within the bounding box
    // (provided by the coupling participant)
    const int meshSize = couplingInterface.getMeshVertexSize(otherMeshID);
    BOOST_TEST(meshSize == 3);

    // Allocate a vector containing the vertices
    std::vector<double> solverTwoMesh(meshSize * dim);
    std::vector<int>    otherIDs(meshSize);

    couplingInterface.getMeshVerticesAndIDs(otherMeshID, meshSize, otherIDs.data(), solverTwoMesh.data());
    // Some dummy writeData
    std::array<double, 3> writeData({1, 2, 3});

    // Expected data = positions of the other participant's mesh
    const std::vector<double> expectedData = {0.0, 0.0, 0.2, 0.3, 0.1, 0.1};
    BOOST_TEST(solverTwoMesh == expectedData);

    std::vector<double> readData(ownIDs.size(), -10);
    while (couplingInterface.isCouplingOngoing()) {
      if (couplingInterface.isActionRequired(precice::constants::actionWriteIterationCheckpoint())) {
        couplingInterface.markActionFulfilled(precice::constants::actionWriteIterationCheckpoint());
      }

      // Write data
      couplingInterface.writeBlockScalarData(otherDataID, meshSize,
                                             otherIDs.data(), writeData.data());
      dt = couplingInterface.advance(dt);
      couplingInterface.readBlockScalarData(ownDataID, ownIDs.size(),
                                            ownIDs.data(), readData.data());
      if (couplingInterface.isActionRequired(precice::constants::actionReadIterationCheckpoint())) {
        couplingInterface.markActionFulfilled(precice::constants::actionReadIterationCheckpoint());
      }

      // Expected data according to the writeData
      std::vector<double> expectedData({10, 11, 12, 13});
      BOOST_TEST(testing::equals(expectedData, readData));
    }
  } else {
    BOOST_TEST(context.isNamed("SolverTwo"));
    std::vector<double>         positions = {0.0, 0.0, 0.2, 0.3, 0.1, 0.1};
    std::vector<int>            ownIDs(3, 0);
    std::array<double, dim * 2> boundingBox = {0.0, 2.0, 0.0, 2.0};

    // Query IDs
    const int ownMeshID   = couplingInterface.getMeshID("MeshTwo");
    const int otherMeshID = couplingInterface.getMeshID("MeshOne");
    const int ownDataID   = couplingInterface.getDataID("Velocities", ownMeshID);
    const int otherDataID = couplingInterface.getDataID("Forces", otherMeshID);

    // Define the mesh
    couplingInterface.setMeshVertices(ownMeshID, ownIDs.size(), positions.data(), ownIDs.data());
    // Define region of interest, where we could obtain direct write access
    couplingInterface.setMeshAccessRegion(otherMeshID, boundingBox.data());
    // Initialize
    double dt = couplingInterface.initialize();

    const int meshSize = couplingInterface.getMeshVertexSize(otherMeshID);
    BOOST_TEST(meshSize == 4);

    // Allocate a vector containing the vertices
    std::vector<double> solverOneMesh(meshSize * dim);
    std::vector<int>    otherIDs(meshSize);

    couplingInterface.getMeshVerticesAndIDs(otherMeshID, meshSize, otherIDs.data(), solverOneMesh.data());
    // Some dummy writeData
    std::array<double, 4> writeData({10, 11, 12, 13});

    // Allocate data to read
    std::vector<double> readData(ownIDs.size(), -10);

    while (couplingInterface.isCouplingOngoing()) {
      if (couplingInterface.isActionRequired(precice::constants::actionWriteIterationCheckpoint())) {
        couplingInterface.markActionFulfilled(precice::constants::actionWriteIterationCheckpoint());
      }

      // Write data
      couplingInterface.writeBlockScalarData(otherDataID, meshSize,
                                             otherIDs.data(), writeData.data());
      dt = couplingInterface.advance(dt);
      couplingInterface.readBlockScalarData(ownDataID, ownIDs.size(),
                                            ownIDs.data(), readData.data());
      if (couplingInterface.isActionRequired(precice::constants::actionReadIterationCheckpoint())) {
        couplingInterface.markActionFulfilled(precice::constants::actionReadIterationCheckpoint());
      }

      // Expected data according to the writeData
      std::vector<double> expectedData({1, 2, 3});
      BOOST_TEST(testing::equals(expectedData, readData));
    }
  }
}

/// Test simple coupled simulation with coupling iterations.
BOOST_AUTO_TEST_CASE(testImplicit)
{
  PRECICE_TEST("SolverOne"_on(1_rank), "SolverTwo"_on(1_rank));

  double state              = 0.0;
  double checkpoint         = 0.0;
  int    iterationCount     = 0;
  double initialStateChange = 5.0;
  double stateChange        = initialStateChange;
  int    computedTimesteps  = 0;
  using namespace precice::constants;

  SolverInterface couplingInterface(context.name, _pathToTests + "implicit.xml", 0, 1);

  if (context.isNamed("SolverOne")) {
    int    meshID = couplingInterface.getMeshID("Square");
    double pos[3];
    // Set mesh positions
    pos[0] = 0.0;
    pos[1] = 0.0;
    pos[2] = 0.0;
    couplingInterface.setMeshVertex(meshID, pos);
    pos[0] = 1.0;
    pos[1] = 0.0;
    pos[2] = 0.0;
    couplingInterface.setMeshVertex(meshID, pos);
    pos[0] = 1.0;
    pos[1] = 1.0;
    pos[2] = 0.0;
    couplingInterface.setMeshVertex(meshID, pos);
    pos[0] = 0.0;
    pos[1] = 1.0;
    pos[2] = 0.0;
    couplingInterface.setMeshVertex(meshID, pos);

    double maxDt = couplingInterface.initialize();
    while (couplingInterface.isCouplingOngoing()) {
      if (couplingInterface.isActionRequired(actionWriteIterationCheckpoint())) {
        couplingInterface.markActionFulfilled(actionWriteIterationCheckpoint());
        checkpoint     = state;
        iterationCount = 1;
      }
      if (couplingInterface.isActionRequired(actionReadIterationCheckpoint())) {
        couplingInterface.markActionFulfilled(actionReadIterationCheckpoint());
        state = checkpoint;
      }
      iterationCount++;
      stateChange = initialStateChange / (double) iterationCount;
      state += stateChange;
      maxDt = couplingInterface.advance(maxDt);
      if (couplingInterface.isTimeWindowComplete()) {
        computedTimesteps++;
      }
    }
    couplingInterface.finalize();
    BOOST_TEST(computedTimesteps == 4);
  } else {
    BOOST_TEST(context.isNamed("SolverTwo"));
    double maxDt = couplingInterface.initialize();
    while (couplingInterface.isCouplingOngoing()) {
      if (couplingInterface.isActionRequired(actionWriteIterationCheckpoint())) {
        couplingInterface.markActionFulfilled(actionWriteIterationCheckpoint());
        checkpoint     = state;
        iterationCount = 1;
      }
      if (couplingInterface.isActionRequired(actionReadIterationCheckpoint())) {
        couplingInterface.markActionFulfilled(actionReadIterationCheckpoint());
        state = checkpoint;
        iterationCount++;
      }
      stateChange = initialStateChange / (double) iterationCount;
      state += stateChange;
      maxDt = couplingInterface.advance(maxDt);
      if (couplingInterface.isTimeWindowComplete()) {
        computedTimesteps++;
      }
    }
    couplingInterface.finalize();
    BOOST_TEST(computedTimesteps == 4);
  }
}

/// Test simple coupled simulation with iterations, data initialization and without acceleration
BOOST_AUTO_TEST_CASE(testImplicitWithDataInitialization)
{
  PRECICE_TEST("SolverOne"_on(1_rank), "SolverTwo"_on(1_rank));

  using namespace precice::constants;

  SolverInterface couplingInterface(context.name, _pathToTests + "implicit-data-init.xml", 0, 1);

  int         dimensions = couplingInterface.getDimensions();
  std::string meshName;
  std::string writeDataName;
  std::string readDataName;
  double      writeValue, expectedReadValue;

  if (context.isNamed("SolverOne")) {
    meshName          = "MeshOne";
    writeDataName     = "Forces";
    readDataName      = "Velocities";
    writeValue        = 1;
    expectedReadValue = 2;
  } else {
    BOOST_TEST(context.isNamed("SolverTwo"));
    meshName          = "MeshTwo";
    writeDataName     = "Velocities";
    readDataName      = "Forces";
    writeValue        = 2;
    expectedReadValue = 1;
  }
  int                 meshID      = couplingInterface.getMeshID(meshName);
  int                 writeDataID = couplingInterface.getDataID(writeDataName, meshID);
  int                 readDataID  = couplingInterface.getDataID(readDataName, meshID);
  std::vector<double> vertex(dimensions, 0);
  int                 vertexID = couplingInterface.setMeshVertex(meshID, vertex.data());

  double dt = 0;
  dt        = couplingInterface.initialize();
  std::vector<double> writeData(dimensions, writeValue);
  std::vector<double> readData(dimensions, -1);
  const std::string & cowid = actionWriteInitialData();

  if (couplingInterface.isActionRequired(cowid)) {
    BOOST_TEST(context.isNamed("SolverTwo"));
    couplingInterface.writeVectorData(writeDataID, vertexID, writeData.data());
    couplingInterface.markActionFulfilled(cowid);
  }

  couplingInterface.initializeData();

  while (couplingInterface.isCouplingOngoing()) {
    if (couplingInterface.isActionRequired(actionWriteIterationCheckpoint())) {
      couplingInterface.markActionFulfilled(actionWriteIterationCheckpoint());
    }
    couplingInterface.readVectorData(readDataID, vertexID, readData.data());
    BOOST_TEST(expectedReadValue == readData.at(0));
    BOOST_TEST(expectedReadValue == readData.at(1));
    couplingInterface.writeVectorData(writeDataID, vertexID, writeData.data());
    dt = couplingInterface.advance(dt);
    if (couplingInterface.isActionRequired(actionReadIterationCheckpoint())) {
      couplingInterface.markActionFulfilled(actionReadIterationCheckpoint());
    }
  }
  couplingInterface.finalize();
}

/// Tests stationary mapping with solver provided meshes.
void runTestStationaryMappingWithSolverMesh(std::string const &config, int dim, TestContext const &context)
{
  std::string meshForcesA = "MeshForcesA";
  std::string meshDisplA  = "MeshDisplacementsA";
  std::string meshForcesB = "MeshForcesB";
  std::string meshDisplB  = "MeshDisplacementsB";
  std::string dataForces  = "Forces";
  std::string dataDispl   = "Displacements";
  using testing::equals;

  SolverInterface interface(context.name, config, 0, 1);
  BOOST_TEST(interface.getDimensions() == dim);

  std::vector<Eigen::VectorXd> positions;
  Eigen::VectorXd              position(dim);
  if (dim == 2) {
    position << 0.0, 0.0;
    positions.push_back(position);
    position << 1.0, 0.0;
    positions.push_back(position);
    position << 1.0, 1.0;
    positions.push_back(position);
    position << 0.0, 1.0;
    positions.push_back(position);
  } else {
    position << 0.0, 0.0, 0.0;
    positions.push_back(position);
    position << 1.0, 0.0, 0.0;
    positions.push_back(position);
    position << 1.0, 1.0, 0.0;
    positions.push_back(position);
    position << 0.0, 1.0, 1.0;
    positions.push_back(position);
    position << 0.0, 0.0, 1.0;
    positions.push_back(position);
  }
  size_t size = positions.size();

  if (context.isNamed("SolverA")) {
    int meshForcesID = interface.getMeshID(meshForcesA);
    int meshDisplID  = interface.getMeshID(meshDisplA);
    int dataForcesID = interface.getDataID(dataForces, meshForcesID);
    int dataDisplID  = interface.getDataID(dataDispl, meshDisplID);

    // Set solver mesh positions for reading and writing data with mappings
    for (size_t i = 0; i < size; i++) {
      position = positions.at(i).array() + 0.1;
      interface.setMeshVertex(meshForcesID, position.data());
      position = positions.at(i).array() + 0.6;
      interface.setMeshVertex(meshDisplID, position.data());
    }
    double maxDt = interface.initialize();

    BOOST_TEST(interface.isWriteDataRequired(maxDt));
    BOOST_TEST(not interface.isReadDataAvailable());
    Eigen::VectorXd force = Eigen::VectorXd::Constant(dim, 1);
    Eigen::VectorXd displ = Eigen::VectorXd::Constant(dim, 0);
    for (size_t i = 0; i < size; i++) {
      interface.writeVectorData(dataForcesID, i, force.data());
    }
    interface.mapWriteDataFrom(meshForcesID);
    maxDt = interface.advance(maxDt);
    interface.mapReadDataTo(meshDisplID);

    BOOST_TEST(interface.isWriteDataRequired(maxDt));
    BOOST_TEST(interface.isReadDataAvailable());
    force.array() += 1.0;
    for (size_t i = 0; i < size; i++) {
      interface.readVectorData(dataDisplID, i, displ.data());
      BOOST_TEST(displ(0) == positions.at(i)(0) + 0.1);
      interface.writeVectorData(dataForcesID, i, force.data());
    }
    interface.mapWriteDataFrom(meshForcesID);
    maxDt = interface.advance(maxDt);
    interface.mapReadDataTo(meshDisplID);

    BOOST_TEST(interface.isWriteDataRequired(maxDt));
    BOOST_TEST(interface.isReadDataAvailable());
    for (size_t i = 0; i < size; i++) {
      interface.readVectorData(dataDisplID, i, displ.data());
      BOOST_TEST(displ(0) == 2.0 * (positions.at(i)(0) + 0.1));
    }
    interface.finalize();
  } else {
    BOOST_TEST(context.isNamed("SolverB"));
    int meshForcesID = interface.getMeshID(meshForcesB);
    int meshDisplID  = interface.getMeshID(meshDisplB);
    int dataForcesID = interface.getDataID(dataForces, meshForcesID);
    int dataDisplID  = interface.getDataID(dataDispl, meshDisplID);

    // Set solver mesh positions provided to SolverA for data mapping
    for (size_t i = 0; i < size; i++) {
      interface.setMeshVertex(meshForcesID, positions.at(i).data());
      position = positions.at(i).array() + 0.5;
      interface.setMeshVertex(meshDisplID, position.data());
    }
    double maxDt = interface.initialize();

    BOOST_TEST(interface.isWriteDataRequired(maxDt));
    BOOST_TEST(interface.isReadDataAvailable());
    Eigen::VectorXd force      = Eigen::VectorXd::Zero(dim);
    Eigen::VectorXd totalForce = Eigen::VectorXd::Zero(dim);
    Eigen::VectorXd displ      = Eigen::VectorXd::Zero(dim);
    for (size_t i = 0; i < size; i++) {
      interface.readVectorData(dataForcesID, i, force.data());
      totalForce += force;
      displ.setConstant(positions.at(i)(0));
      interface.writeVectorData(dataDisplID, i, displ.data());
    }
    Eigen::VectorXd expected = Eigen::VectorXd::Constant(dim, size);
    BOOST_TEST(equals(totalForce, expected));
    maxDt = interface.advance(maxDt);

    BOOST_TEST(interface.isWriteDataRequired(maxDt));
    BOOST_TEST(interface.isReadDataAvailable());
    totalForce.setConstant(0);
    for (size_t i = 0; i < positions.size(); i++) {
      interface.readVectorData(dataForcesID, i, force.data());
      totalForce += force;
      displ.setConstant(2.0 * positions.at(i)(0));
      interface.writeVectorData(dataDisplID, i, displ.data());
    }
    expected.setConstant(2.0 * (double) size);
    BOOST_TEST(equals(totalForce, expected));
    maxDt = interface.advance(maxDt);

    BOOST_TEST(interface.isWriteDataRequired(maxDt));
    BOOST_TEST(not interface.isReadDataAvailable()); //second participant has no new data after last advance
    for (size_t i = 0; i < size; i++) {
      interface.readVectorData(dataForcesID, i, force.data());
    }
    interface.finalize();
  }
}

BOOST_AUTO_TEST_CASE(testStationaryMappingWithSolverMesh2D)
{
  PRECICE_TEST("SolverA"_on(1_rank), "SolverB"_on(1_rank));
  std::string config = _pathToTests + "mapping-without-geo-2D.xml";
  runTestStationaryMappingWithSolverMesh(config, 2, context);
}

BOOST_AUTO_TEST_CASE(testStationaryMappingWithSolverMesh3D)
{
  PRECICE_TEST("SolverA"_on(1_rank), "SolverB"_on(1_rank));
  std::string config = _pathToTests + "mapping-without-geo-3D.xml";
  runTestStationaryMappingWithSolverMesh(config, 3, context);
}

/**
 * @brief Buggy simulation setup of FSI coupling between Flite and Calculix.
 *
 * Bug: after first call of advance by Flite the mapped forces are value NaN.
 *
 * Some information about the coupling:
 * - explicit coupling scheme
 * - Flite (incompressible Navier-Stokes) starts simulation
 * - Mapping is done on Flite side with RBF
 *
 * @todo rename this test and config
 */
BOOST_AUTO_TEST_CASE(testBug)
{
  PRECICE_TEST("Flite"_on(1_rank), "Calculix"_on(1_rank));

  using Eigen::Vector3d;
  std::string configName = _pathToTests + "bug.xml";

  int                   slices = 5;
  std::vector<Vector3d> coords;
  for (int i = 0; i < slices; i++) {
    double z = (double) i * 1.0;
    coords.push_back(Vector3d(1.0, 0.0, z));
    coords.push_back(Vector3d(0.0, 1.0, z));
    coords.push_back(Vector3d(-1.0, 0.0, z));
    coords.push_back(Vector3d(0.0, -1.0, z));
  }

  if (context.isNamed("Flite")) {
    SolverInterface precice("Flite", configName, 0, 1);

    MeshID meshID             = precice.getMeshID("FliteNodes");
    int    forcesID           = precice.getDataID("Forces", meshID);
    int    displacementsID    = precice.getDataID("Displacements", meshID);
    int    oldDisplacementsID = precice.getDataID("OldDisplacements", meshID);
    BOOST_TEST(precice.getDimensions() == 3);
    for (Vector3d &coord : coords) {
      precice.setMeshVertex(meshID, coord.data());
    }
    double maxDt = precice.initialize();
    double dt    = 1.0e-5 / 15.0; // Flite took 15 subcycling steps
    while (precice.isCouplingOngoing()) {
      dt = dt < maxDt ? dt : maxDt;
      for (int i = 0; i < (int) coords.size(); i++) {
        double force[3] = {1.0, 2.0, 3.0};
        precice.writeVectorData(forcesID, i, force);
      }
      maxDt = precice.advance(dt);
      precice.mapReadDataTo(meshID);
      for (int i = 0; i < (int) coords.size(); i++) {
        double displacement[3];
        double oldDisplacement[3];
        precice.readVectorData(displacementsID, i, displacement);
        precice.readVectorData(oldDisplacementsID, i, oldDisplacement);
      }
    }
    precice.finalize();
  } else {
    BOOST_TEST(context.isNamed("Calculix"));
    SolverInterface precice("Calculix", configName, 0, 1);

    MeshID meshID = precice.getMeshID("CalculixNodes");
    for (Vector3d &coord : coords) {
      precice.setMeshVertex(meshID, coord.data());
    }
    for (int i = 0; i < slices - 1; i++) {
      // Build cylinder/channel geometry
      precice.setMeshTriangleWithEdges(meshID, i * 4, (i * 4) + 1, (i + 1) * 4);
      precice.setMeshTriangleWithEdges(meshID, (i + 1) * 4, (i * 4) + 1, ((i + 1) * 4) + 1);
      precice.setMeshTriangleWithEdges(meshID, i * 4 + 1, (i * 4) + 2, (i + 1) * 4 + 1);
      precice.setMeshTriangleWithEdges(meshID, (i + 1) * 4 + 1, (i * 4) + 2, ((i + 1) * 4) + 2);
      precice.setMeshTriangleWithEdges(meshID, i * 4 + 2, (i * 4) + 3, (i + 1) * 4 + 2);
      precice.setMeshTriangleWithEdges(meshID, (i + 1) * 4 + 2, (i * 4) + 3, ((i + 1) * 4) + 3);
      precice.setMeshTriangleWithEdges(meshID, i * 4 + 3, (i * 4), (i + 1) * 4 + 3);
      precice.setMeshTriangleWithEdges(meshID, (i + 1) * 4 + 3, i * 4, (i + 1) * 4);
    }
    double dt = precice.initialize();
    while (precice.isCouplingOngoing()) {
      precice.advance(dt);
    }
    precice.finalize();
  }
}

/**
 * @brief Three solvers are coupled in a fork S2 <-> S1 <-> S3.
 *
 * Both couplings are explicit, solver 1 provides the mesh to the other two
 * solvers.
 */
void runTestThreeSolvers(std::string const &config, std::vector<int> expectedCallsOfAdvance, TestContext const &context)
{
  std::string writeIterCheckpoint(constants::actionWriteIterationCheckpoint());
  std::string readIterCheckpoint(constants::actionReadIterationCheckpoint());
  std::string writeInitData(constants::actionWriteInitialData());

  int callsOfAdvance = 0;

  if (context.isNamed("SolverOne")) {
    SolverInterface precice(context.name, config, 0, 1);

    int meshAID = precice.getMeshID("MeshA");
    int meshBID = precice.getMeshID("MeshB");
    precice.setMeshVertex(meshAID, Eigen::Vector2d(0, 0).data());
    precice.setMeshVertex(meshBID, Eigen::Vector2d(1, 1).data());
    double dt = precice.initialize();

    if (precice.isActionRequired(writeInitData)) {
      precice.markActionFulfilled(writeInitData);
    }
    precice.initializeData();

    while (precice.isCouplingOngoing()) {
      if (precice.isActionRequired(writeIterCheckpoint)) {
        precice.markActionFulfilled(writeIterCheckpoint);
      }
      dt = precice.advance(dt);
      if (precice.isActionRequired(readIterCheckpoint)) {
        precice.markActionFulfilled(readIterCheckpoint);
      }
      callsOfAdvance++;
    }
    precice.finalize();
    BOOST_TEST(callsOfAdvance == expectedCallsOfAdvance.at(0));
  } else if (context.isNamed("SolverTwo")) {
    SolverInterface precice(context.name, config, 0, 1);

    MeshID meshID = precice.getMeshID("MeshC");
    precice.setMeshVertex(meshID, Eigen::Vector2d(0, 0).data());
    double dt = precice.initialize();

    if (precice.isActionRequired(writeInitData)) {
      precice.markActionFulfilled(writeInitData);
    }
    precice.initializeData();

    while (precice.isCouplingOngoing()) {
      if (precice.isActionRequired(writeIterCheckpoint)) {
        precice.markActionFulfilled(writeIterCheckpoint);
      }
      dt = precice.advance(dt);
      if (precice.isActionRequired(readIterCheckpoint)) {
        precice.markActionFulfilled(readIterCheckpoint);
      }
      callsOfAdvance++;
    }
    precice.finalize();
    BOOST_TEST(callsOfAdvance == expectedCallsOfAdvance.at(1));
  } else {
    BOOST_TEST(context.isNamed("SolverThree"));
    SolverInterface precice(context.name, config, 0, 1);

    MeshID meshID = precice.getMeshID("MeshD");
    precice.setMeshVertex(meshID, Eigen::Vector2d(0, 0).data());
    double dt = precice.initialize();

    if (precice.isActionRequired(writeInitData)) {
      precice.markActionFulfilled(writeInitData);
    }
    precice.initializeData();

    while (precice.isCouplingOngoing()) {
      if (precice.isActionRequired(writeIterCheckpoint)) {
        precice.markActionFulfilled(writeIterCheckpoint);
      }
      dt = precice.advance(dt);
      if (precice.isActionRequired(readIterCheckpoint)) {
        precice.markActionFulfilled(readIterCheckpoint);
      }
      callsOfAdvance++;
    }
    precice.finalize();
    BOOST_TEST(callsOfAdvance == expectedCallsOfAdvance.at(2));
  }
}

BOOST_AUTO_TEST_CASE(ThreeSolversExplicitExplicit)
{
  PRECICE_TEST("SolverOne"_on(1_rank), "SolverTwo"_on(1_rank), "SolverThree"_on(1_rank));
  std::string      config = _pathToTests + "three-solver-explicit-explicit.xml";
  std::vector<int> expectedCallsOfAdvance{10, 10, 10};
  runTestThreeSolvers(config, expectedCallsOfAdvance, context);
}

BOOST_AUTO_TEST_CASE(ThreeSolversImplicitImplicit)
{
  PRECICE_TEST("SolverOne"_on(1_rank), "SolverTwo"_on(1_rank), "SolverThree"_on(1_rank));
  std::string      config = _pathToTests + "three-solver-implicit-implicit.xml";
  std::vector<int> expectedCallsOfAdvance{30, 30, 20};
  runTestThreeSolvers(config, expectedCallsOfAdvance, context);
}

BOOST_AUTO_TEST_CASE(ThreeSolversImplicitExplicit)
{
  PRECICE_TEST("SolverOne"_on(1_rank), "SolverTwo"_on(1_rank), "SolverThree"_on(1_rank));
  std::string      config = _pathToTests + "three-solver-implicit-explicit.xml";
  std::vector<int> expectedCallsOfAdvance{30, 30, 10};
  runTestThreeSolvers(config, expectedCallsOfAdvance, context);
}

BOOST_AUTO_TEST_CASE(ThreeSolversExplicitImplicit)
{
  PRECICE_TEST("SolverOne"_on(1_rank), "SolverTwo"_on(1_rank), "SolverThree"_on(1_rank));
  std::string      config = _pathToTests + "three-solver-explicit-implicit.xml";
  std::vector<int> expectedCallsOfAdvance{30, 10, 30};
  runTestThreeSolvers(config, expectedCallsOfAdvance, context);
}

BOOST_AUTO_TEST_CASE(ThreeSolversParallel)
{
  PRECICE_TEST("SolverOne"_on(1_rank), "SolverTwo"_on(1_rank), "SolverThree"_on(1_rank));
  std::string      config = _pathToTests + "three-solver-parallel.xml";
  std::vector<int> expectedCallsOfAdvance{30, 30, 10};
  runTestThreeSolvers(config, expectedCallsOfAdvance, context);
}

/// Four solvers are multi-coupled.
BOOST_AUTO_TEST_CASE(MultiCoupling)
{
  PRECICE_TEST("SOLIDZ1"_on(1_rank), "SOLIDZ2"_on(1_rank), "SOLIDZ3"_on(1_rank), "NASTIN"_on(1_rank));
  std::vector<Eigen::Vector2d> positions;
  Eigen::Vector2d              position;
  position << 0.0, 0.0;
  positions.push_back(position);
  position << 1.0, 0.0;
  positions.push_back(position);
  position << 1.0, 1.0;
  positions.push_back(position);
  position << 0.0, 1.0;
  positions.push_back(position);

  std::vector<Eigen::Vector2d> datas;
  Eigen::Vector2d              data;
  data << 1.0, 1.0;
  datas.push_back(data);
  data << 2.0, 2.0;
  datas.push_back(position);
  data << 3.0, 3.0;
  datas.push_back(data);
  data << 4.0, 5.0;
  datas.push_back(data);

  std::string writeIterCheckpoint(constants::actionWriteIterationCheckpoint());
  std::string readIterCheckpoint(constants::actionReadIterationCheckpoint());

  if (context.isNamed("SOLIDZ1") ||
      context.isNamed("SOLIDZ2") ||
      context.isNamed("SOLIDZ3")) {
    MeshID meshID      = -1;
    int    dataWriteID = -1;
    int    dataReadID  = -1;

    SolverInterface precice(context.name, _pathToTests + "/multi.xml", 0, 1);
    BOOST_TEST(precice.getDimensions() == 2);

    if (context.isNamed("SOLIDZ1")) {
      meshID      = precice.getMeshID("SOLIDZ_Mesh1");
      dataWriteID = precice.getDataID("Displacements1", meshID);
      dataReadID  = precice.getDataID("Forces1", meshID);
    } else if (context.isNamed("SOLIDZ2")) {
      meshID      = precice.getMeshID("SOLIDZ_Mesh2");
      dataWriteID = precice.getDataID("Displacements2", meshID);
      dataReadID  = precice.getDataID("Forces2", meshID);
    } else if (context.isNamed("SOLIDZ3")) {
      meshID      = precice.getMeshID("SOLIDZ_Mesh3");
      dataWriteID = precice.getDataID("Displacements3", meshID);
      dataReadID  = precice.getDataID("Forces3", meshID);
    }

    std::vector<int> vertexIDs;
    int              vertexID = -1;
    for (size_t i = 0; i < 4; i++) {
      vertexID = precice.setMeshVertex(meshID, positions.at(i).data());
      vertexIDs.push_back(vertexID);
    }

    precice.initialize();

    for (size_t i = 0; i < 4; i++) {
      precice.writeVectorData(dataWriteID, vertexIDs.at(i), datas.at(i).data());
    }

    if (precice.isActionRequired(writeIterCheckpoint)) {
      precice.markActionFulfilled(writeIterCheckpoint);
    }
    precice.advance(0.0001);
    if (precice.isActionRequired(readIterCheckpoint)) {
      precice.markActionFulfilled(readIterCheckpoint);
    }

    for (size_t i = 0; i < 4; i++) {
      precice.readVectorData(dataReadID, vertexIDs.at(i), datas.at(i).data());
    }

    BOOST_TEST(datas.at(0)(0) == 1.00000000000000002082e-03);
    BOOST_TEST(datas.at(0)(1) == 1.00000000000000002082e-03);
    BOOST_TEST(datas.at(1)(0) == 0.00000000000000000000e+00);
    BOOST_TEST(datas.at(1)(1) == 1.00000000000000002082e-03);
    BOOST_TEST(datas.at(2)(0) == 3.00000000000000006245e-03);
    BOOST_TEST(datas.at(2)(1) == 3.00000000000000006245e-03);
    BOOST_TEST(datas.at(3)(0) == 4.00000000000000008327e-03);
    BOOST_TEST(datas.at(3)(1) == 5.00000000000000010408e-03);

    precice.finalize();

  } else {
    BOOST_TEST(context.isNamed("NASTIN"));
    SolverInterface precice("NASTIN", _pathToTests + "/multi.xml", 0, 1);
    BOOST_TEST(precice.getDimensions() == 2);
    MeshID meshID1      = precice.getMeshID("NASTIN_Mesh1");
    MeshID meshID2      = precice.getMeshID("NASTIN_Mesh2");
    MeshID meshID3      = precice.getMeshID("NASTIN_Mesh3");
    int    dataWriteID1 = precice.getDataID("Forces1", meshID1);
    int    dataWriteID2 = precice.getDataID("Forces2", meshID2);
    int    dataWriteID3 = precice.getDataID("Forces3", meshID3);

    std::vector<int> vertexIDs1;
    int              vertexID = -1;
    for (size_t i = 0; i < 4; i++) {
      vertexID = precice.setMeshVertex(meshID1, positions.at(i).data());
      vertexIDs1.push_back(vertexID);
    }
    std::vector<int> vertexIDs2;
    for (size_t i = 0; i < 4; i++) {
      vertexID = precice.setMeshVertex(meshID2, positions.at(i).data());
      vertexIDs2.push_back(vertexID);
    }
    std::vector<int> vertexIDs3;
    for (size_t i = 0; i < 4; i++) {
      vertexID = precice.setMeshVertex(meshID3, positions.at(i).data());
      vertexIDs3.push_back(vertexID);
    }

    precice.initialize();

    for (size_t i = 0; i < 4; i++) {
      precice.writeVectorData(dataWriteID1, vertexIDs1.at(i), datas.at(i).data());
      precice.writeVectorData(dataWriteID2, vertexIDs2.at(i), datas.at(i).data());
      precice.writeVectorData(dataWriteID3, vertexIDs3.at(i), datas.at(i).data());
    }

    if (precice.isActionRequired(writeIterCheckpoint)) {
      precice.markActionFulfilled(writeIterCheckpoint);
    }
    precice.advance(0.0001);
    if (precice.isActionRequired(readIterCheckpoint)) {
      precice.markActionFulfilled(readIterCheckpoint);
    }

    precice.finalize();
  }
}

void testMappingNearestProjection(bool defineEdgesExplicitly, const std::string configFile, const TestContext &context)
{
  using Eigen::Vector3d;

  const double z = 0.3;

  // MeshOne
  Vector3d coordOneA{0.0, 0.0, z};
  Vector3d coordOneB{1.0, 0.0, z};
  Vector3d coordOneC{1.0, 1.0, z};
  Vector3d coordOneD{0.0, 1.0, z};
  double   valOneA = 1.0;
  double   valOneB = 3.0;
  double   valOneC = 5.0;
  double   valOneD = 7.0;

  // MeshTwo
  Vector3d coordTwoA{0.0, 0.0, z + 0.1};               // Maps to vertex A
  Vector3d coordTwoB{0.0, 0.5, z - 0.01};              // Maps to edge AD
  Vector3d coordTwoC{2.0 / 3.0, 1.0 / 3.0, z + 0.001}; // Maps to triangle ABC
  // This corresponds to the point C from mesh two on the triangle ABC on mesh one.
  Vector3d barycenterABC{0.3798734633239789, 0.24025307335204216, 0.3798734633239789};
  double   expectedValTwoA = 1.0;
  double   expectedValTwoB = 4.0;
  double   expectedValTwoC = Vector3d{valOneA, valOneB, valOneC}.dot(barycenterABC);

  if (context.isNamed("SolverOne")) {
    SolverInterface cplInterface("SolverOne", configFile, 0, 1);
    // namespace is required because we are outside the fixture
    const int meshOneID = cplInterface.getMeshID("MeshOne");

    // Setup mesh one.
    int idA = cplInterface.setMeshVertex(meshOneID, coordOneA.data());
    int idB = cplInterface.setMeshVertex(meshOneID, coordOneB.data());
    int idC = cplInterface.setMeshVertex(meshOneID, coordOneC.data());
    int idD = cplInterface.setMeshVertex(meshOneID, coordOneD.data());

    if (defineEdgesExplicitly) {

      int idAB = cplInterface.setMeshEdge(meshOneID, idA, idB);
      int idBC = cplInterface.setMeshEdge(meshOneID, idB, idC);
      int idCD = cplInterface.setMeshEdge(meshOneID, idC, idD);
      int idDA = cplInterface.setMeshEdge(meshOneID, idD, idA);
      int idCA = cplInterface.setMeshEdge(meshOneID, idC, idA);

      cplInterface.setMeshTriangle(meshOneID, idAB, idBC, idCA);
      cplInterface.setMeshTriangle(meshOneID, idCD, idDA, idCA);

    } else {
      cplInterface.setMeshTriangleWithEdges(meshOneID, idA, idB, idC);
      cplInterface.setMeshTriangleWithEdges(meshOneID, idC, idD, idA);
    }

    // Initialize, thus sending the mesh.
    double maxDt = cplInterface.initialize();
    BOOST_TEST(cplInterface.isCouplingOngoing(), "Sending participant should have to advance once!");

    // Write the data to be send.
    int dataAID = cplInterface.getDataID("DataOne", meshOneID);
    cplInterface.writeScalarData(dataAID, idA, valOneA);
    cplInterface.writeScalarData(dataAID, idB, valOneB);
    cplInterface.writeScalarData(dataAID, idC, valOneC);
    cplInterface.writeScalarData(dataAID, idD, valOneD);

    // Advance, thus send the data to the receiving partner.
    cplInterface.advance(maxDt);
    BOOST_TEST(!cplInterface.isCouplingOngoing(), "Sending participant should have to advance once!");
    cplInterface.finalize();
  } else {
    BOOST_TEST(context.isNamed("SolverTwo"));
    SolverInterface cplInterface("SolverTwo", configFile, 0, 1);
    // namespace is required because we are outside the fixture
    int meshTwoID = cplInterface.getMeshID("MeshTwo");

    // Setup receiving mesh.
    int idA = cplInterface.setMeshVertex(meshTwoID, coordTwoA.data());
    int idB = cplInterface.setMeshVertex(meshTwoID, coordTwoB.data());
    int idC = cplInterface.setMeshVertex(meshTwoID, coordTwoC.data());

    // Initialize, thus receive the data and map.
    double maxDt = cplInterface.initialize();
    BOOST_TEST(cplInterface.isCouplingOngoing(), "Receiving participant should have to advance once!");

    // Read the mapped data from the mesh.
    int    dataAID = cplInterface.getDataID("DataOne", meshTwoID);
    double valueA, valueB, valueC;
    cplInterface.readScalarData(dataAID, idA, valueA);
    cplInterface.readScalarData(dataAID, idB, valueB);
    cplInterface.readScalarData(dataAID, idC, valueC);

    BOOST_TEST(valueA == expectedValTwoA);
    BOOST_TEST(valueB == expectedValTwoB);
    BOOST_TEST(valueC == expectedValTwoC);

    // Verify that there is only one time step necessary.
    cplInterface.advance(maxDt);
    BOOST_TEST(!cplInterface.isCouplingOngoing(), "Receiving participant should have to advance once!");
    cplInterface.finalize();
  }
}
/**
 * @brief Tests the Nearest Projection Mapping between two participants with explicit definition of edges
 *
 */
BOOST_AUTO_TEST_CASE(MappingNearestProjectionExplicitEdges)
{
  PRECICE_TEST("SolverOne"_on(1_rank), "SolverTwo"_on(1_rank));
  bool              defineEdgesExplicitly = true;
  const std::string configFile            = _pathToTests + "mapping-nearest-projection.xml";
  testMappingNearestProjection(defineEdgesExplicitly, configFile, context);
}

/**
 * @brief Tests the Nearest Projection Mapping between two participants with explicit definition of edges
 *
 */
BOOST_AUTO_TEST_CASE(MappingNearestProjectionImplicitEdges)
{
  PRECICE_TEST("SolverOne"_on(1_rank), "SolverTwo"_on(1_rank));
  bool              defineEdgesExplicitly = false;
  const std::string configFile            = _pathToTests + "mapping-nearest-projection.xml";
  testMappingNearestProjection(defineEdgesExplicitly, configFile, context);
}

/**
 * @brief Tests sending one mesh to multiple participants
 *
 */
BOOST_AUTO_TEST_CASE(SendMeshToMultipleParticipants)
{
  PRECICE_TEST("SolverOne"_on(1_rank), "SolverTwo"_on(1_rank), "SolverThree"_on(1_rank));

  const std::string configFile = _pathToTests + "send-mesh-to-multiple-participants.xml";
  std::string       meshName;

  Eigen::Vector2d vertex{0.0, 0.0};

  double value = 1.0;

  if (context.isNamed("SolverOne")) {
    meshName = "MeshA";
  } else if (context.isNamed("SolverTwo")) {
    meshName = "MeshB";
  } else if (context.isNamed("SolverThree")) {
    meshName = "MeshC";
  }

  SolverInterface cplInterface(context.name, configFile, 0, 1);

  const MeshID meshID = cplInterface.getMeshID(meshName);

  VertexID vertexID = cplInterface.setMeshVertex(meshID, vertex.data());

  double maxDt = cplInterface.initialize();

  DataID dataID = cplInterface.getDataID("Data", meshID);

  if (context.isNamed("SolverOne")) {
    cplInterface.writeScalarData(dataID, vertexID, value);
  } else {
    double valueReceived = -1.0;
    cplInterface.readScalarData(dataID, vertexID, valueReceived);
    BOOST_TEST(valueReceived == value);
  }

  cplInterface.advance(maxDt);
  cplInterface.finalize();
}

/**
 * @brief Test to reproduce the problem of issue 383, https://github.com/precice/precice/issues/383
 *
 */
BOOST_AUTO_TEST_CASE(PreconditionerBug)
{
  PRECICE_TEST("SolverOne"_on(1_rank), "SolverTwo"_on(1_rank));

  using Eigen::Vector2d;
  using namespace precice::constants;

  const std::string configFile = _pathToTests + "preconditioner-bug.xml";

  std::string meshName = context.isNamed("SolverOne") ? "MeshOne" : "MeshTwo";

  SolverInterface cplInterface(context.name, configFile, 0, 1);
  const int       meshID = cplInterface.getMeshID(meshName);

  Vector2d vertex{0.0, 0.0};

  VertexID vertexID = cplInterface.setMeshVertex(meshID, vertex.data());

  cplInterface.initialize();
  int numberOfAdvanceCalls = 0;

  while (cplInterface.isCouplingOngoing()) {
    if (cplInterface.isActionRequired(actionWriteIterationCheckpoint()))
      cplInterface.markActionFulfilled(actionWriteIterationCheckpoint());
    if (cplInterface.isActionRequired(actionReadIterationCheckpoint()))
      cplInterface.markActionFulfilled(actionReadIterationCheckpoint());

    if (context.isNamed("SolverTwo")) {
      DataID dataID = cplInterface.getDataID("DataOne", meshID);
      // to get convergence in first timestep (everything 0), but not in second timestep
      Vector2d value{0.0, 2.0 + numberOfAdvanceCalls * numberOfAdvanceCalls};
      cplInterface.writeVectorData(dataID, vertexID, value.data());
    }
    cplInterface.advance(1.0);
    ++numberOfAdvanceCalls;
  }
  cplInterface.finalize();
}

void testSummationAction(const std::string &configFile, TestContext const &context)
{
  using Eigen::Vector3d;

  if (context.isNamed("SolverTarget")) {
    // Expected values in the target solver
    double expectedValueA = 3.0;
    double expectedValueB = 7.0;
    double expectedValueC = 11.0;
    double expectedValueD = 15.0;

    // Target solver
    SolverInterface cplInterface(context.name, configFile, 0, 1);

    // Set mesh
    Vector3d coordA{0.0, 0.0, 0.3};
    Vector3d coordB{1.0, 0.0, 0.3};
    Vector3d coordC{1.0, 1.0, 0.3};
    Vector3d coordD{0.0, 1.0, 0.3};

    const MeshID meshID = cplInterface.getMeshID("MeshTarget");

    int idA = cplInterface.setMeshVertex(meshID, coordA.data());
    int idB = cplInterface.setMeshVertex(meshID, coordB.data());
    int idC = cplInterface.setMeshVertex(meshID, coordC.data());
    int idD = cplInterface.setMeshVertex(meshID, coordD.data());

    // Initialize, the mesh
    double dt = cplInterface.initialize();

    // Read the summed data from the mesh.
    int    dataAID = cplInterface.getDataID("Target", meshID);
    double valueA, valueB, valueC, valueD;

    while (cplInterface.isCouplingOngoing()) {

      cplInterface.readScalarData(dataAID, idA, valueA);
      cplInterface.readScalarData(dataAID, idB, valueB);
      cplInterface.readScalarData(dataAID, idC, valueC);
      cplInterface.readScalarData(dataAID, idD, valueD);

      BOOST_TEST(valueA == expectedValueA);
      BOOST_TEST(valueB == expectedValueB);
      BOOST_TEST(valueC == expectedValueC);
      BOOST_TEST(valueD == expectedValueD);

      dt = cplInterface.advance(dt);
    }

    cplInterface.finalize();
  } else if (context.isNamed("SolverSourceOne")) {
    // Source solver one
    SolverInterface cplInterface(context.name, configFile, 0, 1);

    // Set mesh
    Vector3d coordA{0.0, 0.0, 0.3};
    Vector3d coordB{1.0, 0.0, 0.3};
    Vector3d coordC{1.0, 1.0, 0.3};
    Vector3d coordD{0.0, 1.0, 0.3};

    const MeshID meshID = cplInterface.getMeshID("MeshOne");

    int idA = cplInterface.setMeshVertex(meshID, coordA.data());
    int idB = cplInterface.setMeshVertex(meshID, coordB.data());
    int idC = cplInterface.setMeshVertex(meshID, coordC.data());
    int idD = cplInterface.setMeshVertex(meshID, coordD.data());

    // Initialize, the mesh
    double dt = cplInterface.initialize();

    int    dataAID = cplInterface.getDataID("SourceOne", meshID);
    double valueA  = 1.0;
    double valueB  = 3.0;
    double valueC  = 5.0;
    double valueD  = 7.0;

    while (cplInterface.isCouplingOngoing()) {

      cplInterface.writeScalarData(dataAID, idA, valueA);
      cplInterface.writeScalarData(dataAID, idB, valueB);
      cplInterface.writeScalarData(dataAID, idC, valueC);
      cplInterface.writeScalarData(dataAID, idD, valueD);

      dt = cplInterface.advance(dt);
    }
    cplInterface.finalize();
  } else {
    BOOST_REQUIRE(context.isNamed("SolverSourceTwo"));
    // Source solver two
    SolverInterface cplInterface(context.name, configFile, 0, 1);
    // Set mesh
    Vector3d coordA{0.0, 0.0, 0.3};
    Vector3d coordB{1.0, 0.0, 0.3};
    Vector3d coordC{1.0, 1.0, 0.3};
    Vector3d coordD{0.0, 1.0, 0.3};

    const MeshID meshID = cplInterface.getMeshID("MeshTwo");

    int idA = cplInterface.setMeshVertex(meshID, coordA.data());
    int idB = cplInterface.setMeshVertex(meshID, coordB.data());
    int idC = cplInterface.setMeshVertex(meshID, coordC.data());
    int idD = cplInterface.setMeshVertex(meshID, coordD.data());

    // Initialize, the mesh
    double dt = cplInterface.initialize();

    int    dataAID = cplInterface.getDataID("SourceTwo", meshID);
    double valueA  = 2.0;
    double valueB  = 4.0;
    double valueC  = 6.0;
    double valueD  = 8.0;

    while (cplInterface.isCouplingOngoing()) {

      cplInterface.writeScalarData(dataAID, idA, valueA);
      cplInterface.writeScalarData(dataAID, idB, valueB);
      cplInterface.writeScalarData(dataAID, idC, valueC);
      cplInterface.writeScalarData(dataAID, idD, valueD);

      dt = cplInterface.advance(dt);
    }

    cplInterface.finalize();
  }
}

/**
 * @brief Test for summation action
 *
 */
BOOST_AUTO_TEST_CASE(testSummationActionTwoSources)
{
  PRECICE_TEST("SolverTarget"_on(1_rank), "SolverSourceOne"_on(1_rank), "SolverSourceTwo"_on(1_rank));
  const std::string configFile = _pathToTests + "summation-action.xml";
  testSummationAction(configFile, context);
}

void testWatchIntegral(const std::string &configFile, TestContext &context)
{
  using Eigen::Vector2d;

  if (context.isNamed("SolverOne")) {
    SolverInterface cplInterface(context.name, configFile, 0, 1);

    // Set mesh
    Vector2d coordA{0.0, 0.0};
    Vector2d coordB{1.0, 0.0};
    Vector2d coordC{1.0, 2.0};

    const MeshID meshID = cplInterface.getMeshID("MeshOne");

    int idA = cplInterface.setMeshVertex(meshID, coordA.data());
    int idB = cplInterface.setMeshVertex(meshID, coordB.data());
    int idC = cplInterface.setMeshVertex(meshID, coordC.data());

    cplInterface.setMeshEdge(meshID, idA, idB);
    cplInterface.setMeshEdge(meshID, idB, idC);

    // Initialize, the mesh
    double dt = cplInterface.initialize();

    int    dataAID = cplInterface.getDataID("DataOne", meshID);
    double valueA  = 1.0;
    double valueB  = 2.0;
    double valueC  = 3.0;

    double increment = 1.0;

    while (cplInterface.isCouplingOngoing()) {

      cplInterface.writeScalarData(dataAID, idA, valueA);
      cplInterface.writeScalarData(dataAID, idB, valueB);
      cplInterface.writeScalarData(dataAID, idC, valueC);

      dt = cplInterface.advance(dt);

      valueA += increment;
      valueB += increment;
      valueC += increment;
    }
    cplInterface.finalize();
  } else if (context.isNamed("SolverTwo")) {

    SolverInterface cplInterface(context.name, configFile, 0, 1);

    // Set mesh
    Vector2d coordA{0.0, 0.0};
    Vector2d coordB{1.0, 0.0};
    Vector2d coordC{1.0, 2.0};

    const int meshTwoID = cplInterface.getMeshID("MeshTwo");

    int idA = cplInterface.setMeshVertex(meshTwoID, coordA.data());
    int idB = cplInterface.setMeshVertex(meshTwoID, coordB.data());
    int idC = cplInterface.setMeshVertex(meshTwoID, coordC.data());

    cplInterface.setMeshEdge(meshTwoID, idA, idB);
    cplInterface.setMeshEdge(meshTwoID, idB, idC);

    // Initialize the mesh
    double dt = cplInterface.initialize();

    int    dataAID = cplInterface.getDataID("DataTwo", meshTwoID);
    double valueA, valueB, valueC;

    while (cplInterface.isCouplingOngoing()) {

      cplInterface.readScalarData(dataAID, idA, valueA);
      cplInterface.readScalarData(dataAID, idB, valueB);
      cplInterface.readScalarData(dataAID, idC, valueC);

      dt = cplInterface.advance(dt);
    }
    cplInterface.finalize();

    {
      std::string fileName = "precice-SolverTwo-watchintegral-WatchIntegral.log";
      auto        result   = readDoublesFromTXTFile(fileName, 4);
      auto        expected = std::vector<double>{
          1.0, 9.5, 0.0, 3.0,
          2.0, 12.5, 0.0, 3.0,
          3.0, 12.5, 0.0, 3.0};
      BOOST_TEST(result.size() == expected.size());
      for (size_t i = 0; i < result.size(); ++i) {
        BOOST_TEST_CONTEXT("entry index: " << i)
        {
          using testing::equals;
          BOOST_TEST(equals(result.at(i), expected.at(i)));
        }
      }
    }

    {
      std::string fileName = "precice-SolverTwo-watchintegral-WatchIntegralNoScale.log";
      auto        result   = readDoublesFromTXTFile(fileName, 4);
      auto        expected = std::vector<double>{
          1.0, 9.0, 0.0, 3.0,
          2.0, 12.0, 0.0, 3.0,
          3.0, 12.0, 0.0, 3.0};
      BOOST_TEST(result.size() == expected.size());
      for (size_t i = 0; i < result.size(); ++i) {
        BOOST_TEST_CONTEXT("entry index: " << i)
        {
          using testing::equals;
          BOOST_TEST(equals(result.at(i), expected.at(i)));
        }
      }
    }
  }
}

BOOST_AUTO_TEST_CASE(testWatchIntegralScaleAndNoScale)
{
  PRECICE_TEST("SolverOne"_on(1_rank), "SolverTwo"_on(1_rank));
  const std::string configFile = _pathToTests + "watch-integral.xml";
  testWatchIntegral(configFile, context);
}

void testQuadMappingNearestProjectionTallKite(bool defineEdgesExplicitly, const std::string configFile, const TestContext &context)
{
  using Eigen::Vector3d;

  const double z = 0.0;

  // MeshOne
  Vector3d coordOneA{-0.2, 0.0, z};
  Vector3d coordOneB{0.0, 0.5, z};
  Vector3d coordOneC{0.2, 0.0, z};
  Vector3d coordOneD{0.0, -0.5, z};

  if (context.isNamed("SolverOne")) {
    SolverInterface cplInterface("SolverOne", configFile, 0, 1);
    // namespace is required because we are outside the fixture
    const int meshOneID = cplInterface.getMeshID("MeshOne");

    // Setup mesh one.
    int idA = cplInterface.setMeshVertex(meshOneID, coordOneA.data());
    int idB = cplInterface.setMeshVertex(meshOneID, coordOneB.data());
    int idC = cplInterface.setMeshVertex(meshOneID, coordOneC.data());
    int idD = cplInterface.setMeshVertex(meshOneID, coordOneD.data());

    if (defineEdgesExplicitly) {

      int idAB = cplInterface.setMeshEdge(meshOneID, idA, idB);
      int idBC = cplInterface.setMeshEdge(meshOneID, idB, idC);
      int idCD = cplInterface.setMeshEdge(meshOneID, idC, idD);
      int idDA = cplInterface.setMeshEdge(meshOneID, idD, idA);

      cplInterface.setMeshQuad(meshOneID, idAB, idBC, idCD, idDA);

    } else {
      cplInterface.setMeshQuadWithEdges(meshOneID, idA, idB, idC, idD);
    }

    auto &mesh = testing::WhiteboxAccessor::impl(cplInterface).mesh("MeshOne");
    BOOST_REQUIRE(mesh.vertices().size() == 4);
    BOOST_REQUIRE(mesh.edges().size() == 5);
    BOOST_REQUIRE(mesh.triangles().size() == 2);

    for (auto &edge : mesh.edges()) {
      BOOST_TEST(mesh::edgeLength(edge) < 0.6);
    }

    cplInterface.finalize();
  }
}

void testQuadMappingNearestProjectionWideKite(bool defineEdgesExplicitly, const std::string configFile, const TestContext &context)
{
  using Eigen::Vector3d;

  const double z = 0.0;

  // MeshOne
  Vector3d coordOneA{0.0, 0.0, z};
  Vector3d coordOneB{0.5, 0.2, z};
  Vector3d coordOneC{1.0, 0.0, z};
  Vector3d coordOneD{0.5, -0.2, z};

  if (context.isNamed("SolverOne")) {
    SolverInterface cplInterface("SolverOne", configFile, 0, 1);
    // namespace is required because we are outside the fixture
    const int meshOneID = cplInterface.getMeshID("MeshOne");

    // Setup mesh one.
    int idA = cplInterface.setMeshVertex(meshOneID, coordOneA.data());
    int idB = cplInterface.setMeshVertex(meshOneID, coordOneB.data());
    int idC = cplInterface.setMeshVertex(meshOneID, coordOneC.data());
    int idD = cplInterface.setMeshVertex(meshOneID, coordOneD.data());

    if (defineEdgesExplicitly) {

      int idAB = cplInterface.setMeshEdge(meshOneID, idA, idB);
      int idBC = cplInterface.setMeshEdge(meshOneID, idB, idC);
      int idCD = cplInterface.setMeshEdge(meshOneID, idC, idD);
      int idDA = cplInterface.setMeshEdge(meshOneID, idD, idA);

      cplInterface.setMeshQuad(meshOneID, idAB, idCD, idBC, idDA);

    } else {
      cplInterface.setMeshQuadWithEdges(meshOneID, idA, idB, idD, idC);
    }

    auto &mesh = testing::WhiteboxAccessor::impl(cplInterface).mesh("MeshOne");
    BOOST_REQUIRE(mesh.vertices().size() == 4);
    BOOST_REQUIRE(mesh.edges().size() == 5);
    BOOST_REQUIRE(mesh.triangles().size() == 2);

    for (auto &edge : mesh.edges()) {
      BOOST_TEST(mesh::edgeLength(edge) < 0.6);
    }

    cplInterface.finalize();
  }
}

void testQuadMappingNearestProjection(bool defineEdgesExplicitly, const std::string configFile, const TestContext &context)
{
  using Eigen::Vector3d;

  const double z = 0.3;

  // MeshOne
  Vector3d coordOneA{0.0, 0.0, z};
  Vector3d coordOneB{1.0, 0.0, z};
  Vector3d coordOneC{0.999999999, 1.0, z}; // Forces diagonal 0-2 to be shorter.
  Vector3d coordOneD{0.0, 1.0, z};
  double   valOneA = 1.0;
  double   valOneB = 3.0;
  double   valOneC = 5.0;
  double   valOneD = 7.0;

  // MeshTwo
  Vector3d coordTwoA{0.0, 0.0, z + 0.1};               // Maps to vertex A
  Vector3d coordTwoB{0.0, 0.5, z - 0.01};              // Maps to edge AD
  Vector3d coordTwoC{2.0 / 3.0, 1.0 / 3.0, z + 0.001}; // Maps to triangle ABC
  // This corresponds to the point C from mesh two on the triangle ABC on mesh one.
  Vector3d barycenterABC{0.3798734633239789, 0.24025307335204216, 0.3798734633239789};
  double   expectedValTwoA = 1.0;
  double   expectedValTwoB = 4.0;
  double   expectedValTwoC = Vector3d{valOneA, valOneB, valOneC}.dot(barycenterABC);

  if (context.isNamed("SolverOne")) {
    SolverInterface cplInterface("SolverOne", configFile, 0, 1);
    // namespace is required because we are outside the fixture
    const int meshOneID = cplInterface.getMeshID("MeshOne");

    // Setup mesh one.
    int idA = cplInterface.setMeshVertex(meshOneID, coordOneA.data());
    int idB = cplInterface.setMeshVertex(meshOneID, coordOneB.data());
    int idC = cplInterface.setMeshVertex(meshOneID, coordOneC.data());
    int idD = cplInterface.setMeshVertex(meshOneID, coordOneD.data());

    if (defineEdgesExplicitly) {

      int idAB = cplInterface.setMeshEdge(meshOneID, idA, idB);
      int idBC = cplInterface.setMeshEdge(meshOneID, idB, idC);
      int idCD = cplInterface.setMeshEdge(meshOneID, idC, idD);
      int idDA = cplInterface.setMeshEdge(meshOneID, idD, idA);

      cplInterface.setMeshQuad(meshOneID, idAB, idBC, idCD, idDA);

    } else {
      cplInterface.setMeshQuadWithEdges(meshOneID, idA, idB, idC, idD);
    }

    auto &mesh = testing::WhiteboxAccessor::impl(cplInterface).mesh("MeshOne");
    BOOST_REQUIRE(mesh.vertices().size() == 4);
    BOOST_REQUIRE(mesh.edges().size() == 5);
    BOOST_REQUIRE(mesh.triangles().size() == 2);

    // Initialize, thus sending the mesh.
    double maxDt = cplInterface.initialize();
    BOOST_TEST(cplInterface.isCouplingOngoing(), "Sending participant should have to advance once!");

    // Write the data to be send.
    int dataAID = cplInterface.getDataID("DataOne", meshOneID);
    cplInterface.writeScalarData(dataAID, idA, valOneA);
    cplInterface.writeScalarData(dataAID, idB, valOneB);
    cplInterface.writeScalarData(dataAID, idC, valOneC);
    cplInterface.writeScalarData(dataAID, idD, valOneD);

    // Advance, thus send the data to the receiving partner.
    cplInterface.advance(maxDt);
    BOOST_TEST(!cplInterface.isCouplingOngoing(), "Sending participant should have to advance once!");
    cplInterface.finalize();
  } else {
    BOOST_TEST(context.isNamed("SolverTwo"));
    SolverInterface cplInterface("SolverTwo", configFile, 0, 1);
    // namespace is required because we are outside the fixture
    int meshTwoID = cplInterface.getMeshID("MeshTwo");

    // Setup receiving mesh.
    int idA = cplInterface.setMeshVertex(meshTwoID, coordTwoA.data());
    int idB = cplInterface.setMeshVertex(meshTwoID, coordTwoB.data());
    int idC = cplInterface.setMeshVertex(meshTwoID, coordTwoC.data());

    // Initialize, thus receive the data and map.
    double maxDt = cplInterface.initialize();
    BOOST_TEST(cplInterface.isCouplingOngoing(), "Receiving participant should have to advance once!");

    // Read the mapped data from the mesh.
    int    dataAID = cplInterface.getDataID("DataOne", meshTwoID);
    double valueA, valueB, valueC;
    cplInterface.readScalarData(dataAID, idA, valueA);
    cplInterface.readScalarData(dataAID, idB, valueB);
    cplInterface.readScalarData(dataAID, idC, valueC);

    BOOST_TEST(valueA == expectedValTwoA);
    BOOST_TEST(valueB == expectedValTwoB);
    BOOST_TEST(valueC == expectedValTwoC);

    // Verify that there is only one time step necessary.
    cplInterface.advance(maxDt);
    BOOST_TEST(!cplInterface.isCouplingOngoing(), "Receiving participant should have to advance once!");
    cplInterface.finalize();
  }
}

/**
 * @brief Tests the Nearest Projection Mapping between two participants with explicit definition of edges from a quad to a triangle
 *
 */
BOOST_AUTO_TEST_CASE(testQuadMappingNearestProjectionExplicitEdges)
{
  PRECICE_TEST("SolverOne"_on(1_rank), "SolverTwo"_on(1_rank));
  bool              defineEdgesExplicitly = true;
  const std::string configFile            = _pathToTests + "mapping-nearest-projection.xml";
  testQuadMappingNearestProjection(defineEdgesExplicitly, configFile, context);
}

/**
 * @brief Tests the Nearest Projection Mapping between two participants with explicit definition of edges from a quad to a triangle
 *
 */
BOOST_AUTO_TEST_CASE(testQuadMappingNearestProjectionImplicitEdges)
{
  PRECICE_TEST("SolverOne"_on(1_rank), "SolverTwo"_on(1_rank));
  bool              defineEdgesExplicitly = false;
  const std::string configFile            = _pathToTests + "mapping-nearest-projection.xml";
  testQuadMappingNearestProjection(defineEdgesExplicitly, configFile, context);
}

/**
 * @brief Tests the Nearest Projection Mapping on a single participant on a quad mesh of a tall kite with setMeshQuad
 *
 */
BOOST_AUTO_TEST_CASE(testQuadMappingDiagonalNearestProjectionExplicitEdgesTallKite)
{
  PRECICE_TEST("SolverOne"_on(1_rank));
  bool              defineEdgesExplicitly = true;
  const std::string configFile            = _pathToTests + "mapping-nearest-projection.xml";
  testQuadMappingNearestProjectionTallKite(defineEdgesExplicitly, configFile, context);
}

/**
 * @brief Tests the Nearest Projection Mapping on a single participant on a quad mesh of a tall kite with setMeshQuadWithEdges
 *
 */
BOOST_AUTO_TEST_CASE(testQuadMappingDiagonalNearestProjectionImplicitEdgesTallKite)
{
  PRECICE_TEST("SolverOne"_on(1_rank));
  bool              defineEdgesExplicitly = false;
  const std::string configFile            = _pathToTests + "mapping-nearest-projection.xml";
  testQuadMappingNearestProjectionTallKite(defineEdgesExplicitly, configFile, context);
}

/**
 * @brief Tests the Nearest Projection Mapping on a single participant on a quad mesh of a tall kite with setMeshQuad
 *
 */
BOOST_AUTO_TEST_CASE(testQuadMappingDiagonalNearestProjectionExplicitEdgesWideKite)
{
  PRECICE_TEST("SolverOne"_on(1_rank));
  bool              defineEdgesExplicitly = true;
  const std::string configFile            = _pathToTests + "mapping-nearest-projection.xml";
  testQuadMappingNearestProjectionWideKite(defineEdgesExplicitly, configFile, context);
}

/**
 * @brief Tests the Nearest Projection Mapping on a single participant on a quad mesh of a tall kite with setMeshQuadWithEdges
 *
 */
BOOST_AUTO_TEST_CASE(testQuadMappingDiagonalNearestProjectionImplicitEdgesWideKite)
{
  PRECICE_TEST("SolverOne"_on(1_rank));
  bool              defineEdgesExplicitly = false;
  const std::string configFile            = _pathToTests + "mapping-nearest-projection.xml";
  testQuadMappingNearestProjectionWideKite(defineEdgesExplicitly, configFile, context);
}

/**
 * @brief method to test whether certain convergence measures give the correct number of iterations
 *
 */
void testConvergenceMeasures(const std::string configFile, TestContext const &context, std::vector<int> &expectedIterations)
{
  using Eigen::Vector2d;
  using namespace precice::constants;

  std::string meshName = context.isNamed("SolverOne") ? "MeshOne" : "MeshTwo";

  SolverInterface cplInterface(context.name, configFile, 0, 1);
  const int       meshID = cplInterface.getMeshID(meshName);

  Vector2d vertex{0.0, 0.0};

  std::vector<double> writeValues = {1.0, 1.01, 2.0, 2.5, 2.8, 2.81};

  VertexID vertexID = cplInterface.setMeshVertex(meshID, vertex.data());

  cplInterface.initialize();
  int numberOfAdvanceCalls = 0;
  int numberOfIterations   = -1;
  int timestep             = 0;

  while (cplInterface.isCouplingOngoing()) {
    if (cplInterface.isActionRequired(actionWriteIterationCheckpoint())) {
      numberOfIterations = 0;
      cplInterface.markActionFulfilled(actionWriteIterationCheckpoint());
    }

    if (context.isNamed("SolverTwo")) {
      DataID dataID = cplInterface.getDataID("Data2", meshID);
      cplInterface.writeScalarData(dataID, vertexID, writeValues.at(numberOfAdvanceCalls));
    }

    cplInterface.advance(1.0);
    ++numberOfAdvanceCalls;
    ++numberOfIterations;

    if (cplInterface.isActionRequired(actionReadIterationCheckpoint())) {
      cplInterface.markActionFulfilled(actionReadIterationCheckpoint());
    } else { //converged
      BOOST_TEST(numberOfIterations == expectedIterations.at(timestep));
      ++timestep;
    }
  }
  cplInterface.finalize();
}

BOOST_AUTO_TEST_CASE(testConvergenceMeasures1)
{
  PRECICE_TEST("SolverOne"_on(1_rank), "SolverTwo"_on(1_rank));
  const std::string configFile         = _pathToTests + "convergence-measures1.xml";
  std::vector<int>  expectedIterations = {2, 4};
  testConvergenceMeasures(configFile, context, expectedIterations);
}

BOOST_AUTO_TEST_CASE(testConvergenceMeasures2)
{
  PRECICE_TEST("SolverOne"_on(1_rank), "SolverTwo"_on(1_rank));
  const std::string configFile         = _pathToTests + "convergence-measures2.xml";
  std::vector<int>  expectedIterations = {3, 3};
  testConvergenceMeasures(configFile, context, expectedIterations);
}

BOOST_AUTO_TEST_CASE(testConvergenceMeasures3)
{
  PRECICE_TEST("SolverOne"_on(1_rank), "SolverTwo"_on(1_rank));
  const std::string configFile         = _pathToTests + "convergence-measures3.xml";
  std::vector<int>  expectedIterations = {2, 4};
  testConvergenceMeasures(configFile, context, expectedIterations);
}

/**
 * @brief Test to make sure that actions are called in the right order for explicit coupling via RecorderAction
 */
BOOST_AUTO_TEST_CASE(ActionTimingsExplicit)
{
  const std::string configFile = _pathToTests + "recorder-action-explicit.xml";
  PRECICE_TEST("SolverOne"_on(1_rank), "SolverTwo"_on(1_rank));

  using namespace precice::constants;

  SolverInterface couplingInterface(context.name, configFile, 0, 1);

  int         dimensions = couplingInterface.getDimensions();
  std::string meshName;
  std::string writeDataName;
  std::string readDataName;
  double      writeValue;

  if (context.isNamed("SolverOne")) {
    meshName      = "MeshOne";
    writeDataName = "Forces";
    readDataName  = "Velocities";
    writeValue    = 1;
  } else {
    BOOST_TEST(context.isNamed("SolverTwo"));
    meshName      = "MeshTwo";
    writeDataName = "Velocities";
    readDataName  = "Forces";
    writeValue    = 2;
  }
  int                 meshID      = couplingInterface.getMeshID(meshName);
  int                 writeDataID = couplingInterface.getDataID(writeDataName, meshID);
  int                 readDataID  = couplingInterface.getDataID(readDataName, meshID);
  std::vector<double> vertex(dimensions, 0);
  int                 vertexID = couplingInterface.setMeshVertex(meshID, vertex.data());

  double dt = -1;
  BOOST_TEST(action::RecorderAction::records.empty());
  dt = couplingInterface.initialize();
  BOOST_TEST(dt == 1.0);
  if (context.isNamed("SolverOne")) {
    BOOST_TEST(action::RecorderAction::records.empty());
  } else {
    BOOST_TEST(context.isNamed("SolverTwo"));
    BOOST_TEST(action::RecorderAction::records.size() == 2);
    BOOST_TEST(action::RecorderAction::records.at(0).timing == action::Action::READ_MAPPING_PRIOR);
    BOOST_TEST(action::RecorderAction::records.at(1).timing == action::Action::READ_MAPPING_POST);
  }
  action::RecorderAction::reset();
  std::vector<double> writeData(dimensions, writeValue);
  std::vector<double> readData(dimensions, -1);
  const std::string & cowid = actionWriteInitialData();

  if (couplingInterface.isActionRequired(cowid)) {
    BOOST_TEST(context.isNamed("SolverTwo"));
    couplingInterface.writeVectorData(writeDataID, vertexID, writeData.data());
    couplingInterface.markActionFulfilled(cowid);
  }

  couplingInterface.initializeData();
  if (context.isNamed("SolverOne")) {
    BOOST_TEST(action::RecorderAction::records.size() == 2);
    BOOST_TEST(action::RecorderAction::records.at(0).timing == action::Action::WRITE_MAPPING_PRIOR);
    BOOST_TEST(action::RecorderAction::records.at(1).timing == action::Action::WRITE_MAPPING_POST);
  } else {
    BOOST_TEST(context.isNamed("SolverTwo"));
    BOOST_TEST(action::RecorderAction::records.size() == 4);
    BOOST_TEST(action::RecorderAction::records.at(0).timing == action::Action::WRITE_MAPPING_PRIOR);
    BOOST_TEST(action::RecorderAction::records.at(1).timing == action::Action::WRITE_MAPPING_POST);
    BOOST_TEST(action::RecorderAction::records.at(2).timing == action::Action::READ_MAPPING_PRIOR);
    BOOST_TEST(action::RecorderAction::records.at(3).timing == action::Action::READ_MAPPING_POST);
  }
  action::RecorderAction::reset();

  int iteration = 0;

  while (couplingInterface.isCouplingOngoing()) {
    couplingInterface.readVectorData(readDataID, vertexID, readData.data());
    couplingInterface.writeVectorData(writeDataID, vertexID, writeData.data());
    dt = couplingInterface.advance(dt);
    BOOST_TEST(couplingInterface.isTimeWindowComplete());
    iteration++;
    if (context.isNamed("SolverOne") || iteration < 10) {
      BOOST_TEST(action::RecorderAction::records.size() == 5);
      BOOST_TEST(action::RecorderAction::records.at(0).timing == action::Action::WRITE_MAPPING_PRIOR);
      BOOST_TEST(action::RecorderAction::records.at(1).timing == action::Action::WRITE_MAPPING_POST);
      BOOST_TEST(action::RecorderAction::records.at(2).timing == action::Action::READ_MAPPING_PRIOR);
      BOOST_TEST(action::RecorderAction::records.at(3).timing == action::Action::READ_MAPPING_POST);
      BOOST_TEST(action::RecorderAction::records.at(4).timing == action::Action::ON_TIME_WINDOW_COMPLETE_POST);
    } else { // SolverTwo only writes in very last iteration, does not read.
      BOOST_TEST(action::RecorderAction::records.size() == 3);
      BOOST_TEST(action::RecorderAction::records.at(0).timing == action::Action::WRITE_MAPPING_PRIOR);
      BOOST_TEST(action::RecorderAction::records.at(1).timing == action::Action::WRITE_MAPPING_POST);
      BOOST_TEST(action::RecorderAction::records.at(2).timing == action::Action::ON_TIME_WINDOW_COMPLETE_POST);
    }
    action::RecorderAction::reset();
  }
  couplingInterface.finalize();
}

/**
 * @brief Test to make sure that actions are called in the right order for implicit coupling via RecorderAction
 */
BOOST_AUTO_TEST_CASE(ActionTimingsImplicit)
{
  PRECICE_TEST("SolverOne"_on(1_rank), "SolverTwo"_on(1_rank));
  const std::string configFile = _pathToTests + "recorder-action-implicit.xml";

  using namespace precice::constants;

  SolverInterface couplingInterface(context.name, configFile, 0, 1);

  int         dimensions = couplingInterface.getDimensions();
  std::string meshName;
  std::string writeDataName;
  std::string readDataName;
  std::string writeIterCheckpoint(constants::actionWriteIterationCheckpoint());
  std::string readIterCheckpoint(constants::actionReadIterationCheckpoint());
  double      writeValue;

  if (context.isNamed("SolverOne")) {
    meshName      = "MeshOne";
    writeDataName = "Forces";
    readDataName  = "Velocities";
    writeValue    = 1;
  } else {
    BOOST_TEST(context.isNamed("SolverTwo"));
    meshName      = "MeshTwo";
    writeDataName = "Velocities";
    readDataName  = "Forces";
    writeValue    = 2;
  }
  int                 meshID      = couplingInterface.getMeshID(meshName);
  int                 writeDataID = couplingInterface.getDataID(writeDataName, meshID);
  int                 readDataID  = couplingInterface.getDataID(readDataName, meshID);
  std::vector<double> vertex(dimensions, 0);
  int                 vertexID = couplingInterface.setMeshVertex(meshID, vertex.data());

  double dt = -1;
  BOOST_TEST(action::RecorderAction::records.empty());
  dt = couplingInterface.initialize();
  BOOST_TEST(dt == 1.0);
  if (context.isNamed("SolverOne")) {
    BOOST_TEST(action::RecorderAction::records.empty());
  } else {
    BOOST_TEST(context.isNamed("SolverTwo"));
    BOOST_TEST(action::RecorderAction::records.size() == 2);
    BOOST_TEST(action::RecorderAction::records.at(0).timing == action::Action::READ_MAPPING_PRIOR);
    BOOST_TEST(action::RecorderAction::records.at(1).timing == action::Action::READ_MAPPING_POST);
  }
  action::RecorderAction::reset();
  std::vector<double> writeData(dimensions, writeValue);
  std::vector<double> readData(dimensions, -1);
  const std::string & cowid = actionWriteInitialData();

  if (couplingInterface.isActionRequired(cowid)) {
    BOOST_TEST(context.isNamed("SolverTwo"));
    couplingInterface.writeVectorData(writeDataID, vertexID, writeData.data());
    couplingInterface.markActionFulfilled(cowid);
  }

  couplingInterface.initializeData();
  if (context.isNamed("SolverOne")) {
    BOOST_TEST(action::RecorderAction::records.size() == 2);
    BOOST_TEST(action::RecorderAction::records.at(0).timing == action::Action::WRITE_MAPPING_PRIOR);
    BOOST_TEST(action::RecorderAction::records.at(1).timing == action::Action::WRITE_MAPPING_POST);
  } else {
    BOOST_TEST(context.isNamed("SolverTwo"));
    BOOST_TEST(action::RecorderAction::records.size() == 4);
    BOOST_TEST(action::RecorderAction::records.at(0).timing == action::Action::WRITE_MAPPING_PRIOR);
    BOOST_TEST(action::RecorderAction::records.at(1).timing == action::Action::WRITE_MAPPING_POST);
    BOOST_TEST(action::RecorderAction::records.at(2).timing == action::Action::READ_MAPPING_PRIOR);
    BOOST_TEST(action::RecorderAction::records.at(3).timing == action::Action::READ_MAPPING_POST);
  }
  action::RecorderAction::reset();

  int iteration = 0;

  while (couplingInterface.isCouplingOngoing()) {
    couplingInterface.readVectorData(readDataID, vertexID, readData.data());
    couplingInterface.writeVectorData(writeDataID, vertexID, writeData.data());
    if (couplingInterface.isActionRequired(writeIterCheckpoint)) {
      couplingInterface.markActionFulfilled(writeIterCheckpoint);
    }
    dt = couplingInterface.advance(dt);
    if (couplingInterface.isActionRequired(readIterCheckpoint)) {
      couplingInterface.markActionFulfilled(readIterCheckpoint);
    }
    if (couplingInterface.isTimeWindowComplete()) {
      iteration++;
    }
    if (context.isNamed("SolverOne") || iteration < 10) {
      if (couplingInterface.isTimeWindowComplete()) {
        BOOST_TEST(action::RecorderAction::records.size() == 5);
        BOOST_TEST(action::RecorderAction::records.at(4).timing == action::Action::ON_TIME_WINDOW_COMPLETE_POST);
      } else {
        BOOST_TEST(action::RecorderAction::records.size() == 4);
      }
      BOOST_TEST(action::RecorderAction::records.at(0).timing == action::Action::WRITE_MAPPING_PRIOR);
      BOOST_TEST(action::RecorderAction::records.at(1).timing == action::Action::WRITE_MAPPING_POST);
      BOOST_TEST(action::RecorderAction::records.at(2).timing == action::Action::READ_MAPPING_PRIOR);
      BOOST_TEST(action::RecorderAction::records.at(3).timing == action::Action::READ_MAPPING_POST);
    } else { // SolverTwo only writes in very last iteration, does not read.
      if (couplingInterface.isTimeWindowComplete()) {
        BOOST_TEST(action::RecorderAction::records.size() == 3);
        BOOST_TEST(action::RecorderAction::records.at(2).timing == action::Action::ON_TIME_WINDOW_COMPLETE_POST);
      } else {
        BOOST_TEST(action::RecorderAction::records.size() == 2);
      }
      BOOST_TEST(action::RecorderAction::records.at(0).timing == action::Action::WRITE_MAPPING_PRIOR);
      BOOST_TEST(action::RecorderAction::records.at(1).timing == action::Action::WRITE_MAPPING_POST);
    }
    action::RecorderAction::reset();
  }
  couplingInterface.finalize();
}

BOOST_AUTO_TEST_CASE(MultipleFromMappings)
{
  PRECICE_TEST("A"_on(1_rank), "B"_on(1_rank));

  using Eigen::Vector2d;
  using namespace precice::constants;

  const std::string configFile = _pathToTests + "multiple-from-mappings.xml";

  SolverInterface interface(context.name, configFile, 0, 1);
  Vector2d        vertex{0.0, 0.0};

  if (context.isNamed("A")) {
    const MeshID meshIDTop      = interface.getMeshID("MeshATop");
    const MeshID meshIDBottom   = interface.getMeshID("MeshABottom");
    int          vertexIDTop    = interface.setMeshVertex(meshIDTop, vertex.data());
    int          vertexIDBottom = interface.setMeshVertex(meshIDBottom, vertex.data());
    int          dataIDTop      = interface.getDataID("Pressure", meshIDTop);
    int          dataIDBottom   = interface.getDataID("Pressure", meshIDBottom);

    double dt = interface.initialize();
    interface.advance(dt);
    double pressure = -1.0;
    interface.readScalarData(dataIDTop, vertexIDTop, pressure);
    BOOST_TEST(pressure == 1.0);
    pressure = -1.0;
    interface.readScalarData(dataIDBottom, vertexIDBottom, pressure);
    BOOST_TEST(pressure == 1.0);
    BOOST_TEST(not interface.isCouplingOngoing());
    interface.finalize();

  } else {
    BOOST_TEST(context.isNamed("B"));
    const MeshID meshID   = interface.getMeshID("MeshB");
    int          vertexID = interface.setMeshVertex(meshID, vertex.data());
    int          dataID   = interface.getDataID("Pressure", meshID);

    double dt       = interface.initialize();
    double pressure = 1.0;
    interface.writeScalarData(dataID, vertexID, pressure);
    interface.advance(dt);
    BOOST_TEST(not interface.isCouplingOngoing());
    interface.finalize();
  }
}

BOOST_AUTO_TEST_CASE(MultipleToMappings)
{
  PRECICE_TEST("A"_on(1_rank), "B"_on(1_rank));

  using Eigen::Vector2d;
  using namespace precice::constants;

  const std::string configFile = _pathToTests + "multiple-to-mappings.xml";

  SolverInterface interface(context.name, configFile, 0, 1);
  Vector2d        vertex{0.0, 0.0};

  if (context.isNamed("A")) {
    const MeshID meshIDTop      = interface.getMeshID("MeshATop");
    const MeshID meshIDBottom   = interface.getMeshID("MeshABottom");
    int          vertexIDTop    = interface.setMeshVertex(meshIDTop, vertex.data());
    int          vertexIDBottom = interface.setMeshVertex(meshIDBottom, vertex.data());
    int          dataIDTop      = interface.getDataID("DisplacementTop", meshIDTop);
    int          dataIDBottom   = interface.getDataID("DisplacementBottom", meshIDBottom);

    double dt              = interface.initialize();
    double displacementTop = 1.0;
    interface.writeScalarData(dataIDTop, vertexIDTop, displacementTop);
    double displacementBottom = 2.0;
    interface.writeScalarData(dataIDBottom, vertexIDBottom, displacementBottom);
    interface.advance(dt);
    BOOST_TEST(not interface.isCouplingOngoing());
    interface.finalize();

  } else {
    BOOST_TEST(context.isNamed("B"));
    const MeshID meshID   = interface.getMeshID("MeshB");
    int          vertexID = interface.setMeshVertex(meshID, vertex.data());
    int          dataID   = interface.getDataID("DisplacementSum", meshID);

    double dt = interface.initialize();
    interface.advance(dt);
    double displacement = -1.0;
    interface.readScalarData(dataID, vertexID, displacement);
    BOOST_TEST(displacement == 3.0);
    BOOST_TEST(not interface.isCouplingOngoing());
    interface.finalize();
  }
}

BOOST_AUTO_TEST_CASE(AitkenAcceleration)
{
  PRECICE_TEST("A"_on(1_rank), "B"_on(1_rank));

  using Eigen::Vector2d;
  using namespace precice::constants;

  const std::string configFile = _pathToTests + "aitken-acceleration.xml";

  SolverInterface interface(context.name, configFile, 0, 1);
  Vector2d        vertex{0.0, 0.0};

  if (context.isNamed("A")) {
    const MeshID meshID   = interface.getMeshID("A-Mesh");
    int          vertexID = interface.setMeshVertex(meshID, vertex.data());
    int          dataID   = interface.getDataID("Data", meshID);

    double dt    = interface.initialize();
    double value = 1.0;
    interface.writeScalarData(dataID, vertexID, value);

    interface.markActionFulfilled(actionWriteIterationCheckpoint());
    interface.advance(dt);
    interface.markActionFulfilled(actionReadIterationCheckpoint());
    interface.advance(dt);
    BOOST_TEST(not interface.isCouplingOngoing());
    interface.finalize();

  } else {
    BOOST_TEST(context.isNamed("B"));
    const MeshID meshID   = interface.getMeshID("B-Mesh");
    int          vertexID = interface.setMeshVertex(meshID, vertex.data());
    int          dataID   = interface.getDataID("Data", meshID);

    double dt = interface.initialize();
    interface.markActionFulfilled(actionWriteIterationCheckpoint());
    interface.advance(dt);

    double value = -1.0;
    interface.readScalarData(dataID, vertexID, value);
    BOOST_TEST(value == 0.1); // due to initial underrelaxation

    interface.markActionFulfilled(actionReadIterationCheckpoint());
    interface.advance(dt);
    BOOST_TEST(not interface.isCouplingOngoing());
    interface.finalize();
  }
}

void testQuadMappingScaledConsistent(const std::string configFile, const TestContext &context)
{
  using Eigen::Vector3d;

  const double z = 0.3;

  // MeshOne
  Vector3d coordOneA{0.0, 0.0, z};
  Vector3d coordOneB{1.0, 0.0, z};
  Vector3d coordOneC{0.999999999, 1.0, z}; // Forces diagonal 0-2 to be shorter.
  Vector3d coordOneD{0.0, 1.0, z};
  double   valOneA = 1.0;
  double   valOneB = 3.0;
  double   valOneC = 5.0;
  double   valOneD = 7.0;

  // MeshTwo
  Vector3d coordTwoA{0.0, 0.0, z + 0.1};               // Maps to vertex A
  Vector3d coordTwoB{0.0, 0.5, z - 0.01};              // Maps to edge AD
  Vector3d coordTwoC{2.0 / 3.0, 1.0 / 3.0, z + 0.001}; // Maps to triangle ABC

  double expectedIntegral = math::geometry::triangleArea(coordOneA, coordOneB, coordOneC) * (valOneA + valOneB + valOneC) / 3.0 +
                            math::geometry::triangleArea(coordOneA, coordOneC, coordOneD) * (valOneA + valOneC + valOneD) / 3.0;

  if (context.isNamed("SolverOne")) {
    SolverInterface cplInterface("SolverOne", configFile, 0, 1);
    // namespace is required because we are outside the fixture
    const int meshOneID = cplInterface.getMeshID("MeshOne");

    // Setup mesh one.
    int idA = cplInterface.setMeshVertex(meshOneID, coordOneA.data());
    int idB = cplInterface.setMeshVertex(meshOneID, coordOneB.data());
    int idC = cplInterface.setMeshVertex(meshOneID, coordOneC.data());
    int idD = cplInterface.setMeshVertex(meshOneID, coordOneD.data());

    int idAB = cplInterface.setMeshEdge(meshOneID, idA, idB);
    int idBC = cplInterface.setMeshEdge(meshOneID, idB, idC);
    int idCD = cplInterface.setMeshEdge(meshOneID, idC, idD);
    int idDA = cplInterface.setMeshEdge(meshOneID, idD, idA);

    cplInterface.setMeshQuad(meshOneID, idAB, idBC, idCD, idDA);

    auto &mesh = testing::WhiteboxAccessor::impl(cplInterface).mesh("MeshOne");
    BOOST_REQUIRE(mesh.vertices().size() == 4);
    BOOST_REQUIRE(mesh.edges().size() == 5);
    BOOST_REQUIRE(mesh.triangles().size() == 2);

    // Initialize, thus sending the mesh.
    double maxDt = cplInterface.initialize();
    BOOST_TEST(cplInterface.isCouplingOngoing(), "Sending participant should have to advance once!");

    // Write the data to be send.
    int dataAID = cplInterface.getDataID("DataOne", meshOneID);
    cplInterface.writeScalarData(dataAID, idA, valOneA);
    cplInterface.writeScalarData(dataAID, idB, valOneB);
    cplInterface.writeScalarData(dataAID, idC, valOneC);
    cplInterface.writeScalarData(dataAID, idD, valOneD);

    // Advance, thus send the data to the receiving partner.
    cplInterface.advance(maxDt);
    BOOST_TEST(!cplInterface.isCouplingOngoing(), "Sending participant should have to advance once!");
    cplInterface.finalize();
  } else {
    BOOST_TEST(context.isNamed("SolverTwo"));
    SolverInterface cplInterface("SolverTwo", configFile, 0, 1);
    // namespace is required because we are outside the fixture
    int meshTwoID = cplInterface.getMeshID("MeshTwo");

    // Setup receiving mesh.
    int idA = cplInterface.setMeshVertex(meshTwoID, coordTwoA.data());
    int idB = cplInterface.setMeshVertex(meshTwoID, coordTwoB.data());
    int idC = cplInterface.setMeshVertex(meshTwoID, coordTwoC.data());

    int idAB = cplInterface.setMeshEdge(meshTwoID, idA, idB);
    int idBC = cplInterface.setMeshEdge(meshTwoID, idB, idC);
    int idAC = cplInterface.setMeshEdge(meshTwoID, idA, idC);

    cplInterface.setMeshTriangle(meshTwoID, idAB, idBC, idAC);

    // Initialize, thus receive the data and map.
    double maxDt = cplInterface.initialize();
    BOOST_TEST(cplInterface.isCouplingOngoing(), "Receiving participant should have to advance once!");

    // Read the mapped data from the mesh.
    int    dataAID = cplInterface.getDataID("DataOne", meshTwoID);
    double valueA, valueB, valueC;
    cplInterface.readScalarData(dataAID, idA, valueA);
    cplInterface.readScalarData(dataAID, idB, valueB);
    cplInterface.readScalarData(dataAID, idC, valueC);

    double calculatedIntegral = math::geometry::triangleArea(coordTwoA, coordTwoB, coordTwoC) * (valueA + valueB + valueC) / 3.0;
    BOOST_TEST(expectedIntegral == calculatedIntegral);

    // Verify that there is only one time step necessary.
    cplInterface.advance(maxDt);
    BOOST_TEST(!cplInterface.isCouplingOngoing(), "Receiving participant should have to advance once!");
    cplInterface.finalize();
  }
}

BOOST_AUTO_TEST_CASE(testQuadMappingScaledConsistentOnA)
{
  PRECICE_TEST("SolverOne"_on(1_rank), "SolverTwo"_on(1_rank));
  const std::string configFile = _pathToTests + "mapping-scaled-consistent-onA.xml";
  testQuadMappingScaledConsistent(configFile, context);
}

BOOST_AUTO_TEST_CASE(testQuadMappingScaledConsistentOnB)
{
  PRECICE_TEST("SolverOne"_on(1_rank), "SolverTwo"_on(1_rank));
  const std::string configFile = _pathToTests + "mapping-scaled-consistent-onB.xml";
  testQuadMappingScaledConsistent(configFile, context);
}

// Simple case of A <==> B <==> C
void multiCouplingThreeSolvers(const std::string configFile, const TestContext &context)
{
  Eigen::Vector2d coordOneA{0.0, 0.0};
  std::string     writeIterCheckpoint(constants::actionWriteIterationCheckpoint());
  std::string     readIterCheckpoint(constants::actionReadIterationCheckpoint());

  double valueA = 1.0;
  double valueB = 2.0;
  double valueC = 3.0;

  if (context.isNamed("SolverA")) {
    SolverInterface cplInterface("SolverA", configFile, 0, 1);
    const int       meshID   = cplInterface.getMeshID("MeshA");
    int             vertexID = cplInterface.setMeshVertex(meshID, coordOneA.data());
    int             dataABID = cplInterface.getDataID("DataAB", meshID);
    int             dataBAID = cplInterface.getDataID("DataBA", meshID);

    double maxDt = cplInterface.initialize();
    double valueRead;

    BOOST_TEST(cplInterface.isCouplingOngoing());
    while (cplInterface.isCouplingOngoing()) {
      cplInterface.writeScalarData(dataABID, vertexID, valueA);
      if (cplInterface.isActionRequired(writeIterCheckpoint)) {
        cplInterface.markActionFulfilled(writeIterCheckpoint);
      }

      cplInterface.advance(maxDt);

      if (cplInterface.isActionRequired(readIterCheckpoint)) {
        cplInterface.markActionFulfilled(readIterCheckpoint);
      }
      cplInterface.readScalarData(dataBAID, vertexID, valueRead);
    }

    BOOST_TEST(valueRead == valueB);

    cplInterface.finalize();
  } else if (context.isNamed("SolverB")) {
    SolverInterface cplInterface("SolverB", configFile, 0, 1);
    const int       meshID1   = cplInterface.getMeshID("MeshB1");
    const int       meshID2   = cplInterface.getMeshID("MeshB2");
    int             vertexID1 = cplInterface.setMeshVertex(meshID1, coordOneA.data());
    int             vertexID2 = cplInterface.setMeshVertex(meshID2, coordOneA.data());
    int             dataABID  = cplInterface.getDataID("DataAB", meshID1);
    int             dataBAID  = cplInterface.getDataID("DataBA", meshID1);
    int             dataCBID  = cplInterface.getDataID("DataCB", meshID2);
    int             dataBCID  = cplInterface.getDataID("DataBC", meshID2);

    double maxDt = cplInterface.initialize();
    double valueReadA, valueReadC;

    BOOST_TEST(cplInterface.isCouplingOngoing());
    while (cplInterface.isCouplingOngoing()) {
      cplInterface.writeScalarData(dataBAID, vertexID1, valueB);
      cplInterface.writeScalarData(dataBCID, vertexID2, valueB);
      if (cplInterface.isActionRequired(writeIterCheckpoint)) {
        cplInterface.markActionFulfilled(writeIterCheckpoint);
      }

      cplInterface.advance(maxDt);

      if (cplInterface.isActionRequired(readIterCheckpoint)) {
        cplInterface.markActionFulfilled(readIterCheckpoint);
      }
      cplInterface.readScalarData(dataABID, vertexID1, valueReadA);
      cplInterface.readScalarData(dataCBID, vertexID2, valueReadC);
    }

    BOOST_TEST(valueReadA == 1.0);
    BOOST_TEST(valueReadC == 3.0);

    cplInterface.finalize();

  } else {
    SolverInterface cplInterface("SolverC", configFile, 0, 1);
    const int       meshID   = cplInterface.getMeshID("MeshC");
    int             vertexID = cplInterface.setMeshVertex(meshID, coordOneA.data());
    int             dataCBID = cplInterface.getDataID("DataCB", meshID);
    int             dataBCID = cplInterface.getDataID("DataBC", meshID);

    double maxDt = cplInterface.initialize();
    double valueRead;

    BOOST_TEST(cplInterface.isCouplingOngoing());
    while (cplInterface.isCouplingOngoing()) {

      cplInterface.writeScalarData(dataCBID, vertexID, valueC);
      if (cplInterface.isActionRequired(writeIterCheckpoint)) {
        cplInterface.markActionFulfilled(writeIterCheckpoint);
      }

      cplInterface.advance(maxDt);

      if (cplInterface.isActionRequired(readIterCheckpoint)) {
        cplInterface.markActionFulfilled(readIterCheckpoint);
      }
      cplInterface.readScalarData(dataBCID, vertexID, valueRead);
    }

    BOOST_TEST(valueRead == 2.0);

    cplInterface.finalize();
  }
}

BOOST_AUTO_TEST_CASE(MultiCouplingThreeSolvers1)
{
  PRECICE_TEST("SolverA"_on(1_rank), "SolverB"_on(1_rank), "SolverC"_on(1_rank));
  const std::string configFile = _pathToTests + "multi-coupling-three-solver-1.xml";
  multiCouplingThreeSolvers(configFile, context);
}

BOOST_AUTO_TEST_CASE(MultiCouplingThreeSolvers2)
{
  PRECICE_TEST("SolverA"_on(1_rank), "SolverB"_on(1_rank), "SolverC"_on(1_rank));
  const std::string configFile = _pathToTests + "multi-coupling-three-solver-2.xml";
  multiCouplingThreeSolvers(configFile, context);
}

BOOST_AUTO_TEST_CASE(MultiCouplingThreeSolvers3)
{
  PRECICE_TEST("SolverA"_on(1_rank), "SolverB"_on(1_rank), "SolverC"_on(1_rank));
  const std::string configFile = _pathToTests + "multi-coupling-three-solver-3.xml";
  multiCouplingThreeSolvers(configFile, context);
}

void multiCouplingFourSolvers(const std::string configFile, const TestContext &context)
{
  Eigen::Vector2d coordOneA{0.0, 0.0};
  std::string     writeIterCheckpoint(constants::actionWriteIterationCheckpoint());
  std::string     readIterCheckpoint(constants::actionReadIterationCheckpoint());

  if (context.isNamed("SolverA")) {
    SolverInterface cplInterface("SolverA", configFile, 0, 1);
    const int       meshID   = cplInterface.getMeshID("MeshA");
    int             vertexID = cplInterface.setMeshVertex(meshID, coordOneA.data());
    int             dataABID = cplInterface.getDataID("DataAB", meshID);
    int             dataBAID = cplInterface.getDataID("DataBA", meshID);

    double maxDt = cplInterface.initialize();
    double valueRead;
    double valueWrite = 1.0;

    BOOST_TEST(cplInterface.isCouplingOngoing());
    while (cplInterface.isCouplingOngoing()) {
      cplInterface.writeScalarData(dataABID, vertexID, valueWrite);
      if (cplInterface.isActionRequired(writeIterCheckpoint)) {
        cplInterface.markActionFulfilled(writeIterCheckpoint);
      }

      cplInterface.advance(maxDt);

      if (cplInterface.isActionRequired(readIterCheckpoint)) {
        cplInterface.markActionFulfilled(readIterCheckpoint);
      }
      cplInterface.readScalarData(dataBAID, vertexID, valueRead);
    }
    cplInterface.finalize();
  } else if (context.isNamed("SolverB")) {
    SolverInterface cplInterface("SolverB", configFile, 0, 1);
    const int       meshID1   = cplInterface.getMeshID("MeshB1");
    const int       meshID2   = cplInterface.getMeshID("MeshB2");
    int             vertexID1 = cplInterface.setMeshVertex(meshID1, coordOneA.data());
    int             vertexID2 = cplInterface.setMeshVertex(meshID2, coordOneA.data());
    int             dataABID  = cplInterface.getDataID("DataAB", meshID1);
    int             dataBAID  = cplInterface.getDataID("DataBA", meshID1);
    int             dataCBID  = cplInterface.getDataID("DataCB", meshID2);
    int             dataBCID  = cplInterface.getDataID("DataBC", meshID2);

    double maxDt = cplInterface.initialize();
    double valueReadA, valueReadC;
    double valueWriteA{1.0}, valueWriteC{1.0};

    BOOST_TEST(cplInterface.isCouplingOngoing());
    while (cplInterface.isCouplingOngoing()) {
      cplInterface.writeScalarData(dataBAID, vertexID1, valueWriteA);
      cplInterface.writeScalarData(dataBCID, vertexID2, valueWriteC);
      if (cplInterface.isActionRequired(writeIterCheckpoint)) {
        cplInterface.markActionFulfilled(writeIterCheckpoint);
      }

      cplInterface.advance(maxDt);

      if (cplInterface.isActionRequired(readIterCheckpoint)) {
        cplInterface.markActionFulfilled(readIterCheckpoint);
      }
      cplInterface.readScalarData(dataABID, vertexID1, valueReadA);
      cplInterface.readScalarData(dataCBID, vertexID2, valueReadC);
    }
    cplInterface.finalize();

  } else if (context.isNamed("SolverC")) {
    SolverInterface cplInterface("SolverC", configFile, 0, 1);
    const int       meshID1   = cplInterface.getMeshID("MeshC1");
    const int       meshID2   = cplInterface.getMeshID("MeshC2");
    int             vertexID1 = cplInterface.setMeshVertex(meshID1, coordOneA.data());
    int             vertexID2 = cplInterface.setMeshVertex(meshID2, coordOneA.data());
    int             dataBCID  = cplInterface.getDataID("DataBC", meshID1);
    int             dataCBID  = cplInterface.getDataID("DataCB", meshID1);
    int             dataCDID  = cplInterface.getDataID("DataCD", meshID2);
    int             dataDCID  = cplInterface.getDataID("DataDC", meshID2);

    double maxDt = cplInterface.initialize();
    double valueReadA, valueReadC;
    double valueWriteA{1.0}, valueWriteC{1.0};

    BOOST_TEST(cplInterface.isCouplingOngoing());
    while (cplInterface.isCouplingOngoing()) {
      cplInterface.writeScalarData(dataCBID, vertexID1, valueWriteA);
      cplInterface.writeScalarData(dataCDID, vertexID2, valueWriteC);
      if (cplInterface.isActionRequired(writeIterCheckpoint)) {
        cplInterface.markActionFulfilled(writeIterCheckpoint);
      }

      cplInterface.advance(maxDt);

      if (cplInterface.isActionRequired(readIterCheckpoint)) {
        cplInterface.markActionFulfilled(readIterCheckpoint);
      }
      cplInterface.readScalarData(dataBCID, vertexID1, valueReadA);
      cplInterface.readScalarData(dataDCID, vertexID2, valueReadC);
    }
    cplInterface.finalize();
  } else {
    SolverInterface cplInterface("SolverD", configFile, 0, 1);
    const int       meshID   = cplInterface.getMeshID("MeshD");
    int             vertexID = cplInterface.setMeshVertex(meshID, coordOneA.data());
    int             dataCDID = cplInterface.getDataID("DataCD", meshID);
    int             dataDCID = cplInterface.getDataID("DataDC", meshID);

    double maxDt = cplInterface.initialize();
    double valueRead;
    double valueWrite = 1.0;

    BOOST_TEST(cplInterface.isCouplingOngoing());
    while (cplInterface.isCouplingOngoing()) {
      cplInterface.writeScalarData(dataDCID, vertexID, valueWrite);
      if (cplInterface.isActionRequired(writeIterCheckpoint)) {
        cplInterface.markActionFulfilled(writeIterCheckpoint);
      }

      cplInterface.advance(maxDt);

      if (cplInterface.isActionRequired(readIterCheckpoint)) {
        cplInterface.markActionFulfilled(readIterCheckpoint);
      }
      cplInterface.readScalarData(dataCDID, vertexID, valueRead);
    }
    cplInterface.finalize();
  }
}

BOOST_AUTO_TEST_CASE(MultiCouplingFourSolvers1)
{
  PRECICE_TEST("SolverA"_on(1_rank), "SolverB"_on(1_rank), "SolverC"_on(1_rank), "SolverD"_on(1_rank));
  const std::string configFile = _pathToTests + "multi-coupling-four-solver-1.xml";
  multiCouplingFourSolvers(configFile, context);
}

BOOST_AUTO_TEST_CASE(MultiCouplingFourSolvers2)
{
  PRECICE_TEST("SolverA"_on(1_rank), "SolverB"_on(1_rank), "SolverC"_on(1_rank), "SolverD"_on(1_rank));
  const std::string configFile = _pathToTests + "multi-coupling-four-solver-2.xml";
  multiCouplingFourSolvers(configFile, context);
}

BOOST_AUTO_TEST_SUITE_END()
BOOST_AUTO_TEST_SUITE_END()
#endif // PRECICE_NO_MPI<|MERGE_RESOLUTION|>--- conflicted
+++ resolved
@@ -294,11 +294,7 @@
 {
   PRECICE_TEST("SolverOne"_on(1_rank), "SolverTwo"_on(1_rank));
 
-<<<<<<< HEAD
-  SolverInterface precice(context.name, _pathToTests + "explicit-scalar-data-init.xml", 0, 1);
-=======
   SolverInterface precice(context.name, _pathToTests + "explicit-scalar-data-init.xml", 0, 1); // serial coupling, SolverOne first
->>>>>>> c186fd0e
 
   MeshID meshID;
   DataID writeDataID;
@@ -316,31 +312,6 @@
   DataFunction readFunction;
 
   if (context.isNamed("SolverOne")) {
-<<<<<<< HEAD
-    meshID = precice.getMeshID("MeshOne");
-    BOOST_TEST(meshID == 0);
-    writeDataID   = precice.getDataID("DataOne", meshID);
-    writeFunction = dataOneFunction;
-    BOOST_TEST(writeDataID == 0);
-    readDataID   = precice.getDataID("DataTwo", meshID);
-    readFunction = dataTwoFunction;
-    BOOST_TEST(readDataID == 1);
-  } else {
-    BOOST_TEST(context.isNamed("SolverTwo"));
-    meshID = precice.getMeshID("MeshTwo");
-    BOOST_TEST(meshID == 1);
-    writeDataID   = precice.getDataID("DataTwo", meshID);
-    writeFunction = dataTwoFunction;
-    BOOST_TEST(writeDataID == 3);
-    readDataID   = precice.getDataID("DataOne", meshID);
-    readFunction = dataOneFunction;
-    BOOST_TEST(readDataID == 2);
-  }
-
-  writeFunction(1, 1);
-  readFunction(1, 1);
-
-=======
     meshID        = precice.getMeshID("MeshOne");
     writeDataID   = precice.getDataID("DataOne", meshID);
     writeFunction = dataOneFunction;
@@ -355,7 +326,6 @@
     readFunction  = dataOneFunction;
   }
 
->>>>>>> c186fd0e
   int n_vertices = 1;
 
   std::vector<VertexID> vertexIDs(n_vertices, 0);
@@ -365,35 +335,6 @@
 
   vertexIDs[0] = precice.setMeshVertex(meshID, Eigen::Vector3d(0.0, 0.0, 0.0).data());
 
-<<<<<<< HEAD
-  int    nSubsteps  = 4; // perform subcycling on solvers. 4 steps happen in each window.
-  int    nWindows   = 5; // perform 5 windows.
-  double maxDt      = precice.initialize();
-  double windowDt   = maxDt;
-  int    timestep   = 0;
-  int    timewindow = 0;
-  double dt         = windowDt / nSubsteps; // Timestep length desired by solver. E.g. 4 steps  with size 1/4
-  dt += windowDt / nSubsteps / nSubsteps;   // increase timestep such that we get a non-matching subcycling. E.g. 3 step with size 5/16 and 1 step with size 1/16.
-  double currentDt = dt;                    // Timestep length used by solver
-  double time      = timestep * dt;
-
-  if (context.isNamed("SolverOne")) {
-    meshID = precice.getMeshID("MeshOne");
-    BOOST_TEST(meshID == 0);
-    writeDataID = precice.getDataID("DataOne", meshID);
-    BOOST_TEST(writeDataID == 0);
-    readDataID = precice.getDataID("DataTwo", meshID);
-    BOOST_TEST(readDataID == 1);
-  } else {
-    BOOST_TEST(context.isNamed("SolverTwo"));
-    meshID = precice.getMeshID("MeshTwo");
-    BOOST_TEST(meshID == 1);
-    writeDataID = precice.getDataID("DataTwo", meshID);
-    BOOST_TEST(writeDataID == 3);
-    readDataID = precice.getDataID("DataOne", meshID);
-    BOOST_TEST(readDataID == 2);
-  }
-=======
   int    nSubsteps     = 4; // perform subcycling on solvers. 4 steps happen in each window.
   int    nWindows      = 5; // perform 5 windows.
   double maxDt         = precice.initialize();
@@ -404,7 +345,6 @@
   double expectedDts[] = {2.0 / 7.0, 2.0 / 7.0, 2.0 / 7.0, 1.0 / 7.0};
   double currentDt     = dt; // Timestep length used by solver
   double time          = timestep * dt;
->>>>>>> c186fd0e
 
   if (precice.isActionRequired(precice::constants::actionWriteInitialData())) {
     for (int i = 0; i < n_vertices; i++) {
@@ -419,11 +359,7 @@
   while (precice.isCouplingOngoing()) {
     double readTime;
     if (context.isNamed("SolverOne")) {
-<<<<<<< HEAD
-      readTime = timewindow * windowDt; // solver one lags one window behind solver two.
-=======
       readTime = timewindow * windowDt; // SolverOne lags one window behind SolverTwo for serial-explicit coupling.
->>>>>>> c186fd0e
     } else {
       readTime = (timewindow + 1) * windowDt;
     }
@@ -441,10 +377,7 @@
     }
 
     // solve usually goes here. Dummy solve: Just sampling the writeFunction.
-<<<<<<< HEAD
-=======
     BOOST_TEST(currentDt == expectedDts[timestep % nSubsteps]);
->>>>>>> c186fd0e
     time += currentDt;
 
     BOOST_TEST(writeData.size() == n_vertices);
@@ -466,7 +399,6 @@
   BOOST_TEST(timestep == nWindows * nSubsteps);
 }
 
-<<<<<<< HEAD
 /// Test to run a simple coupling with sampling from the waveform.
 BOOST_AUTO_TEST_CASE(testExplicitReadWriteScalarDataWithWaveformSampling)
 {
@@ -595,8 +527,6 @@
   BOOST_TEST(timestep == nWindows);
 }
 
-=======
->>>>>>> c186fd0e
 /// One solver uses incremental position set, read/write methods.
 BOOST_AUTO_TEST_CASE(testExplicitWithDataExchange)
 {
