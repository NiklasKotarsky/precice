--- conflicted
+++ resolved
@@ -5,8 +5,6 @@
 target_sources(precice
     PRIVATE
     ${CMAKE_BINARY_DIR}/src/precice/impl/versions.cpp
-<<<<<<< HEAD
-=======
     src/acceleration/Acceleration.hpp
     src/acceleration/AitkenAcceleration.cpp
     src/acceleration/AitkenAcceleration.hpp
@@ -43,7 +41,6 @@
     src/acceleration/impl/SharedPointer.hpp
     src/acceleration/impl/ValuePreconditioner.cpp
     src/acceleration/impl/ValuePreconditioner.hpp
->>>>>>> 22c0590f
     src/action/Action.hpp
     src/action/ComputeCurvatureAction.cpp
     src/action/ComputeCurvatureAction.hpp
