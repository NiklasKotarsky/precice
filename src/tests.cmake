--- conflicted
+++ resolved
@@ -66,13 +66,8 @@
     src/precice/tests/WatchPointTest.cpp
     src/query/tests/RTreeAdapterTests.cpp
     src/query/tests/RTreeTests.cpp
-<<<<<<< HEAD
-    src/testing/DataContextFixture.hpp
-    src/testing/DataContextFixture.cpp
-=======
     src/testing/DataContextFixture.cpp
     src/testing/DataContextFixture.hpp
->>>>>>> 354851ed
     src/testing/ExtrapolationFixture.cpp
     src/testing/ExtrapolationFixture.hpp
     src/testing/GlobalFixtures.cpp
