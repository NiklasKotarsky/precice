--- conflicted
+++ resolved
@@ -21,15 +21,11 @@
       _timeStepsStoragePrevious()
 {
   PRECICE_ASSERT(_data != nullptr);
-<<<<<<< HEAD
-  timeStepsStorage().setExtrapolationOrder(extrapolationOrder);
+  _data->timeStepsStorage().setExtrapolationOrder(extrapolationOrder);
   _timeStepsStoragePrevious.setExtrapolationOrder(extrapolationOrder);
   _timeStepsStoragePrevious.setInterpolationOrder(3); // @todo hard-coded for now, but we need to somehow link this to <read-data waveform-order="ORDER" />
   _timeStepsStoragePrevious.setSampleAtTime(time::Storage::WINDOW_START, time::Sample{getDimensions(), Eigen::VectorXd::Zero(getSize())});
   _timeStepsStoragePrevious.setSampleAtTime(time::Storage::WINDOW_END, time::Sample{getDimensions(), Eigen::VectorXd::Zero(getSize())});
-=======
-  _data->timeStepsStorage().setExtrapolationOrder(extrapolationOrder);
->>>>>>> 4d6854b3
 
   PRECICE_ASSERT(_mesh != nullptr);
   PRECICE_ASSERT(_mesh.use_count() > 0);
@@ -163,14 +159,9 @@
 
 void CouplingData::moveToNextWindow()
 {
-<<<<<<< HEAD
+  _data->moveToNextWindow();
+  // @todo put everything into _data->moveToNextWindow().
   if (this->stamples().size() > 0) {
-    this->timeStepsStorage().move();
-
-    const auto &atEnd = this->stamples().back();
-    PRECICE_ASSERT(math::equals(atEnd.timestamp, time::Storage::WINDOW_END));
-    _data->sample() = atEnd.sample;
-
     // @todo add function to copy from this->timeStepsStorage() to _timeStepsStoragePrevious to avoid duplication
     this->_timeStepsStoragePrevious.move();
     PRECICE_ASSERT(math::equals(this->stamples().back().timestamp, time::Storage::WINDOW_END), "this->stamples() needs to be initialized properly for WINDOW_START and WINDOW_END");
@@ -178,9 +169,6 @@
       _timeStepsStoragePrevious.setSampleAtTime(stample.timestamp, stample.sample);
     }
   }
-=======
-  _data->moveToNextWindow();
->>>>>>> 4d6854b3
 }
 
 time::Sample &CouplingData::sample()
