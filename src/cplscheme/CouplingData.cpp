--- conflicted
+++ resolved
@@ -15,12 +15,7 @@
     int           extrapolationOrder)
     : requiresInitialization(requiresInitialization),
       _data(std::move(data)),
-<<<<<<< HEAD
-      _mesh(std::move(mesh)),
-      _timeStepsStorage(extrapolationOrder)
-=======
       _mesh(std::move(mesh))
->>>>>>> ad95b8bd
 {
   PRECICE_ASSERT(_data != nullptr);
   /// Lazy allocation of _previousIteration.gradient: only used in case the corresponding data has gradients
@@ -134,77 +129,6 @@
   return _mesh->getVertexOffsets();
 }
 
-<<<<<<< HEAD
-void CouplingData::initializeStorage(Eigen::VectorXd data)
-{
-  _timeStepsStorage.clear(false); // only required for MultiCouplingScheme, if participant that is not the controller has send data (with data) which is also non-initialized receive data. See DataBC in Integration/Serial/MultiCoupling/MultiCouplingThreeSolvers3.
-  storeValuesAtTime(time::Storage::WINDOW_START, data);
-  storeValuesAtTime(time::Storage::WINDOW_END, data);
-}
-
-Eigen::VectorXd CouplingData::getStoredTimesAscending()
-{
-  return _timeStepsStorage.getTimes();
-}
-
-void CouplingData::clearTimeStepsStorage()
-{
-  _timeStepsStorage.clear();
-}
-
-void CouplingData::moveTimeStepsStorage()
-{
-  _timeStepsStorage.move();
-  values() = _timeStepsStorage.getValuesAtTime(time::Storage::WINDOW_END); // @todo Better do this just before returning to SolverInterfaceImpl. Compare to BaseCouplingScheme::receiveData
-}
-
-void CouplingData::storeValuesAtTime(double relativeDt, Eigen::VectorXd data, bool mustOverwriteExisting)
-{
-  PRECICE_ASSERT(math::greaterEquals(relativeDt, time::Storage::WINDOW_START), relativeDt);
-  PRECICE_ASSERT(math::greaterEquals(relativeDt, _timeStepsStorage.maxStoredNormalizedDt()), relativeDt, _timeStepsStorage.maxStoredNormalizedDt());
-  PRECICE_ASSERT(math::greaterEquals(time::Storage::WINDOW_END, relativeDt), relativeDt);
-  _timeStepsStorage.setValuesAtTime(relativeDt, data, mustOverwriteExisting);
-}
-
-Eigen::VectorXd CouplingData::getValuesAtTime(double relativeDt)
-{
-  return _timeStepsStorage.getValuesAtTime(relativeDt);
-}
-
-Eigen::VectorXd CouplingData::getSerialized()
-{
-  int  nValues        = getSize();
-  int  nTimeSteps     = _timeStepsStorage.nTimes();
-  auto serializedData = Eigen::VectorXd(nTimeSteps * nValues);
-  auto timesAndValues = _timeStepsStorage.getTimesAndValues();
-  auto values         = timesAndValues.second;
-
-  for (int timeId = 0; timeId < nTimeSteps; timeId++) {
-    auto slice = values.col(timeId);
-    for (int valueId = 0; valueId < nValues; valueId++) {
-      serializedData(valueId * nTimeSteps + timeId) = slice(valueId);
-    }
-  }
-  return serializedData;
-}
-
-void CouplingData::storeFromSerialized(Eigen::VectorXd timesAscending, Eigen::VectorXd serializedData)
-{
-  PRECICE_ASSERT(timesAscending.size() * getSize() == serializedData.size());
-
-  _timeStepsStorage.clear(false);
-
-  for (int timeId = 0; timeId < timesAscending.size(); timeId++) {
-    auto slice = Eigen::VectorXd(getSize());
-    for (int valueId = 0; valueId < slice.size(); valueId++) {
-      slice(valueId) = serializedData(valueId * timesAscending.size() + timeId);
-    }
-    auto time = timesAscending(timeId);
-    PRECICE_ASSERT(math::greaterEquals(time, time::Storage::WINDOW_START) && math::greaterEquals(time::Storage::WINDOW_END, time)); // time < 0 or time > 1 is not allowed.
-    this->storeValuesAtTime(time, slice);
-  }
-  this->values() = this->getValuesAtTime(_timeStepsStorage.maxStoredNormalizedDt()); // store data in values to make this non-breaking.
-=======
 void CouplingData::moveToNextWindow()
 {
   if (this->timeStepsStorage().stamples().size() > 0) {
@@ -225,7 +149,6 @@
 {
   PRECICE_ASSERT(_data != nullptr);
   return _data->sample();
->>>>>>> ad95b8bd
 }
 
 } // namespace precice::cplscheme