--- conflicted
+++ resolved
@@ -244,32 +244,23 @@
   bool hasConverged() const override;
 
 protected:
-<<<<<<< HEAD
+  /// All send and receive data as a map "data ID -> data"
+  DataMap _allData;
+
   /// Acceleration method to speedup iteration convergence.
   acceleration::PtrAcceleration _acceleration;
 
-  /// All send and receive data as a map "data ID -> data"
-  DataMap _cplData;
-
   void sendNumberOfTimeSteps(const m2n::PtrM2N &m2n, const int numberOfTimeSteps);
 
   void sendTimes(const m2n::PtrM2N &m2n, const Eigen::VectorXd times);
-=======
-  /// All send and receive data as a map "data ID -> data"
-  DataMap _allData;
-
-  /// Acceleration method to speedup iteration convergence.
-  acceleration::PtrAcceleration _acceleration;
->>>>>>> abadc5e8
 
   /**
    * @brief Sends data sendDataIDs given in mapCouplingData with communication.
    *
    * @param m2n M2N used for communication
    * @param sendData DataMap associated with sent data
-   * @param initialCommunication if true, will send data from WINDOW_START, else data from WINDOW_END
-   */
-  void sendData(const m2n::PtrM2N &m2n, const DataMap &sendData, bool initialCommunication = false);
+   */
+  void sendData(const m2n::PtrM2N &m2n, const DataMap &sendData);
 
   int receiveNumberOfTimeSteps(const m2n::PtrM2N &m2n);
 
@@ -280,9 +271,8 @@
    *
    * @param m2n M2N used for communication
    * @param receiveData DataMap associated with received data
-   * @param initialCommunication if true, will store received data for WINDOW_START, else store received data for WINDOW_END
-   */
-  void receiveData(const m2n::PtrM2N &m2n, const DataMap &receiveData, bool initialCommunication = false);
+   */
+  void receiveData(const m2n::PtrM2N &m2n, const DataMap &receiveData);
 
   /**
    * @brief Initializes receiveData with zero values.
@@ -294,15 +284,6 @@
   void initializeZeroReceiveData(const DataMap &receiveData);
 
   /**
-<<<<<<< HEAD
-   * @brief Initializes receiveData with zero values.
-   *
-   * This function is called instead of receive data, if no initial data is received to initialize data with zero
-   *
-   * @param receiveData DataMap associated with received data
-   */
-  void initializeZeroReceiveData(const DataMap &receiveData);
-=======
    * @brief Adds CouplingData with given properties to this BaseCouplingScheme and returns a pointer to the CouplingData
    *
    * If CouplingData with ID of provided data already exists in coupling scheme, no duplicate is created but a pointer to the already existing CouplingData is returned.
@@ -313,7 +294,6 @@
    * @return PtrCouplingData pointer to CouplingData owned by the CouplingScheme
    */
   PtrCouplingData addCouplingData(const mesh::PtrData &data, mesh::PtrMesh mesh, bool requiresInitialization);
->>>>>>> abadc5e8
 
   /**
    * @brief Function to determine whether coupling scheme is an explicit coupling scheme
@@ -381,17 +361,11 @@
   void doImplicitStep();
 
   /**
-<<<<<<< HEAD
    * @brief Stores send data in storage of CouplingData at given time relativeDt
    *
    * @param relativeDt time associated with stored data
    */
   virtual void storeSendValuesAtTime(double relativeDt) = 0;
-=======
-   * @brief clears storage for all send data and writes given send data to storage at WINDOW_END
-   */
-  virtual void overwriteSendValuesAtWindowEnd() = 0;
->>>>>>> abadc5e8
 
   /**
    * @brief Stores send data in storage of CouplingData at given time WINDOW_START
@@ -545,17 +519,6 @@
    */
   virtual void exchangeInitialData() = 0;
 
-<<<<<<< HEAD
-=======
-  /**
-   * @brief Receives result of first advance, if this has to happen inside BaseCouplingScheme::initialize()
-   *
-   * This is only relevant for the second participant of the SerialCouplingScheme, because other coupling schemes only
-   * receive initial data in initialize.
-   */
-  virtual void performReceiveOfFirstAdvance() = 0;
-
->>>>>>> abadc5e8
   /// Functions needed for advance()
 
   /// Exchanges the first set of data
