#pragma once

#include <Eigen/Core>
#include <algorithm>
#include <map>
#include <memory>
#include <set>
#include <string>
#include <vector>
#include "Constants.hpp"
#include "CouplingData.hpp"
#include "CouplingScheme.hpp"
#include "SharedPointer.hpp"
#include "acceleration/SharedPointer.hpp"
#include "impl/ConvergenceMeasure.hpp"
#include "impl/SharedPointer.hpp"
#include "io/TXTTableWriter.hpp"
#include "logging/Logger.hpp"
#include "m2n/M2N.hpp"
#include "m2n/SharedPointer.hpp"
#include "mesh/SharedPointer.hpp"
#include "utils/assertion.hpp"

namespace precice {
namespace io {
class TXTTableWriter;
} // namespace io

namespace cplscheme {
class CouplingData;

/**
 * @brief Abstract base class for standard coupling schemes.
 *
 * ! General description
 * A coupling scheme computes the actions to be done by the coupled participants
 * (solvers) in time. It provides interface functions to setup, advance and
 * shutdown the coupling scheme and interface functions to query the state of
 * the coupling scheme and required actions of the participants.
 *
 * ! Usage
 * -# create an object of a concrete coupling scheme class
 *    (ExplicitCouplingScheme, e.g.)
 * -# add all meshes holding data to the coupling scheme by addMesh()
 * -# configure the object by adding subclass specific information
 * -# start the coupling scheme with initialize(), where the name of the local
 *    participant, i.e. the participant using the coupling scheme object, is
 *    needed
 * -# retrieve necessary information about sent/received data and the state of
 *    the coupled simulation
 * -# query actions and mark them as fulfilled
 * -# compute data to be sent (possibly taking into account received data from
 *    initialize())
 * -# advance the coupling scheme with advance(); where the maximum timestep
 *    length (= time window size) needs to be obeyed
 * -# ....
 * -# when the method isCouplingOngoing() returns false, call finalize() to
 *    stop the coupling scheme
 */
class BaseCouplingScheme : public CouplingScheme {
public:
  enum CouplingMode { Explicit,
                      Implicit,
                      Undefined };

  BaseCouplingScheme(
      double                        maxTime,
      int                           maxTimeWindows,
      double                        timeWindowSize,
      int                           validDigits,
      std::string                   localParticipant,
      int                           maxIterations,
      CouplingMode                  cplMode,
      constants::TimesteppingMethod dtMethod,
      int                           extrapolationOrder);

  /**
   * @brief getter for _isInitialized
   * @returns true, if initialize has been called.
   */
  bool isInitialized() const override final
  {
    return _isInitialized;
  }

  /**
   * @brief Adds newly computed time. Has to be called before every advance.
   * @param timeToAdd time to be added
   */
  void addComputedTime(double timeToAdd) override final;

  /**
   * @brief Returns true, if data will be exchanged when calling advance().
   *
   * Also returns true after the last call of advance() at the end of the
   * simulation.
   *
   * @param lastSolverTimestepLength [IN] The length of the last timestep
   *        computed by the solver calling willDataBeExchanged().
   */
  bool willDataBeExchanged(double lastSolverTimestepLength) const override final;

  /**
<<<<<<< HEAD
   * @brief getter for _hasInitialDataBeenReceived
   * @returns true, if data has been received in call of initialize().
   */
  bool hasInitialDataBeenReceived() const override final;

  /**
=======
>>>>>>> b283934e
   * @brief getter for _hasDataBeenReceived
   * @returns true, if data has been received in last call of advance().
   */
  bool hasDataBeenReceived() const override final;

  /**
   * @brief getter for _time
   * @returns the currently computed time of the coupling scheme.
   */
  double getTime() const override final;

  /**
   * @brief getter for _timeWindows
   * @returns the number of currently computed time windows of the coupling scheme.
   */
  int getTimeWindows() const override final;

  /**
   * @brief Function to check whether time window size is defined by coupling scheme.
   *
   * There are two reasons why a scheme might have a time window size:
   * 1) a fixed time window size is given in the scheme
   * 2) the participant received the time window size from another participant in the scheme
   *
   * @returns true, if time window size is available.
   */
  bool hasTimeWindowSize() const override final;

  /**
   * @brief Returns the time window size, if one is given by the coupling scheme.
   *
   * An assertion is thrown, if no valid time window size is given. Check with
   * hasTimeWindowSize().
   */
  double getTimeWindowSize() const override final;

  /**
   * @brief Returns the remaining timestep length within the current time window.
   *
   * If no time window size is prescribed by the coupling scheme, always 0.0 is
   * returned.
   */
  double getThisTimeWindowRemainder() const override final;

  /**
   * @brief Returns the maximal length of the next timestep to be computed.
   *
   * If no time window size is prescribed by the coupling scheme, always the
   * maximal double accuracy floating point number value is returned.
   */
  double getNextTimestepMaxLength() const override final; // @todo mainly used in tests. Is this function actually needed or can we drop it and only use getThisTimeWindowRemainder()?

  /// Returns true, when the coupled simulation is still ongoing.
  bool isCouplingOngoing() const override final;

  /// Returns true, when the accessor can advance to the next time window.
  bool isTimeWindowComplete() const override final;

  /// Returns true, if the given action has to be performed by the accessor.
  bool isActionRequired(const std::string &actionName) const override final;

  /// Tells the coupling scheme that the accessor has performed the given action.
  void markActionFulfilled(const std::string &actionName) override final;

  /// Sets an action required to be performed by the accessor.
  void requireAction(const std::string &actionName) override final;

  /**
   * @brief Returns coupling state information.
   *
   * Includes current iteration, max iterations, time, time window and action.
   */
  std::string printCouplingState() const override;

  /// Finalizes the coupling scheme.
  void finalize() override final;

  /**
   * @brief Initializes the coupling scheme.
   *
   * @param[in] startTime starting time of coupling scheme
   * @param[in] startTimeWindow starting counter of time window, from which coupling scheme starts
   */
  void initialize(double startTime, int startTimeWindow) override final;

  /**
   * @brief Advances the coupling scheme.
   */
  void advance() override final;

  /// Adds a measure to determine the convergence of coupling iterations.
  void addConvergenceMeasure(
      int                         dataID,
      bool                        suffices,
      bool                        strict,
      impl::PtrConvergenceMeasure measure,
      bool                        doesLogging);

  /// Set an acceleration technique.
  void setAcceleration(const acceleration::PtrAcceleration &acceleration);

  /**
   * @brief Getter for _doesFirstStep
   * @returns _doesFirstStep
   */
  bool doesFirstStep() const
  {
    return _doesFirstStep;
  }

  /**
   * @returns true, if coupling scheme has any sendData
   */
  virtual bool hasAnySendData() = 0;

<<<<<<< HEAD
=======
  /**
   * @brief Determines which data is initialized and therefore has to be exchanged during initialize.
   *
   * Calls determineInitialSend and determineInitialReceive for all send and receive data of this coupling scheme.
   */
>>>>>>> b283934e
  virtual void determineInitialDataExchange() = 0;

protected:
  /// Map that links DataID to CouplingData
  typedef std::map<int, PtrCouplingData> DataMap;

  /// Sends data sendDataIDs given in mapCouplingData with communication.
  void sendData(const m2n::PtrM2N &m2n, const DataMap &sendData);

  /// Receives data receiveDataIDs given in mapCouplingData with communication.
  void receiveData(const m2n::PtrM2N &m2n, const DataMap &receiveData);

  /**
   * @brief interface to provide all CouplingData, depending on coupling scheme being used
   * @return DataMap containing all CouplingData
   */
  virtual const DataMap getAllData() = 0;

  /**
   * @brief Function to determine whether coupling scheme is an explicit coupling scheme
   * @returns true, if coupling scheme is explicit
   */
  bool isExplicitCouplingScheme()
  {
    PRECICE_ASSERT(_couplingMode != Undefined);
    return _couplingMode == Explicit;
  }

  /**
   * @brief Function to determine whether coupling scheme is an implicit coupling scheme
   * @returns true, if coupling scheme is implicit
   */
  bool isImplicitCouplingScheme()
  {
    PRECICE_ASSERT(_couplingMode != Undefined);
    return _couplingMode == Implicit;
  }

  /**
   * @brief Setter for _timeWindowSize
   * @param timeWindowSize
   */
  void setTimeWindowSize(double timeWindowSize);

  /**
   * @brief Getter for _computedTimeWindowPart
   * @returns _computedTimeWindowPart
   */
  double getComputedTimeWindowPart()
  {
    return _computedTimeWindowPart;
  }

  /**
   * @brief Setter for _doesFirstStep
   */
  void setDoesFirstStep(bool doesFirstStep)
  {
    _doesFirstStep = doesFirstStep;
  }

  /**
   * @brief Used to set flag after data has been received using receiveData().
   */
  void checkDataHasBeenReceived();

  /**
   * @brief Getter for _sendsInitializedData
   * @returns _sendsInitializedData
   */
  bool sendsInitializedData() const
  {
    return _sendsInitializedData;
  }

  /**
   * @brief Getter for _receivesInitializedData
   * @returns _receivesInitializedData
   */
  bool receivesInitializedData() const
  {
    return _receivesInitializedData;
  }

  /**
   * @brief Getter for _sendsInitializedData
   * @returns _sendsInitializedData
   */
  bool sendsInitializedData() const
  {
    return _sendsInitializedData;
  }

  /**
   * @brief Getter for _receivesInitializedData
   * @returns _receivesInitializedData
   */
  bool receivesInitializedData() const
  {
    return _receivesInitializedData;
  }

  /**
   * @brief Setter for _timeWindows
   *
   * Sets the computed time windows of the coupling scheme.
   * Used for testing to allow to advance in time without a coupling partner.
   *
   * @param timeWindows number of time windows
   */
  void setTimeWindows(int timeWindows)
  {
    _timeWindows = timeWindows;
  }

  /**
   * @brief Reserves memory to store data values from previous iterations and time windows in coupling data and acceleration, and initializes with zero.
   */
  void initializeStorages();

  /**
   * @brief sends convergence to other participant via m2n
   * @param m2n used for sending
   * @param convergence bool that is being sent
   */
  void sendConvergence(const m2n::PtrM2N &m2n, bool convergence);

  /**
   * @brief receives convergence from other participant via m2n
   * @param m2n used for receiving
   * @returns convergence bool
   */
  bool receiveConvergence(const m2n::PtrM2N &m2n);

  /**
   * @brief perform a coupling iteration
   * @returns whether this iteration has converged or not
   *
   * This function is called from the child classes
   */
  bool doImplicitStep();

  /**
   * @brief stores current data in buffer for extrapolation
   */
  void storeExtrapolationData();

  /**
   * @brief finalizes this window's data and initializes data for next window.
   */
  void moveToNextWindow();

  /**
   * @brief used for storing all Data at end of doImplicitStep for later reference.
   */
  void storeIteration()
  {
    PRECICE_ASSERT(isImplicitCouplingScheme());
    for (const DataMap::value_type &pair : getAllData()) {
      pair.second->storeIteration();
    }
  }

  /**
   * @brief Sets _sendsInitializedData, if sendData requires initialization
   * @param sendData CouplingData being checked
   */
  void determineInitialSend(DataMap &sendData);

  /**
   * @brief Sets _receivesInitializedData, if receiveData requires initialization
   * @param receiveData CouplingData being checked
   */
  void determineInitialReceive(DataMap &receiveData);

  /**
   * @brief getter for _extrapolationOrder
   */
  int getExtrapolationOrder();

private:
  /// Coupling mode used by coupling scheme.
  CouplingMode _couplingMode = Undefined;

  mutable logging::Logger _log{"cplscheme::BaseCouplingScheme"};

  /// Maximum time being computed. End of simulation is reached, if _time == _maxTime
  double _maxTime;

  /// current time; _time <= _maxTime
  double _time = 0;

  /// Number of time windows that have to be computed. End of simulation is reached, if _timeWindows == _maxTimeWindows
  int _maxTimeWindows;

  /// number of completed time windows; _timeWindows <= _maxTimeWindows
  int _timeWindows = 0;

  /// size of time window; _timeWindowSize <= _maxTime
  double _timeWindowSize;

  /// Part of the window that is already computed; _computedTimeWindowPart <= _timeWindowSize
  double _computedTimeWindowPart = 0;

  /// Limit of iterations during one time window. Continue to next time window, if _iterations == _maxIterations.
  int _maxIterations = -1;

  /// Number of iterations in current time window. _iterations <= _maxIterations
  int _iterations = -1;

  /// Number of total iterations performed.
  int _totalIterations = -1;

  /// True, if local participant is the one starting the explicit scheme.
  bool _doesFirstStep = false;

  /// True, if _computedTimeWindowPart == _timeWindowSize and (coupling has converged or _iterations == _maxIterations)
  bool _isTimeWindowComplete = false;

  /// Acceleration method to speedup iteration convergence.
  acceleration::PtrAcceleration _acceleration;

  /// True, if this participant has to send initialized data.
  bool _sendsInitializedData = false;

  /// True, if this participant has to receive initialized data.
  bool _receivesInitializedData = false;

  /// True, if data has been received from other participant. Flag is used to make sure that coupling scheme is implemented and used correctly.
  bool _hasDataBeenReceived = false;

  /// True, if coupling has been initialized.
  bool _isInitialized = false;

  std::set<std::string> _actions;

  /// Responsible for monitoring iteration count over time window.
  std::shared_ptr<io::TXTTableWriter> _iterationsWriter;

  /// Writes out coupling convergence within all time windows.
  std::shared_ptr<io::TXTTableWriter> _convergenceWriter;

  /// Local participant name.
  std::string _localParticipant = "unknown";

  /**
   * Order of predictor of interface values for first participant.
   *
   * The first participant in the implicit coupling scheme has to take some
   * initial guess for the interface values computed by the second participant.
   * In order to improve this initial guess, an extrapolation from previous
   * time windows can be performed.
   *
   * The standard predictor is of order zero, i.e., simply the converged values
   * of the last time windows are taken as initial guess for the coupling iterations.
   * Currently, an order 1 predictor (linear extrapolation) and order 2 predictor
   * (see https://doi.org/10.1016/j.compstruc.2008.11.013, p.796, Algorithm line 1 )
   * is implement besides that.
   */
  const int _extrapolationOrder;

  /// Smallest number, taking validDigits into account: eps = std::pow(10.0, -1 * validDigits)
  const double _eps;

  /**
   * @brief Holds meta information to perform a convergence measurement.
   * @param data Associated data field
   * @param couplingData Coupling data history
   * @param suffices Whether this measure already suffices for convergence
   * @param strict Whether non-convergence of this measure leads to a premature end of the simulation
   * @param measure Link to the actual convergence measure
   * @param doesLogging Whether this measure is logged in the convergence file
   */
  struct ConvergenceMeasureContext {
    PtrCouplingData             couplingData;
    bool                        suffices;
    bool                        strict;
    impl::PtrConvergenceMeasure measure;
    bool                        doesLogging;

    std::string logHeader() const
    {
      return "Res" + measure->getAbbreviation() + "(" + couplingData->getDataName() + ")";
    }
  };

  /**
   * @brief All convergence measures of coupling iterations.
   *
   * Before initialization, only dataID and measure variables are filled. Then,
   * the data is fetched from send and receive data assigned to the cpl scheme.
   */
  std::vector<ConvergenceMeasureContext> _convergenceMeasures;

  /// Functions needed for initialize()

  /**
   * @brief implements functionality for initialize in base class.
   */
  virtual void exchangeInitialData() = 0;

  /// Functions needed for advance()

  /**
   * @brief implements functionality for advance in base class.
   * @returns true, if iteration converged
   */
  virtual bool exchangeDataAndAccelerate() = 0;

  /**
   * @brief interface to provide accelerated data, depending on coupling scheme being used
   * @return data being accelerated
   */
  virtual const DataMap getAccelerationData() = 0;

  /**
   * @brief If any required actions are open, an error message is issued.
   */
  void checkCompletenessRequiredActions();

  /**
   * @brief Function to check whether end of time window is reached. Does not check for convergence
   * @returns true if end time of time window is reached.
   */
  bool reachedEndOfTimeWindow();

  /**
   * @brief Initialize txt writers for iterations and convergence tracking
   */
  void initializeTXTWriters();

  /**
   * @brief Advance txt writers for iterations and convergence tracking
   */
  void advanceTXTWriters();

  /**
   * @brief Prints the coupling state
   *
   * @param timeWindows current number of completed time windows
   * @param time current time
   */
  std::string printBasicState(
      int    timeWindows,
      double time) const;

  /**
   * @brief Prints the action state
   * @returns a string representing the required actions.
   */
  std::string printActionsState() const;

  /**
   * @brief Measure whether coupling scheme has converged or not
   * @return Whether coupling scheme has converged
   */
  bool measureConvergence();

  /**
   * @brief Reset all convergence measurements after convergence
   */
  void newConvergenceMeasurements();

  /**
   * @brief Checks whether any CouplingData in dataMap requires initialization
   * @param dataMap map containing CouplingData
   * @return true, if any CouplingData in dataMap requires initialization
   */
  bool anyDataRequiresInitialization(DataMap &dataMap) const;
};
} // namespace cplscheme
} // namespace precice<|MERGE_RESOLUTION|>--- conflicted
+++ resolved
@@ -101,15 +101,6 @@
   bool willDataBeExchanged(double lastSolverTimestepLength) const override final;
 
   /**
-<<<<<<< HEAD
-   * @brief getter for _hasInitialDataBeenReceived
-   * @returns true, if data has been received in call of initialize().
-   */
-  bool hasInitialDataBeenReceived() const override final;
-
-  /**
-=======
->>>>>>> b283934e
    * @brief getter for _hasDataBeenReceived
    * @returns true, if data has been received in last call of advance().
    */
@@ -225,14 +216,11 @@
    */
   virtual bool hasAnySendData() = 0;
 
-<<<<<<< HEAD
-=======
   /**
    * @brief Determines which data is initialized and therefore has to be exchanged during initialize.
    *
    * Calls determineInitialSend and determineInitialReceive for all send and receive data of this coupling scheme.
    */
->>>>>>> b283934e
   virtual void determineInitialDataExchange() = 0;
 
 protected:
@@ -298,24 +286,6 @@
    * @brief Used to set flag after data has been received using receiveData().
    */
   void checkDataHasBeenReceived();
-
-  /**
-   * @brief Getter for _sendsInitializedData
-   * @returns _sendsInitializedData
-   */
-  bool sendsInitializedData() const
-  {
-    return _sendsInitializedData;
-  }
-
-  /**
-   * @brief Getter for _receivesInitializedData
-   * @returns _receivesInitializedData
-   */
-  bool receivesInitializedData() const
-  {
-    return _receivesInitializedData;
-  }
 
   /**
    * @brief Getter for _sendsInitializedData
