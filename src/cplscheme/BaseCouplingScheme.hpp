--- conflicted
+++ resolved
@@ -241,13 +241,6 @@
   /// Acceleration method to speedup iteration convergence.
   acceleration::PtrAcceleration _acceleration;
 
-<<<<<<< HEAD
-  void sendNumberOfTimeSteps(const m2n::PtrM2N &m2n, const int numberOfTimeSteps);
-
-  void sendTimes(const m2n::PtrM2N &m2n, const Eigen::VectorXd times);
-
-=======
->>>>>>> ad95b8bd
   /**
    * @brief Sends data sendDataIDs given in mapCouplingData with communication.
    *
@@ -255,10 +248,6 @@
    * @param sendData DataMap associated with sent data
    */
   void sendData(const m2n::PtrM2N &m2n, const DataMap &sendData);
-
-  int receiveNumberOfTimeSteps(const m2n::PtrM2N &m2n);
-
-  Eigen::VectorXd receiveTimes(const m2n::PtrM2N &m2n, int nTimeSteps);
 
   /**
    * @brief Receives data receiveDataIDs given in mapCouplingData with communication.
@@ -275,15 +264,6 @@
    * @param receiveData DataMap associated with received data
    */
   void initializeWithZeroInitialData(const DataMap &receiveData);
-
-  /**
-   * @brief Initializes receiveData with zero values.
-   *
-   * This function is called instead of receive data, if no initial data is received to initialize data with zero
-   *
-   * @param receiveData DataMap associated with received data
-   */
-  void initializeZeroReceiveData(const DataMap &receiveData);
 
   /**
    * @brief Adds CouplingData with given properties to this BaseCouplingScheme and returns a pointer to the CouplingData
@@ -370,20 +350,9 @@
   void doImplicitStep();
 
   /**
-<<<<<<< HEAD
-   * @brief Stores send data in storage of CouplingData at given time relativeDt
-   *
-   * @param relativeDt time associated with stored data
-   */
-  virtual void storeSendValuesAtTime(double relativeDt) = 0;
-
-  /**
-   * @brief Stores send data in storage of CouplingData at given time WINDOW_START
-=======
    * @brief finalizes this window's data and initializes data for next window.
->>>>>>> ad95b8bd
-   */
-  virtual void initializeSendDataStorage() = 0;
+   */
+  void moveToNextWindow();
 
   /**
    * @brief used for storing all Data at end of doImplicitStep for later reference.
@@ -516,36 +485,21 @@
   /// Functions needed for initialize()
 
   /**
-<<<<<<< HEAD
+   * @brief Need to initialize receive data
+   */
+  virtual void initializeReceiveDataStorage() = 0;
+
+  /**
    * @brief implements functionality for initialize in base class.
-   *
-   * Takes care of exhanging initial data or initializing zero data, if no initial data is provided.
-   *
-   * Also receives result of first advance, if this has to happen inside BaseCouplingScheme::initialize()
-   * This is only relevant for the second participant of the SerialCouplingScheme, because other coupling schemes only
-   * receive initial data in initialize.
-=======
-   * @brief Need to initialize receive data
->>>>>>> ad95b8bd
-   */
-  virtual void initializeReceiveDataStorage() = 0;
-
-<<<<<<< HEAD
-=======
-  /**
-   * @brief implements functionality for initialize in base class.
    */
   virtual void exchangeInitialData() = 0;
 
->>>>>>> ad95b8bd
   /// Functions needed for advance()
 
   /// Exchanges the first set of data
   virtual void exchangeFirstData() = 0;
 
-  /**
-   * @brief Exchanges the second set of data between the participants of the SerialCouplingSchemes
-   */
+  /// Exchanges the second set of data
   virtual void exchangeSecondData() = 0;
 
   /**
