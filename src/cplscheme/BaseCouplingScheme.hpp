--- conflicted
+++ resolved
@@ -257,11 +257,7 @@
    * @brief interface to provide all CouplingData, depending on coupling scheme being used
    * @return DataMap containing all CouplingData
    */
-<<<<<<< HEAD
-  virtual DataMap &getAllData() = 0;
-=======
   virtual DataMap getAllData() = 0;
->>>>>>> f821c23e
 
   /**
    * @brief Function to determine whether coupling scheme is an explicit coupling scheme
