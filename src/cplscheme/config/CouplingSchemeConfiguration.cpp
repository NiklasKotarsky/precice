--- conflicted
+++ resolved
@@ -252,21 +252,11 @@
     PRECICE_ASSERT(_config.type == VALUE_SERIAL_IMPLICIT || _config.type == VALUE_PARALLEL_IMPLICIT || _config.type == VALUE_MULTI);
     addMinIterationConvergenceMeasure(dataName, meshName, minIterations, suffices, strict);
   } else if (tag.getName() == TAG_EXCHANGE) {
-<<<<<<< HEAD
-    std::string   nameData            = tag.getStringAttributeValue(ATTR_DATA);
-    std::string   nameMesh            = tag.getStringAttributeValue(ATTR_MESH);
-    std::string   nameParticipantFrom = tag.getStringAttributeValue(ATTR_FROM);
-    std::string   nameParticipantTo   = tag.getStringAttributeValue(ATTR_TO);
-    bool          initialize          = tag.getBooleanAttributeValue(ATTR_INITIALIZE);
-    mesh::PtrData exchangeData;
-    mesh::PtrMesh exchangeMesh;
-=======
     std::string nameData            = tag.getStringAttributeValue(ATTR_DATA);
     std::string nameMesh            = tag.getStringAttributeValue(ATTR_MESH);
     std::string nameParticipantFrom = tag.getStringAttributeValue(ATTR_FROM);
     std::string nameParticipantTo   = tag.getStringAttributeValue(ATTR_TO);
     bool        initialize          = tag.getBooleanAttributeValue(ATTR_INITIALIZE);
->>>>>>> a88dec8f
 
     PRECICE_CHECK(_meshConfig->hasMeshName(nameMesh) && _meshConfig->getMesh(nameMesh)->hasDataName(nameData),
                   "Mesh \"{}\" with data \"{}\" not defined. "
@@ -274,18 +264,10 @@
                   "tag in the <coupling-scheme:... /> of your precice-config.xml.",
                   nameMesh, nameData, nameData, nameMesh, nameParticipantFrom, nameParticipantTo);
 
-<<<<<<< HEAD
-    const mesh::PtrMesh &mesh = _meshConfig->getMesh(nameMesh);
-    const mesh::PtrData &data = mesh->data(nameData);
-    PRECICE_ASSERT(mesh && data);
-    exchangeData = data;
-    exchangeMesh = mesh;
-=======
     mesh::PtrMesh exchangeMesh = _meshConfig->getMesh(nameMesh);
     PRECICE_ASSERT(exchangeMesh);
     mesh::PtrData exchangeData = exchangeMesh->data(nameData);
     PRECICE_ASSERT(exchangeData);
->>>>>>> a88dec8f
 
     _meshConfig->addNeededMesh(nameParticipantFrom, nameMesh);
     _meshConfig->addNeededMesh(nameParticipantTo, nameMesh);
