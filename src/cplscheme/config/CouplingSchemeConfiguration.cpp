--- conflicted
+++ resolved
@@ -39,7 +39,7 @@
 namespace precice::cplscheme {
 
 CouplingSchemeConfiguration::CouplingSchemeConfiguration(
-    xml::XMLTag                         &parent,
+    xml::XMLTag &                        parent,
     mesh::PtrMeshConfiguration           meshConfig,
     m2n::M2NConfiguration::SharedPointer m2nConfig,
     config::PtrParticipantConfiguration  participantConfig)
@@ -156,7 +156,7 @@
 
 void CouplingSchemeConfiguration::xmlTagCallback(
     const xml::ConfigurationContext &context,
-    xml::XMLTag                     &tag)
+    xml::XMLTag &                    tag)
 {
   PRECICE_TRACE(tag.getFullName());
   if (tag.getNamespace() == TAG) {
@@ -205,8 +205,7 @@
     _config.timeWindowSize = tag.getDoubleAttributeValue(ATTR_VALUE);
     _config.validDigits    = tag.getIntAttributeValue(ATTR_VALID_DIGITS);
     PRECICE_CHECK((_config.validDigits >= 1) && (_config.validDigits < 17), "Valid digits of time window size has to be between 1 and 16.");
-    // Attribute does not exist for parallel coupling schemes as it is always fixed.
-    _config.dtMethod = getTimesteppingMethod(tag.getStringAttributeValue(ATTR_METHOD, VALUE_FIXED));
+    _config.dtMethod = getTimesteppingMethod(tag.getStringAttributeValue(ATTR_METHOD));
     if (_config.dtMethod == constants::TimesteppingMethod::FIXED_TIME_WINDOW_SIZE) {
       PRECICE_CHECK(_config.timeWindowSize > 0,
                     "Time window size has to be larger than zero. "
@@ -302,23 +301,18 @@
 
 void CouplingSchemeConfiguration::xmlEndTagCallback(
     const xml::ConfigurationContext &context,
-    xml::XMLTag                     &tag)
+    xml::XMLTag &                    tag)
 {
   PRECICE_TRACE(tag.getFullName());
   if (tag.getNamespace() == TAG) {
     if (_config.type == VALUE_SERIAL_EXPLICIT) {
 
-<<<<<<< HEAD
       // The first participants waveform order has to be 0 for serial explicit coupling
-=======
-      //Check the waveform order of both participants in the explicit coupling
->>>>>>> ad95b8bd
       if (_experimental) {
         const auto first  = _config.participants[0];
         const auto second = _config.participants[1];
 
         auto first_participant = _participantConfig->getParticipant(first);
-<<<<<<< HEAD
         for (auto &dataContext : first_participant->readDataContexts()) {
           int usedOrder = dataContext.getInterpolationOrder();
           if (usedOrder != 0) {
@@ -331,26 +325,6 @@
         for (auto &dataContext : second_participant->readDataContexts()) {
           int usedOrder = dataContext.getInterpolationOrder();
           PRECICE_ASSERT(usedOrder >= 0);
-=======
-        for (const auto &dataContext : first_participant->readDataContexts()) {
-          const int usedOrder = dataContext.getInterpolationOrder();
-          // The first participants waveform order has to be 0 for serial explicit coupling
-          int allowedOrder = 0;
-          if (usedOrder != allowedOrder) {
-            PRECICE_ERROR(
-                "You configured <read-data name=\"{}\" mesh=\"{}\" waveform-order=\"{}\" />, but for the serial explicit coupling scheme only a maximum waveform-order of \"{}\" is allowed for the first participant.",
-                dataContext.getDataName(), dataContext.getMeshName(), usedOrder, allowedOrder);
-          }
-        }
-        auto second_participant = _participantConfig->getParticipant(second);
-        for (const auto &dataContext : second_participant->readDataContexts()) {
-          const int usedOrder = dataContext.getInterpolationOrder();
-          if (usedOrder < 0) {
-            PRECICE_ERROR(
-                "You configured <read-data name=\"{}\" mesh=\"{}\" waveform-order=\"{}\" />, but for the serial explicit coupling scheme the waveform-order must be non-negative for the second participant.",
-                dataContext.getDataName(), dataContext.getMeshName(), usedOrder);
-          }
->>>>>>> ad95b8bd
         }
       }
 
@@ -413,7 +387,7 @@
 
 void CouplingSchemeConfiguration::addCouplingScheme(
     const PtrCouplingScheme &cplScheme,
-    const std::string       &participantName)
+    const std::string &      participantName)
 {
   PRECICE_TRACE(participantName);
   if (!utils::contained(participantName, _couplingSchemes)) {
@@ -446,12 +420,8 @@
 
 void CouplingSchemeConfiguration::addTypespecifcSubtags(
     const std::string &type,
-<<<<<<< HEAD
     // const std::string& name,
     xml::XMLTag &tag)
-=======
-    xml::XMLTag &      tag)
->>>>>>> ad95b8bd
 {
   PRECICE_TRACE(type);
   addTransientLimitTags(type, tag);
@@ -502,7 +472,7 @@
 
 void CouplingSchemeConfiguration::addTransientLimitTags(
     const std::string &type,
-    xml::XMLTag       &tag)
+    xml::XMLTag &      tag)
 {
   using namespace xml;
   XMLTag tagMaxTime(*this, TAG_MAX_TIME, XMLTag::OCCUR_NOT_OR_ONCE);
@@ -528,15 +498,17 @@
   XMLAttribute<int> attrValidDigits(ATTR_VALID_DIGITS, 10);
   attrValidDigits.setDocumentation(R"(Precision to use when checking for end of time windows used this many digits. \\(\phi = 10^{-validDigits}\\))");
   tagTimeWindowSize.addAttribute(attrValidDigits);
+  std::vector<std::string> allowedMethods;
   if (type == VALUE_SERIAL_EXPLICIT || type == VALUE_SERIAL_IMPLICIT) {
     // method="first-participant" is only allowed for serial coupling schemes
-    auto attrMethod = makeXMLAttribute(ATTR_METHOD, VALUE_FIXED)
-                          .setOptions({VALUE_FIXED, VALUE_FIRST_PARTICIPANT})
-                          .setDocumentation("The method used to determine the time window size. Use `fixed` to fix the time window size for the participants.");
-    tagTimeWindowSize.addAttribute(attrMethod);
+    allowedMethods = {VALUE_FIXED, VALUE_FIRST_PARTICIPANT};
   } else {
-    tagTimeWindowSize.addAttributeHint(ATTR_METHOD, "This feature is only available for serial coupling schemes.");
-  }
+    allowedMethods = {VALUE_FIXED};
+  }
+  auto attrMethod = makeXMLAttribute(ATTR_METHOD, VALUE_FIXED)
+                        .setOptions(allowedMethods)
+                        .setDocumentation("The method used to determine the time window size. Use `fixed` to fix the time window size for the participants.");
+  tagTimeWindowSize.addAttribute(attrMethod);
   tag.addSubtag(tagTimeWindowSize);
 }
 
@@ -998,7 +970,7 @@
 }
 
 void CouplingSchemeConfiguration::addDataToBeExchanged(
-    BiCouplingScheme  &scheme,
+    BiCouplingScheme & scheme,
     const std::string &accessor) const
 {
   PRECICE_TRACE();
@@ -1024,12 +996,6 @@
                   to, dataName, meshName, from, to);
 
     const bool requiresInitialization = exchange.requiresInitialization;
-    PRECICE_CHECK(
-        !(requiresInitialization && _participantConfig->getParticipant(from)->isDirectAccessAllowed(exchange.mesh->getName())),
-        "Participant \"{}\" cannot initialize data of the directly-accessed mesh \"{}\" from the participant\"{}\". "
-        "Either disable the initialization in the <exchange /> tag or use a locally provided mesh instead.",
-        from, meshName, to);
-
     if (from == accessor) {
       scheme.addDataToSend(exchange.data, exchange.mesh, requiresInitialization);
     } else if (to == accessor) {
@@ -1043,7 +1009,7 @@
 
 void CouplingSchemeConfiguration::addMultiDataToBeExchanged(
     MultiCouplingScheme &scheme,
-    const std::string   &accessor) const
+    const std::string &  accessor) const
 {
   PRECICE_TRACE();
   for (const Config::Exchange &exchange : _config.exchanges) {
@@ -1097,12 +1063,21 @@
                 dataName);
 }
 
+int CouplingSchemeConfiguration::getWaveformUsedOrder(std::string participantName, std::string readDataName) const
+{
+  auto participant = _participantConfig->getParticipant(participantName);
+  auto dataContext = participant->readDataContext(readDataName);
+  int  usedOrder   = dataContext.getInterpolationOrder();
+  PRECICE_ASSERT(usedOrder >= 0); // ensure that usedOrder was set
+  return usedOrder;
+}
+
 void CouplingSchemeConfiguration::checkWaveformOrderReadData(
     int maxAllowedOrder) const
 {
   for (const precice::impl::PtrParticipant &participant : _participantConfig->getParticipants()) {
-    for (const auto &dataContext : participant->readDataContexts()) {
-      const int usedOrder = dataContext.getInterpolationOrder();
+    for (auto &dataContext : participant->readDataContexts()) {
+      int usedOrder = dataContext.getInterpolationOrder();
       PRECICE_ASSERT(usedOrder >= 0); // ensure that usedOrder was set
       if (usedOrder > maxAllowedOrder) {
         PRECICE_ERROR(
@@ -1146,8 +1121,8 @@
 }
 
 void CouplingSchemeConfiguration::addConvergenceMeasures(
-    BaseCouplingScheme                             *scheme,
-    const std::string                              &participant,
+    BaseCouplingScheme *                            scheme,
+    const std::string &                             participant,
     const std::vector<ConvergenceMeasureDefintion> &convergenceMeasureDefinitions) const
 {
   for (auto &elem : convergenceMeasureDefinitions) {
@@ -1159,8 +1134,8 @@
 
 void CouplingSchemeConfiguration::setSerialAcceleration(
     BaseCouplingScheme *scheme,
-    const std::string  &first,
-    const std::string  &second) const
+    const std::string & first,
+    const std::string & second) const
 {
   if (_accelerationConfig->getAcceleration().get() != nullptr) {
     for (std::string &neededMesh : _accelerationConfig->getNeededMeshes()) {
@@ -1175,7 +1150,7 @@
 
 void CouplingSchemeConfiguration::setParallelAcceleration(
     BaseCouplingScheme *scheme,
-    const std::string  &participant) const
+    const std::string & participant) const
 {
   if (_accelerationConfig->getAcceleration().get() != nullptr) {
     for (std::string &neededMesh : _accelerationConfig->getNeededMeshes()) {
