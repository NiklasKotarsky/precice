--- conflicted
+++ resolved
@@ -826,18 +826,10 @@
                 "At least one convergence measure has to be defined for an implicit coupling scheme. "
                 "Please check your <coupling-scheme ... /> and make sure that you provide at least one "
                 "<...-convergence-measure/> subtag in the precice-config.xml.");
-<<<<<<< HEAD
-  for (auto &elem : _config.convergenceMeasureDefinitions) {
-    _meshConfig->addNeededMesh(second, elem.meshName);
-    checkIfDataIsExchanged(elem.data->getID());
-    scheme->addConvergenceMeasure(elem.data->getID(), elem.suffices, elem.strict, elem.measure, elem.doesLogging);
-  }
-=======
   addConvergenceMeasures(scheme, second, _config.convergenceMeasureDefinitions);
 
   // Set acceleration
   setSerialAcceleration(scheme, first, second);
->>>>>>> 1fcf65cd
 
   if (scheme->doesFirstStep() && _accelerationConfig->getAcceleration() && not _accelerationConfig->getAcceleration()->getDataIDs().empty()) {
     int dataID = *(_accelerationConfig->getAcceleration()->getDataIDs().begin());
@@ -871,18 +863,10 @@
   PRECICE_CHECK(not _config.convergenceMeasureDefinitions.empty(),
                 "At least one convergence measure has to be defined for an implicit coupling scheme. "
                 "Please check your <coupling-scheme ... /> and make sure that you provide at least one <...-convergence-measure/> subtag in the precice-config.xml.");
-<<<<<<< HEAD
-  for (auto &elem : _config.convergenceMeasureDefinitions) {
-    _meshConfig->addNeededMesh(_config.participants[1], elem.meshName);
-    checkIfDataIsExchanged(elem.data->getID());
-    scheme->addConvergenceMeasure(elem.data->getID(), elem.suffices, elem.strict, elem.measure, elem.doesLogging);
-  }
-=======
   addConvergenceMeasures(scheme, _config.participants[1], _config.convergenceMeasureDefinitions);
 
   // Set acceleration
   setParallelAcceleration(scheme, _config.participants[1]);
->>>>>>> 1fcf65cd
 
   return PtrCouplingScheme(scheme);
 }
@@ -935,15 +919,7 @@
                 "Please check your <coupling-scheme ... /> and make sure that you provide at least one "
                 "<...-convergence-measure/> subtag in the precice-config.xml.");
   if (accessor == _config.controller) {
-<<<<<<< HEAD
-    for (auto &elem : _config.convergenceMeasureDefinitions) {
-      _meshConfig->addNeededMesh(_config.controller, elem.meshName);
-      checkIfDataIsExchanged(elem.data->getID());
-      scheme->addConvergenceMeasure(elem.data->getID(), elem.suffices, elem.strict, elem.measure, elem.doesLogging);
-    }
-=======
     addConvergenceMeasures(scheme, _config.controller, _config.convergenceMeasureDefinitions);
->>>>>>> 1fcf65cd
   }
 
   // Set acceleration
@@ -1130,7 +1106,7 @@
   for (auto &elem : convergenceMeasureDefinitions) {
     _meshConfig->addNeededMesh(participant, elem.meshName);
     checkIfDataIsExchanged(elem.data->getID());
-    scheme->addConvergenceMeasure(elem.data, elem.suffices, elem.strict, elem.measure, elem.doesLogging);
+    scheme->addConvergenceMeasure(elem.data->getID(), elem.suffices, elem.strict, elem.measure, elem.doesLogging);
   }
 }
 
