--- conflicted
+++ resolved
@@ -303,13 +303,8 @@
   if (tag.getNamespace() == TAG) {
     if (_config.type == VALUE_SERIAL_EXPLICIT) {
       if (_experimental) {
-<<<<<<< HEAD
-        int allowedOrder = 0; // explicit coupling schemes do not allow waveform iteration
-        checkWaveformOrderReadData(allowedOrder);
-=======
         int maxAllowedOrder = 0; // explicit coupling schemes do not allow waveform iteration
         checkWaveformOrderReadData(maxAllowedOrder);
->>>>>>> 0842c3b5
       }
       std::string       accessor(_config.participants[0]);
       PtrCouplingScheme scheme = createSerialExplicitCouplingScheme(accessor);
@@ -322,13 +317,8 @@
       _config = Config();
     } else if (_config.type == VALUE_PARALLEL_EXPLICIT) {
       if (_experimental) {
-<<<<<<< HEAD
-        int allowedOrder = 0; // explicit coupling schemes do not allow waveform iteration
-        checkWaveformOrderReadData(allowedOrder);
-=======
         int maxAllowedOrder = 0; // explicit coupling schemes do not allow waveform iteration
         checkWaveformOrderReadData(maxAllowedOrder);
->>>>>>> 0842c3b5
       }
       std::string       accessor(_config.participants[0]);
       PtrCouplingScheme scheme = createParallelExplicitCouplingScheme(accessor);
@@ -340,10 +330,6 @@
       //_couplingSchemes[accessor] = scheme;
       _config = Config();
     } else if (_config.type == VALUE_SERIAL_IMPLICIT) {
-      if (_experimental) {
-        int maxAllowedOrder = 0; // serial implicit coupling does not allow waveform iteration yet (see https://github.com/precice/precice/issues/1174#issuecomment-1042823430)
-        checkWaveformOrderReadData(maxAllowedOrder);
-      }
       std::string       accessor(_config.participants[0]);
       PtrCouplingScheme scheme = createSerialImplicitCouplingScheme(accessor);
       addCouplingScheme(scheme, accessor);
@@ -363,13 +349,8 @@
       _config = Config();
     } else if (_config.type == VALUE_MULTI) {
       if (_experimental) {
-<<<<<<< HEAD
-        int allowedOrder = 0; // multi coupling scheme does not allow waveform iteration
-        checkWaveformOrderReadData(allowedOrder);
-=======
         int maxAllowedOrder = 0; // multi coupling scheme does not allow waveform iteration
         checkWaveformOrderReadData(maxAllowedOrder);
->>>>>>> 0842c3b5
       }
       PRECICE_CHECK(_config.setController,
                     "One controller per MultiCoupling needs to be defined. "
@@ -1063,27 +1044,16 @@
 }
 
 void CouplingSchemeConfiguration::checkWaveformOrderReadData(
-<<<<<<< HEAD
     int allowedOrder) const
-=======
-    int maxAllowedOrder) const
->>>>>>> 0842c3b5
 {
   for (const precice::impl::PtrParticipant &participant : _participantConfig->getParticipants()) {
     for (auto &dataContext : participant->readDataContexts()) {
       int usedOrder = dataContext.getInterpolationOrder();
       PRECICE_ASSERT(usedOrder >= 0); // ensure that usedOrder was set
-<<<<<<< HEAD
       if (usedOrder > allowedOrder) {
         PRECICE_ERROR(
             "You configured <read-data name=\"{}\" mesh=\"{}\" waveform-order=\"{}\" />, but for the coupling scheme you are using only a maximum waveform-order of \"{}\" is allowed.",
             dataContext.getDataName(), dataContext.getMeshName(), usedOrder, allowedOrder);
-=======
-      if (usedOrder > maxAllowedOrder) {
-        PRECICE_ERROR(
-            "You configured <read-data name=\"{}\" mesh=\"{}\" waveform-order=\"{}\" />, but for the coupling scheme you are using only a maximum waveform-order of \"{}\" is allowed.",
-            dataContext.getDataName(), dataContext.getMeshName(), usedOrder, maxAllowedOrder);
->>>>>>> 0842c3b5
       }
     }
   }
