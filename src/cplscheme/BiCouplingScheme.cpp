--- conflicted
+++ resolved
@@ -63,11 +63,6 @@
     } else {
       _sendData.emplace(id, PtrCouplingData(new CouplingData(data, std::move(mesh), requiresInitialization, getExtrapolationOrder())));
     }
-<<<<<<< HEAD
-    PRECICE_ASSERT(_sendData.count(pair.first) == 0, "Key already exists!");
-    _sendData.insert(pair);
-=======
->>>>>>> ebce55ab
   } else {
     PRECICE_ERROR("Data \"{0}\" cannot be added twice for sending. Please remove any duplicate <exchange data=\"{0}\" .../> tags", data->getName());
   }
@@ -87,11 +82,6 @@
     } else {
       _receiveData.emplace(id, PtrCouplingData(new CouplingData(data, std::move(mesh), requiresInitialization, getExtrapolationOrder())));
     }
-<<<<<<< HEAD
-    PRECICE_ASSERT(_receiveData.count(pair.first) == 0, "Key already exists!");
-    _receiveData.insert(pair);
-=======
->>>>>>> ebce55ab
   } else {
     PRECICE_ERROR("Data \"{0}\" cannot be added twice for receiving. Please remove any duplicate <exchange data=\"{0}\" ... /> tags", data->getName());
   }
