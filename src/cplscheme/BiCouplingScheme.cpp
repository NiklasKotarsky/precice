#include <algorithm>
#include <map>
#include <memory>
#include <ostream>
#include <type_traits>
#include <utility>

#include "BiCouplingScheme.hpp"
#include "cplscheme/BaseCouplingScheme.hpp"
#include "cplscheme/CouplingData.hpp"
#include "cplscheme/SharedPointer.hpp"
#include "logging/LogMacros.hpp"
#include "m2n/M2N.hpp"
#include "m2n/SharedPointer.hpp"
#include "mesh/Data.hpp"
#include "precice/types.hpp"
#include "utils/Helpers.hpp"

namespace precice::cplscheme {

BiCouplingScheme::BiCouplingScheme(
    double                        maxTime,
    int                           maxTimeWindows,
    double                        timeWindowSize,
    int                           validDigits,
    std::string                   firstParticipant,
    std::string                   secondParticipant,
    const std::string &           localParticipant,
    m2n::PtrM2N                   m2n,
    int                           maxIterations,
    CouplingMode                  cplMode,
    constants::TimesteppingMethod dtMethod,
    int                           extrapolationOrder)
    : BaseCouplingScheme(maxTime, maxTimeWindows, timeWindowSize, validDigits, localParticipant, maxIterations, cplMode, dtMethod, extrapolationOrder),
      _m2n(std::move(m2n)),
      _firstParticipant(std::move(firstParticipant)),
      _secondParticipant(std::move(secondParticipant))
{
  PRECICE_ASSERT(_firstParticipant != _secondParticipant,
                 "First participant and second participant must have different names.");
  if (localParticipant == _firstParticipant) {
    setDoesFirstStep(true);
  } else if (localParticipant == _secondParticipant) {
    setDoesFirstStep(false);
  } else {
    PRECICE_ERROR("Name of local participant \"{}\" does not match any participant specified for the coupling scheme.",
                  localParticipant);
  }
}

void BiCouplingScheme::addDataToSend(
    const mesh::PtrData &data,
    mesh::PtrMesh        mesh,
    bool                 requiresInitialization)
{
  PRECICE_TRACE();
  int id = data->getID();
  if (!utils::contained(id, _sendData)) {
    PRECICE_ASSERT(_sendData.count(id) == 0, "Key already exists!");
    if (isExplicitCouplingScheme()) {
      _sendData.emplace(id, std::make_shared<CouplingData>(data, std::move(mesh), requiresInitialization));
    } else {
      _sendData.emplace(id, std::make_shared<CouplingData>(data, std::move(mesh), requiresInitialization, getExtrapolationOrder()));
    }
  } else {
    PRECICE_ERROR("Data \"{0}\" cannot be added twice for sending. Please remove any duplicate <exchange data=\"{0}\" .../> tags", data->getName());
  }
}

void BiCouplingScheme::addDataToReceive(
    const mesh::PtrData &data,
    mesh::PtrMesh        mesh,
    bool                 requiresInitialization)
{
  PRECICE_TRACE();
  int id = data->getID();
  if (!utils::contained(id, _receiveData)) {
    PRECICE_ASSERT(_receiveData.count(id) == 0, "Key already exists!");
    if (isExplicitCouplingScheme()) {
      _receiveData.emplace(id, std::make_shared<CouplingData>(data, std::move(mesh), requiresInitialization));
    } else {
      _receiveData.emplace(id, std::make_shared<CouplingData>(data, std::move(mesh), requiresInitialization, getExtrapolationOrder()));
    }
  } else {
    PRECICE_ERROR("Data \"{0}\" cannot be added twice for receiving. Please remove any duplicate <exchange data=\"{0}\" ... /> tags", data->getName());
  }
}

void BiCouplingScheme::determineInitialDataExchange()
{
  determineInitialSend(getSendData());
  determineInitialReceive(getReceiveData());
}

std::vector<std::string> BiCouplingScheme::getCouplingPartners() const
{
  std::vector<std::string> partnerNames;
  // Add non-local participant
  if (doesFirstStep()) {
    partnerNames.push_back(_secondParticipant);
  } else {
    partnerNames.push_back(_firstParticipant);
  }
  return partnerNames;
}

CouplingData *BiCouplingScheme::getSendData(
    DataID dataID)
{
  PRECICE_TRACE(dataID);
  DataMap::iterator iter = _sendData.find(dataID);
  if (iter != _sendData.end()) {
    return &(*(iter->second));
  }
  return nullptr;
}

CouplingData *BiCouplingScheme::getReceiveData(
    DataID dataID)
{
  PRECICE_TRACE(dataID);
  DataMap::iterator iter = _receiveData.find(dataID);
  if (iter != _receiveData.end()) {
    return &(*(iter->second));
  }
  return nullptr;
}

void BiCouplingScheme::exchangeInitialData()
{
  // F: send, receive, S: receive, send
  if (doesFirstStep()) {
    if (sendsInitializedData()) {
      sendData(getM2N(), getSendData());
    }
    if (receivesInitializedData()) {
      receiveData(getM2N(), getReceiveData());
      checkDataHasBeenReceived();
    }
  } else { // second participant
    if (receivesInitializedData()) {
      receiveData(getM2N(), getReceiveData());
      checkDataHasBeenReceived();
    }
    if (sendsInitializedData()) {
      sendData(getM2N(), getSendData());
    }
  }
}

<<<<<<< HEAD
} // namespace cplscheme
} // namespace precice
=======
} // namespace precice::cplscheme
>>>>>>> 85c325af
<|MERGE_RESOLUTION|>--- conflicted
+++ resolved
@@ -148,9 +148,4 @@
   }
 }
 
-<<<<<<< HEAD
-} // namespace cplscheme
-} // namespace precice
-=======
-} // namespace precice::cplscheme
->>>>>>> 85c325af
+} // namespace precice::cplscheme