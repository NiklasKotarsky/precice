#include <algorithm>
#include <map>
#include <memory>
#include <ostream>
#include <type_traits>
#include <utility>

#include "BiCouplingScheme.hpp"
#include "cplscheme/BaseCouplingScheme.hpp"
#include "cplscheme/CouplingData.hpp"
#include "cplscheme/SharedPointer.hpp"
#include "logging/LogMacros.hpp"
#include "m2n/M2N.hpp"
#include "m2n/SharedPointer.hpp"
#include "mesh/Data.hpp"
#include "precice/types.hpp"
#include "utils/Helpers.hpp"

namespace precice::cplscheme {

BiCouplingScheme::BiCouplingScheme(
    double                        maxTime,
    int                           maxTimeWindows,
    double                        timeWindowSize,
    int                           validDigits,
    std::string                   firstParticipant,
    std::string                   secondParticipant,
    const std::string &           localParticipant,
    m2n::PtrM2N                   m2n,
    int                           maxIterations,
    CouplingMode                  cplMode,
    constants::TimesteppingMethod dtMethod,
    int                           extrapolationOrder)
    : BaseCouplingScheme(maxTime, maxTimeWindows, timeWindowSize, validDigits, localParticipant, maxIterations, cplMode, dtMethod, extrapolationOrder),
      _m2n(std::move(m2n)),
      _firstParticipant(std::move(firstParticipant)),
      _secondParticipant(std::move(secondParticipant))
{
  PRECICE_ASSERT(_firstParticipant != _secondParticipant,
                 "First participant and second participant must have different names.");
  if (localParticipant == _firstParticipant) {
    setDoesFirstStep(true);
  } else if (localParticipant == _secondParticipant) {
    setDoesFirstStep(false);
  } else {
    PRECICE_ERROR("Name of local participant \"{}\" does not match any participant specified for the coupling scheme.",
                  localParticipant);
  }
}

void BiCouplingScheme::addDataToSend(
    const mesh::PtrData &data,
    mesh::PtrMesh        mesh,
    bool                 requiresInitialization)
{
  PRECICE_TRACE();
  int id = data->getID();
  if (!utils::contained(id, _sendData)) {
    PRECICE_ASSERT(_sendData.count(id) == 0, "Key already exists!");
    if (isExplicitCouplingScheme()) {
      _sendData.emplace(id, std::make_shared<CouplingData>(data, std::move(mesh), requiresInitialization));
    } else {
      _sendData.emplace(id, std::make_shared<CouplingData>(data, std::move(mesh), requiresInitialization, getExtrapolationOrder()));
    }
  } else {
    PRECICE_ERROR("Data \"{0}\" cannot be added twice for sending. Please remove any duplicate <exchange data=\"{0}\" .../> tags", data->getName());
  }
}

void BiCouplingScheme::addDataToReceive(
    const mesh::PtrData &data,
    mesh::PtrMesh        mesh,
    bool                 requiresInitialization)
{
  PRECICE_TRACE();
  int id = data->getID();
  if (!utils::contained(id, _receiveData)) {
    PRECICE_ASSERT(_receiveData.count(id) == 0, "Key already exists!");
    if (isExplicitCouplingScheme()) {
      _receiveData.emplace(id, std::make_shared<CouplingData>(data, std::move(mesh), requiresInitialization));
    } else {
      _receiveData.emplace(id, std::make_shared<CouplingData>(data, std::move(mesh), requiresInitialization, getExtrapolationOrder()));
    }
  } else {
    PRECICE_ERROR("Data \"{0}\" cannot be added twice for receiving. Please remove any duplicate <exchange data=\"{0}\" ... /> tags", data->getName());
  }
}

void BiCouplingScheme::determineInitialDataExchange()
{
  determineInitialSend(getSendData());
  determineInitialReceive(getReceiveData());
}

std::vector<std::string> BiCouplingScheme::getCouplingPartners() const
{
  std::vector<std::string> partnerNames;
  // Add non-local participant
  if (doesFirstStep()) {
    partnerNames.push_back(_secondParticipant);
  } else {
    partnerNames.push_back(_firstParticipant);
  }
  return partnerNames;
}

typedef std::map<int, PtrCouplingData> DataMap;

const DataMap BiCouplingScheme::getAllData()
{
  DataMap allData{_sendData};
  allData.insert(_receiveData.begin(), _receiveData.end());
  return allData;
}

CouplingData *BiCouplingScheme::getSendData(
    DataID dataID)
{
  PRECICE_TRACE(dataID);
  DataMap::iterator iter = _sendData.find(dataID);
  if (iter != _sendData.end()) {
    return &(*(iter->second));
  }
  return nullptr;
}

CouplingData *BiCouplingScheme::getReceiveData(
    DataID dataID)
{
  PRECICE_TRACE(dataID);
  DataMap::iterator iter = _receiveData.find(dataID);
  if (iter != _receiveData.end()) {
    return &(*(iter->second));
  }
  return nullptr;
}

void BiCouplingScheme::exchangeInitialData()
{
  // F: send, receive, S: receive, send
  if (doesFirstStep()) {
    if (sendsInitializedData()) {
      sendData(getM2N(), getSendData());
    }
    if (receivesInitializedData()) {
      receiveData(getM2N(), getReceiveData());
      checkDataHasBeenReceived();
    }
  } else { // second participant
    if (receivesInitializedData()) {
      receiveData(getM2N(), getReceiveData());
      checkDataHasBeenReceived();
    }
    if (sendsInitializedData()) {
      sendData(getM2N(), getSendData());
    }
  }
}

<<<<<<< HEAD
void BiCouplingScheme::storeTimeStepSendData(double relativeDt)
{
  PRECICE_ASSERT(relativeDt > 0);
  PRECICE_ASSERT(relativeDt <= 1.0, relativeDt);
  for (auto &aSendData : getSendData()) {
    auto theData = aSendData.second->values();
    aSendData.second->storeDataAtTime(theData, relativeDt);
  }
}

void BiCouplingScheme::storeTimeStepReceiveDataEndOfWindow()
{
  if (hasDataBeenReceived()) {
    // needed to avoid problems with round-off-errors.
    auto times       = getReceiveTimes();
    auto largestTime = times.at(times.size() - 1);
    PRECICE_ASSERT(math::equals(largestTime, 1.0), largestTime);
    for (auto &aReceiveData : getReceiveData()) {
      auto theData = aReceiveData.second->values();
      aReceiveData.second->storeDataAtTime(theData, largestTime);
    }
  }
}

void BiCouplingScheme::retreiveTimeStepReceiveData(double relativeDt)
{
  PRECICE_ASSERT(relativeDt > 0);
  PRECICE_ASSERT(relativeDt <= 1.0, relativeDt);
  for (auto &aReceiveData : getReceiveData()) {
    retreiveTimeStepForData(relativeDt, aReceiveData.second->getDataID());
  }
}

std::vector<double> BiCouplingScheme::getReceiveTimes()
{
  //@todo Should ensure that all times vectors actually hold the same times (since otherwise we would have to get times individually per data), but for BiCouplingScheme this should be fine.
  auto times = std::vector<double>();
  for (auto &data : getReceiveData()) {
    auto timesVec = data.second->getStoredTimesAscending();
    PRECICE_ASSERT(timesVec.size() > 0, timesVec.size());
    for (int i = 0; i < timesVec.size(); i++) {
      times.push_back(timesVec(i));
    }
    return times;
  }
  PRECICE_ASSERT(false);
}

} // namespace cplscheme
} // namespace precice
=======
} // namespace precice::cplscheme
>>>>>>> 85c325af
<|MERGE_RESOLUTION|>--- conflicted
+++ resolved
@@ -157,7 +157,6 @@
   }
 }
 
-<<<<<<< HEAD
 void BiCouplingScheme::storeTimeStepSendData(double relativeDt)
 {
   PRECICE_ASSERT(relativeDt > 0);
@@ -206,8 +205,4 @@
   PRECICE_ASSERT(false);
 }
 
-} // namespace cplscheme
-} // namespace precice
-=======
-} // namespace precice::cplscheme
->>>>>>> 85c325af
+} // namespace precice::cplscheme