--- conflicted
+++ resolved
@@ -71,41 +71,11 @@
   return _allData;
 }
 
-<<<<<<< HEAD
-void MultiCouplingScheme::storeSendValuesAtTime(double relativeDt)
-{
-  DataMap uniqueSendData;
-  for (auto &sendExchange : _sendDataVector | boost::adaptors::map_values) {
-    for (auto &pair : sendExchange) {
-      uniqueSendData[pair.first] = pair.second;
-    }
-  }
-
-  for (auto &data : uniqueSendData | boost::adaptors::map_values) {
-    data->storeValuesAtTime(relativeDt, data->values());
-  }
-}
-
-void MultiCouplingScheme::initializeSendDataStorage()
-{
-  DataMap uniqueSendData;
-  for (auto &sendExchange : _sendDataVector | boost::adaptors::map_values) {
-    for (auto &pair : sendExchange) {
-      uniqueSendData[pair.first] = pair.second;
-    }
-  }
-
-  for (const auto &data : uniqueSendData | boost::adaptors::map_values) {
-    // initialize as constant
-    data->storeValuesAtTime(time::Storage::WINDOW_START, data->values());
-    data->storeValuesAtTime(time::Storage::WINDOW_END, data->values());
-=======
 void MultiCouplingScheme::initializeReceiveDataStorage()
 {
   // @todo check receiveData. Should only contain zero data!
   for (auto &receiveExchange : _receiveDataVector) {
     initializeWithZeroInitialData(receiveExchange.second);
->>>>>>> ad95b8bd
   }
 }
 
@@ -121,21 +91,10 @@
       }
       checkDataHasBeenReceived();
     } else {
-<<<<<<< HEAD
-      DataMap uniqueReceiveData;
-      for (auto &receiveExchange : _receiveDataVector | boost::adaptors::map_values) {
-        for (auto &pair : receiveExchange) {
-          uniqueReceiveData[pair.first] = pair.second;
-        }
-      }
-      initializeZeroReceiveData(uniqueReceiveData);
-=======
       for (auto &receiveExchange : _receiveDataVector) {
         initializeWithZeroInitialData(receiveExchange.second);
       }
->>>>>>> ad95b8bd
     }
-
     if (sendsInitializedData()) {
       for (auto &sendExchange : _sendDataVector) {
         sendData(_m2ns[sendExchange.first], sendExchange.second);
@@ -147,86 +106,18 @@
         sendData(_m2ns[sendExchange.first], sendExchange.second);
       }
     }
-
     if (receivesInitializedData()) {
       for (auto &receiveExchange : _receiveDataVector) {
         receiveData(_m2ns[receiveExchange.first], receiveExchange.second, initialReceive);
       }
       checkDataHasBeenReceived();
     } else {
-<<<<<<< HEAD
-      DataMap uniqueReceiveData;
-      for (auto &receiveExchange : _receiveDataVector | boost::adaptors::map_values) {
-        for (auto &pair : receiveExchange) {
-          uniqueReceiveData[pair.first] = pair.second;
-        }
-      }
-      initializeZeroReceiveData(uniqueReceiveData);
-=======
       for (auto &receiveExchange : _receiveDataVector) {
         initializeWithZeroInitialData(receiveExchange.second);
       }
->>>>>>> ad95b8bd
     }
   }
   PRECICE_DEBUG("Initial data is exchanged in MultiCouplingScheme");
-}
-
-bool MultiCouplingScheme::hasReceiveData(std::string dataName)
-{
-  for (auto &receiveExchange : _receiveDataVector | boost::adaptors::map_values) {
-    for (auto &receiveData : receiveExchange | boost::adaptors::map_values) {
-      if (receiveData->getDataName() == dataName) {
-        return true;
-      }
-    }
-  }
-  return false;
-}
-
-void MultiCouplingScheme::loadReceiveDataFromStorage(std::string dataName, double relativeDt)
-{
-  PRECICE_ASSERT(math::greaterEquals(relativeDt, time::Storage::WINDOW_START), relativeDt);
-  PRECICE_ASSERT(math::greaterEquals(time::Storage::WINDOW_END, relativeDt), relativeDt);
-  // @todo work with _allData and move into BaseCouplingScheme
-  for (auto &receiveExchange : _receiveDataVector | boost::adaptors::map_values) {
-    for (auto &receiveData : receiveExchange | boost::adaptors::map_values) {
-      if (receiveData->getDataName() == dataName) {
-        receiveData->values() = receiveData->getValuesAtTime(relativeDt);
-        return;
-      }
-    }
-  }
-  PRECICE_ASSERT(false, "Data with name not found", dataName);
-}
-
-// @todo may be moved into BaseCouplingScheme, but should be done consistently with MultiCouplingScheme::loadReceiveDataFromStorage
-void MultiCouplingScheme::clearAllDataStorage()
-{
-  for (auto &data : _allData | boost::adaptors::map_values) {
-    data->clearTimeStepsStorage();
-  }
-}
-
-std::vector<double> MultiCouplingScheme::getReceiveTimes(std::string dataName)
-{
-  auto times = std::vector<double>();
-  for (auto &receiveExchange : _receiveDataVector | boost::adaptors::map_values) {
-    for (auto &data : receiveExchange | boost::adaptors::map_values) {
-      if (data->getDataName() == dataName) {
-        auto timesVec = data->getStoredTimesAscending();
-        PRECICE_ASSERT(timesVec.size() > 0, timesVec.size());
-        for (int i = 0; i < timesVec.size(); i++) {
-          times.push_back(timesVec(i));
-        }
-        PRECICE_DEBUG("Receive times for {} are {}", dataName, times);
-        return times;
-      }
-    }
-  }
-  PRECICE_DEBUG("No data with dataName {} found in receive data. Returning empty.", dataName);
-  PRECICE_ASSERT(false);
-  return times;
 }
 
 void MultiCouplingScheme::exchangeFirstData()
@@ -265,7 +156,6 @@
   }
 
   if (_isController) {
-    PRECICE_DEBUG("Perform acceleration (only controller)...");
     doImplicitStep();
   }
 
@@ -273,27 +163,6 @@
     for (const auto &m2n : _m2ns | boost::adaptors::map_values) {
       sendConvergence(m2n);
     }
-<<<<<<< HEAD
-    for (auto &sendExchange : _sendDataVector) {
-      sendData(_m2ns[sendExchange.first], sendExchange.second);
-    }
-  } else {
-    receiveConvergence(_m2ns[_controller]);
-    for (auto &receiveExchange : _receiveDataVector) {
-      receiveData(_m2ns[receiveExchange.first], receiveExchange.second);
-    }
-    checkDataHasBeenReceived();
-  }
-
-  if (hasConverged()) {
-    for (const auto &data : _allData | boost::adaptors::map_values) {
-      data->moveTimeStepsStorage();
-    }
-  }
-  if (isImplicitCouplingScheme()) {
-    storeIteration();
-  }
-=======
     if (hasConverged()) {
       moveToNextWindow();
     }
@@ -303,7 +172,6 @@
   }
 
   storeIteration();
->>>>>>> ad95b8bd
 }
 
 void MultiCouplingScheme::addDataToSend(
