--- conflicted
+++ resolved
@@ -129,7 +129,6 @@
   PRECICE_DEBUG("Initial data is exchanged in MultiCouplingScheme");
 }
 
-<<<<<<< HEAD
 void MultiCouplingScheme::storeReceiveData(double relativeDt)
 {
   PRECICE_ASSERT(math::greaterEquals(relativeDt, time::Storage::WINDOW_START), relativeDt);
@@ -153,27 +152,11 @@
   }
 }
 
-const DataMap MultiCouplingScheme::getAllData()
-{
-  // MultiCouplingScheme has to collect all send data and receive data from _sendDataVector and _receiveDataVector
-  DataMap allData;
-  // @todo use C++17 std::map::merge
-  for (auto &sendData : _sendDataVector | boost::adaptors::map_values) {
-    allData.insert(sendData.begin(), sendData.end());
-  }
-  for (auto &receiveData : _receiveDataVector | boost::adaptors::map_values) {
-    allData.insert(receiveData.begin(), receiveData.end());
-  }
-  return allData;
-}
-
 void MultiCouplingScheme::performReceiveOfFirstAdvance()
 {
   return; // no action needed.
 }
 
-=======
->>>>>>> bef6def1
 void MultiCouplingScheme::exchangeFirstData()
 {
   PRECICE_ASSERT(isImplicitCouplingScheme(), "MultiCouplingScheme is always Implicit.");
@@ -217,12 +200,8 @@
     checkDataHasBeenReceived();
   }
   if (hasConverged()) {
-    // @todo similar code breaks in SerialCouplingScheme.cpp for CplSchemeTests/SerialImplicitCouplingSchemeTests/ testConfiguredAbsConvergenceMeasureSynchronized. Why? @fsimonis
-    // for (const auto &data : getAllData() | boost::adaptors::map_values) {
-    //   data->moveTimeStepsStorage();
-    // }
-    for (const DataMap::value_type &data : getAllData()) {
-      data.second->moveTimeStepsStorage();
+    for (const auto &data : _allData | boost::adaptors::map_values) {
+      data->moveTimeStepsStorage();
     }
   }
 }
