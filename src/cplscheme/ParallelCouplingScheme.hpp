#pragma once

#include <string>
#include "BiCouplingScheme.hpp"
#include "cplscheme/BaseCouplingScheme.hpp"
#include "cplscheme/Constants.hpp"
#include "logging/Logger.hpp"
#include "m2n/SharedPointer.hpp"
#include "utils/assertion.hpp"

namespace precice {

namespace testing {
// Forward declaration to friend the boost test struct
struct ParallelCouplingSchemeFixture;
} // namespace testing

namespace cplscheme {

/**
 * @brief Coupling scheme for parallel coupling, i.e. simultaneous execution of two coupled participants
 *
 * For more information, look into Benjamin's thesis, Section 3.5.
 * https://mediatum.ub.tum.de/doc/1320661/document.pdf
 */
class ParallelCouplingScheme : public BiCouplingScheme {
  friend struct testing::ParallelCouplingSchemeFixture; // Make the fixture friend of this class
public:
  /**
   * @brief Constructor.
   *
   * @param[in] maxTime Simulation time limit, or UNDEFINED_MAX_TIME.
   * @param[in] maxTimeWindows Simulation time windows limit, or UNDEFINED_TIME_WINDOWS.
   * @param[in] timeWindowSize Simulation time window size.
   * @param[in] validDigits valid digits for computation of the remainder of a time window
   * @param[in] firstParticipant Name of participant starting simulation.
   * @param[in] secondParticipant Name of second participant in coupling.
   * @param[in] localParticipant Name of participant using this coupling scheme.
   * @param[in] m2n Communication object for com. between participants.
   * @param[in] dtMethod Method used for determining the time window size, see https://www.precice.org/couple-your-code-timestep-sizes.html
   * @param[in] cplMode Set implicit or explicit coupling
   * @param[in] maxIterations maximum number of coupling iterations allowed for implicit coupling per time window
   * @param[in] extrapolationOrder order used for extrapolation
   */
  ParallelCouplingScheme(
      double                        maxTime,
      int                           maxTimeWindows,
      double                        timeWindowSize,
      int                           validDigits,
      const std::string &           firstParticipant,
      const std::string &           secondParticipant,
      const std::string &           localParticipant,
      m2n::PtrM2N                   m2n,
      constants::TimesteppingMethod dtMethod,
      CouplingMode                  cplMode,
      int                           maxIterations      = UNDEFINED_MAX_ITERATIONS,
      int                           extrapolationOrder = UNDEFINED_EXTRAPOLATION_ORDER);

private:
  logging::Logger _log{"cplscheme::ParallelCouplingScheme"};

<<<<<<< HEAD
=======
  /// @copydoc cplscheme::BaseCouplingScheme::exchangeInitialData()
>>>>>>> ad95b8bd
  void exchangeInitialData() override final;

  void exchangeFirstData() override final;

  void exchangeSecondData() override final;

  const DataMap &getAccelerationData() override final;
};

} // namespace cplscheme
} // namespace precice<|MERGE_RESOLUTION|>--- conflicted
+++ resolved
@@ -59,10 +59,7 @@
 private:
   logging::Logger _log{"cplscheme::ParallelCouplingScheme"};
 
-<<<<<<< HEAD
-=======
   /// @copydoc cplscheme::BaseCouplingScheme::exchangeInitialData()
->>>>>>> ad95b8bd
   void exchangeInitialData() override final;
 
   void exchangeFirstData() override final;
