--- conflicted
+++ resolved
@@ -69,11 +69,7 @@
    * @brief ParallelCouplingScheme applies acceleration to all CouplingData
    * @returns DataMap being accelerated
    */
-<<<<<<< HEAD
-  DataMap getAccelerationData() override
-=======
   const DataMap getAccelerationData() override
->>>>>>> ebce55ab
   {
     PRECICE_ASSERT(!doesFirstStep(), "Only the second participant should do the acceleration.");
     return getAllData();
