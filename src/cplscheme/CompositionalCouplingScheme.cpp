--- conflicted
+++ resolved
@@ -124,7 +124,6 @@
 }
 
 bool CompositionalCouplingScheme::hasDataBeenReceived() const
-<<<<<<< HEAD
 {
   PRECICE_TRACE();
   bool hasBeenReceived = false;
@@ -139,8 +138,6 @@
 }
 
 void CompositionalCouplingScheme::storeTimeStepReceiveDataEndOfWindow()
-=======
->>>>>>> 85c325af
 {
   PRECICE_TRACE();
   for (SchemesIt it = _activeSchemesBegin; it != _activeSchemesEnd; it++) {
