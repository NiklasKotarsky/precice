#include <Eigen/Core>
#include <algorithm>
#include <cmath>
#include <memory>
#include <string>
#include <vector>
#include "../CompositionalCouplingScheme.hpp"
#include "../Constants.hpp"
#include "../SharedPointer.hpp"
#include "../config/CouplingSchemeConfiguration.hpp"
#include "DummyCouplingScheme.hpp"
#include "cplscheme/CouplingScheme.hpp"
#include "m2n/M2N.hpp"
#include "m2n/SharedPointer.hpp"
#include "m2n/config/M2NConfiguration.hpp"
#include "mesh/Data.hpp"
#include "mesh/Mesh.hpp"
#include "mesh/SharedPointer.hpp"
#include "mesh/config/DataConfiguration.hpp"
#include "mesh/config/MeshConfiguration.hpp"
#include "precice/config/ParticipantConfiguration.hpp"
#include "testing/TestContext.hpp"
#include "testing/Testing.hpp"
#include "xml/XMLTag.hpp"

using namespace precice;
using namespace precice::cplscheme;

#ifndef PRECICE_NO_MPI

BOOST_AUTO_TEST_SUITE(CplSchemeTests)

struct CompositionalCouplingSchemeFixture : m2n::WhiteboxAccessor {
  std::string _pathToTests;

  CompositionalCouplingSchemeFixture()
  {
    _pathToTests = testing::getPathToSources() + "/cplscheme/tests/";
  }

  void setupAndRunThreeSolverCoupling(const std::string &configFilename, const precice::testing::TestContext &context)
  {
    using namespace mesh;

    std::string nameParticipant0("Participant0");
    std::string nameParticipant1("Participant1");
    std::string nameParticipant2("Participant2");
    int         dimensions = 3;

    xml::XMLTag          root = xml::getRootTag();
    PtrDataConfiguration dataConfig(new DataConfiguration(root));
    dataConfig->setDimensions(dimensions);
    PtrMeshConfiguration meshConfig(new MeshConfiguration(root, dataConfig));
    meshConfig->setDimensions(dimensions);
    m2n::M2NConfiguration::SharedPointer         m2nConfig(new m2n::M2NConfiguration(root));
    precice::config::PtrParticipantConfiguration participantConfig(new precice::config::ParticipantConfiguration(root, meshConfig));
    participantConfig->setDimensions(dimensions);
    CouplingSchemeConfiguration cplSchemeConfig(root, meshConfig, m2nConfig, participantConfig);

    const xml::ConfigurationContext ccontext{context.name, 0, 1};
    xml::configure(root, ccontext, configFilename);

    // some dummy mesh
    meshConfig->meshes().at(0)->createVertex(Eigen::Vector3d(1.0, 1.0, 1.0));
    meshConfig->meshes().at(0)->createVertex(Eigen::Vector3d(2.0, 1.0, -1.0));
    meshConfig->meshes().at(0)->createVertex(Eigen::Vector3d(3.0, 1.0, 1.0));
    meshConfig->meshes().at(0)->createVertex(Eigen::Vector3d(4.0, 1.0, -1.0));

    m2n::PtrM2N m2n0 = m2nConfig->getM2N(nameParticipant0, nameParticipant1);
    m2n::PtrM2N m2n1 = m2nConfig->getM2N(nameParticipant1, nameParticipant2);

    if (context.isNamed(nameParticipant0)) {
      connect(nameParticipant0, nameParticipant1, context.name, m2n0);
    } else if (context.isNamed(nameParticipant1)) {
      connect(nameParticipant0, nameParticipant1, context.name, m2n0);
      connect(nameParticipant1, nameParticipant2, context.name, m2n1);
    } else {
      connect(nameParticipant1, nameParticipant2, context.name, m2n1);
    }

    runThreeSolverCoupling(cplSchemeConfig.getCouplingScheme(context.name),
                           context.name, meshConfig);
  }

  void runThreeSolverCoupling(
      PtrCouplingScheme          cplScheme,
      const std::string &        participantName,
      mesh::PtrMeshConfiguration meshConfig)
  {
    BOOST_TEST(meshConfig->meshes().size() == 1);
    mesh::PtrMesh mesh = meshConfig->meshes().at(0);
    BOOST_TEST(mesh->data().size() == 3);
    BOOST_TEST(mesh->vertices().size() > 0);

    double computedTime      = 0.0;
    int    computedTimesteps = 0;

    if (participantName == std::string("Participant0")) {
      mesh->data(0)->setSampleAtTime(time::Storage::WINDOW_START, time::Sample{mesh->data(0)->values()});
      cplScheme->initialize(0.0, 1);
      BOOST_TEST(not cplScheme->hasDataBeenReceived());
      BOOST_TEST(not cplScheme->isTimeWindowComplete());
      BOOST_TEST(cplScheme->isCouplingOngoing());
      while (cplScheme->isCouplingOngoing()) {
        BOOST_REQUIRE(computedTime < 1.1);
        BOOST_TEST(testing::equals(0.1, cplScheme->getNextTimeStepMaxSize()));
        if (cplScheme->isActionRequired(CouplingScheme::Action::WriteCheckpoint)) {
          cplScheme->markActionFulfilled(CouplingScheme::Action::WriteCheckpoint);
        }
        mesh->data(0)->setSampleAtTime(time::Storage::WINDOW_START, time::Sample{mesh->data(0)->values()});
        cplScheme->addComputedTime(cplScheme->getNextTimeStepMaxSize());
        cplScheme->firstSynchronization({});
        cplScheme->firstExchange();
        cplScheme->secondSynchronization();
        cplScheme->secondExchange();
        if (cplScheme->isActionRequired(CouplingScheme::Action::ReadCheckpoint)) {
          cplScheme->markActionFulfilled(CouplingScheme::Action::ReadCheckpoint);
        } else {
          BOOST_TEST(cplScheme->isTimeWindowComplete());
          computedTime += cplScheme->getNextTimeStepMaxSize();
          computedTimesteps++;
        }
        BOOST_TEST(testing::equals(computedTime, cplScheme->getTime()));
        BOOST_TEST(computedTimesteps == cplScheme->getTimeWindows() - 1);
        BOOST_TEST(cplScheme->hasDataBeenReceived());
      }
      cplScheme->finalize();
      BOOST_TEST(computedTimesteps == 10);
      BOOST_TEST(cplScheme->isTimeWindowComplete());
      BOOST_TEST(not cplScheme->isCouplingOngoing());
      BOOST_TEST(cplScheme->getNextTimeStepMaxSize() > 0.0); // ??
    } else if (participantName == std::string("Participant1")) {
      mesh->data(1)->setSampleAtTime(time::Storage::WINDOW_START, time::Sample{mesh->data(1)->values()});
      cplScheme->initialize(0.0, 1);
<<<<<<< HEAD
=======
      BOOST_TEST(!cplScheme->hasDataBeenReceived());
      cplScheme->receiveResultOfFirstAdvance();
>>>>>>> 13b42636
      BOOST_TEST(cplScheme->hasDataBeenReceived());
      BOOST_TEST(not cplScheme->isTimeWindowComplete());
      BOOST_TEST(cplScheme->isCouplingOngoing());
      while (cplScheme->isCouplingOngoing()) {
        BOOST_REQUIRE(computedTime < 1.1);
        BOOST_TEST(testing::equals(0.1, cplScheme->getNextTimeStepMaxSize()));
        if (cplScheme->isActionRequired(CouplingScheme::Action::WriteCheckpoint)) {
          cplScheme->markActionFulfilled(CouplingScheme::Action::WriteCheckpoint);
        }
        mesh->data(1)->setSampleAtTime(time::Storage::WINDOW_START, time::Sample{mesh->data(1)->values()});
        cplScheme->addComputedTime(cplScheme->getNextTimeStepMaxSize());
        cplScheme->firstSynchronization({});
        cplScheme->firstExchange();
        cplScheme->secondSynchronization();
        cplScheme->secondExchange();
        if (cplScheme->isActionRequired(CouplingScheme::Action::ReadCheckpoint)) {
          cplScheme->markActionFulfilled(CouplingScheme::Action::ReadCheckpoint);
        } else {
          BOOST_TEST(cplScheme->isTimeWindowComplete());
          computedTime += cplScheme->getNextTimeStepMaxSize();
          computedTimesteps++;
        }
        BOOST_TEST(testing::equals(computedTime, cplScheme->getTime()));
        BOOST_TEST(computedTimesteps == cplScheme->getTimeWindows() - 1);
        BOOST_TEST(cplScheme->hasDataBeenReceived());
      }
      cplScheme->finalize();
      BOOST_TEST(computedTimesteps == 10);
      BOOST_TEST(cplScheme->isTimeWindowComplete());
      BOOST_TEST(not cplScheme->isCouplingOngoing());
      BOOST_TEST(cplScheme->getNextTimeStepMaxSize() > 0.0); // ??
    } else {
      BOOST_TEST(participantName == std::string("Participant2"), participantName);
      mesh->data(2)->setSampleAtTime(time::Storage::WINDOW_START, time::Sample{mesh->data(2)->values()});
      cplScheme->initialize(0.0, 1);
<<<<<<< HEAD
=======
      BOOST_TEST(!cplScheme->hasDataBeenReceived());
      cplScheme->receiveResultOfFirstAdvance();
>>>>>>> 13b42636
      BOOST_TEST(cplScheme->hasDataBeenReceived());
      BOOST_TEST(not cplScheme->isTimeWindowComplete());
      BOOST_TEST(cplScheme->isCouplingOngoing());
      while (cplScheme->isCouplingOngoing()) {
        BOOST_REQUIRE(computedTime < 1.1);
        BOOST_TEST(testing::equals(0.1, cplScheme->getNextTimeStepMaxSize()));
        if (cplScheme->isActionRequired(CouplingScheme::Action::WriteCheckpoint)) {
          cplScheme->markActionFulfilled(CouplingScheme::Action::WriteCheckpoint);
        }
        mesh->data(2)->setSampleAtTime(time::Storage::WINDOW_START, time::Sample{mesh->data(2)->values()});
        cplScheme->addComputedTime(cplScheme->getNextTimeStepMaxSize());
        cplScheme->firstSynchronization({});
        cplScheme->firstExchange();
        cplScheme->secondSynchronization();
        cplScheme->secondExchange();
        if (cplScheme->isActionRequired(CouplingScheme::Action::ReadCheckpoint)) {
          cplScheme->markActionFulfilled(CouplingScheme::Action::ReadCheckpoint);
        } else {
          BOOST_TEST(cplScheme->isTimeWindowComplete());
          computedTime += cplScheme->getNextTimeStepMaxSize();
          computedTimesteps++;
        }
        BOOST_TEST(testing::equals(computedTime, cplScheme->getTime()));
        BOOST_TEST(computedTimesteps == cplScheme->getTimeWindows() - 1);
        if (cplScheme->isCouplingOngoing())
          BOOST_TEST(cplScheme->hasDataBeenReceived());
      }
      cplScheme->finalize();
      BOOST_TEST(computedTimesteps == 10);
      BOOST_TEST(cplScheme->isTimeWindowComplete());
      BOOST_TEST(not cplScheme->isCouplingOngoing());
      BOOST_TEST(cplScheme->getNextTimeStepMaxSize() > 0.0); // ??
    }
  }

  void connect(const std::string &participant0,
               const std::string &participant1,
               const std::string &localParticipant,
               m2n::PtrM2N        communication) const
  {
    BOOST_TEST(communication);
    BOOST_TEST(not communication->isConnected());
    useOnlyPrimaryCom(communication) = true;
    if (participant0 == localParticipant) {
      communication->requestPrimaryRankConnection(participant1, participant0);
    } else {
      BOOST_TEST(participant1 == localParticipant);
      communication->acceptPrimaryRankConnection(participant1, participant0);
    }
  }
};

BOOST_AUTO_TEST_SUITE(DummySchemeCompositionTests)

// Test two explicit dummy coupling schemes
BOOST_AUTO_TEST_CASE(testDummySchemeCompositionExplicit2)
{
  PRECICE_TEST(1_rank, Require::Events);
  int                         numberIterations = 1;
  int                         maxTimeWindows   = 10;
  PtrCouplingScheme           scheme1(new tests::DummyCouplingScheme(numberIterations, maxTimeWindows));
  PtrCouplingScheme           scheme2(new tests::DummyCouplingScheme(numberIterations, maxTimeWindows));
  CompositionalCouplingScheme composition;
  composition.addCouplingScheme(scheme1);
  composition.addCouplingScheme(scheme2);
  composition.initialize(0.0, 1);
  int advances = 0;
  while (composition.isCouplingOngoing()) {
    composition.firstSynchronization({});
    composition.firstExchange();
    composition.secondSynchronization();
    composition.secondExchange();
    advances++;
  }
  composition.finalize();
  BOOST_TEST(advances == 10);
  BOOST_TEST(scheme1->getTimeWindows() - 1 == 10);
  BOOST_TEST(scheme2->getTimeWindows() - 1 == 10);
}

// Test three explicit dummy coupling schemes
BOOST_AUTO_TEST_CASE(testDummySchemeCompositionExplicit3)
{
  PRECICE_TEST(1_rank, Require::Events);
  int               numberIterations = 1;
  int               maxTimeWindows   = 10;
  PtrCouplingScheme scheme1(
      new tests::DummyCouplingScheme(numberIterations, maxTimeWindows));
  PtrCouplingScheme scheme2(
      new tests::DummyCouplingScheme(numberIterations, maxTimeWindows));
  PtrCouplingScheme scheme3(
      new tests::DummyCouplingScheme(numberIterations, maxTimeWindows));
  CompositionalCouplingScheme composition;
  composition.addCouplingScheme(scheme1);
  composition.addCouplingScheme(scheme2);
  composition.addCouplingScheme(scheme3);
  composition.initialize(0.0, 1);
  int advances = 0;
  while (composition.isCouplingOngoing()) {
    composition.firstSynchronization({});
    composition.firstExchange();
    composition.secondSynchronization();
    composition.secondExchange();
    advances++;
  }
  composition.finalize();
  BOOST_TEST(advances == 10);
  BOOST_TEST(scheme1->getTimeWindows() - 1 == 10);
  BOOST_TEST(scheme2->getTimeWindows() - 1 == 10);
  BOOST_TEST(scheme3->getTimeWindows() - 1 == 10);
}

// Test E, I(2)
BOOST_AUTO_TEST_CASE(testDummySchemeCompositionExplicit1Implicit2)
{
  PRECICE_TEST(1_rank, Require::Events);
  int               numberIterations = 1;
  int               maxTimeWindows   = 10;
  PtrCouplingScheme scheme1(new tests::DummyCouplingScheme(numberIterations, maxTimeWindows));
  numberIterations = 2;
  PtrCouplingScheme           scheme2(new tests::DummyCouplingScheme(numberIterations, maxTimeWindows));
  CompositionalCouplingScheme composition;
  composition.addCouplingScheme(scheme1);
  composition.addCouplingScheme(scheme2);
  composition.initialize(0.0, 1);
  int advances = 0;
  BOOST_TEST_MESSAGE("Init Expl " << scheme1->getTimeWindows());
  BOOST_TEST_MESSAGE("Init Impl " << scheme2->getTimeWindows());
  while (composition.isCouplingOngoing()) {
    composition.firstSynchronization({});
    composition.firstExchange();
    composition.secondSynchronization();
    composition.secondExchange();
    advances++;
    // a 1, e 2, i 2
    BOOST_TEST_CONTEXT("Advance Nr " << advances)
    {
      BOOST_TEST_MESSAGE("Expl " << scheme1->getTimeWindows());
      BOOST_TEST_MESSAGE("Impl " << scheme2->getTimeWindows());
      if (advances % 2 == 0) {
        BOOST_TEST(scheme2->isActionRequired(CouplingScheme::Action::WriteCheckpoint));
        BOOST_TEST(scheme1->getTimeWindows() - 1 == advances / 2);
      } else {
        BOOST_TEST(scheme2->isActionRequired(CouplingScheme::Action::ReadCheckpoint));
        BOOST_TEST(scheme1->getTimeWindows() - 1 == (advances + 1) / 2);
      }
    }
  }
  composition.finalize();
  BOOST_TEST(advances == 20);
  BOOST_TEST(scheme1->getTimeWindows() - 1 == 10);
  BOOST_TEST(scheme2->getTimeWindows() - 1 == 10);
}

// Test I(2), E
BOOST_AUTO_TEST_CASE(testDummySchemeCompositionImplicit2Explicit1)
{
  PRECICE_TEST(1_rank, Require::Events);
  int               numberIterations = 2;
  int               maxTimeWindows   = 10;
  PtrCouplingScheme scheme1(new tests::DummyCouplingScheme(numberIterations, maxTimeWindows));
  numberIterations = 1;
  PtrCouplingScheme           scheme2(new tests::DummyCouplingScheme(numberIterations, maxTimeWindows));
  CompositionalCouplingScheme composition;
  composition.addCouplingScheme(scheme1);
  composition.addCouplingScheme(scheme2);
  composition.initialize(0.0, 1);
  int advances = 0;
  while (composition.isCouplingOngoing()) {
    composition.firstSynchronization({});
    composition.firstExchange();
    composition.secondSynchronization();
    composition.secondExchange();
    advances++;
    if (advances % 2 == 0) {
      BOOST_TEST(scheme1->isActionRequired(CouplingScheme::Action::WriteCheckpoint));
      BOOST_TEST(scheme1->getTimeWindows() - 1 == advances / 2);
    } else {
      BOOST_TEST(scheme1->isActionRequired(CouplingScheme::Action::ReadCheckpoint));
      BOOST_TEST(scheme1->getTimeWindows() - 1 == (advances - 1) / 2);
    }
  }
  composition.finalize();
  BOOST_TEST(advances == 20);
  BOOST_TEST(scheme1->getTimeWindows() - 1 == 10);
  BOOST_TEST(scheme2->getTimeWindows() - 1 == 10);
}

// Test E, I(3)
BOOST_AUTO_TEST_CASE(testDummySchemeCompositionExplicit1Implicit3)
{
  PRECICE_TEST(1_rank, Require::Events);
  int               numberIterations = 1;
  int               maxTimeWindows   = 10;
  PtrCouplingScheme scheme1(
      new tests::DummyCouplingScheme(numberIterations, maxTimeWindows));
  numberIterations = 3;
  PtrCouplingScheme scheme2(
      new tests::DummyCouplingScheme(numberIterations, maxTimeWindows));
  CompositionalCouplingScheme composition;
  composition.addCouplingScheme(scheme1);
  composition.addCouplingScheme(scheme2);
  composition.initialize(0.0, 1);
  int advances = 0;
  while (composition.isCouplingOngoing()) {
    composition.firstSynchronization({});
    composition.firstExchange();
    composition.secondSynchronization();
    composition.secondExchange();
    advances++;
    if (advances % 3 == 0) {
      BOOST_TEST(scheme2->isActionRequired(CouplingScheme::Action::WriteCheckpoint));
      BOOST_TEST(scheme1->getTimeWindows() - 1 == advances / 3);
    } else {
      BOOST_TEST(scheme2->isActionRequired(CouplingScheme::Action::ReadCheckpoint));
      BOOST_TEST(scheme1->getTimeWindows() - 1 == (advances + (3 - advances % 3)) / 3);
    }
  }
  composition.finalize();
  BOOST_TEST(advances == 30);
  BOOST_TEST(scheme1->getTimeWindows() - 1 == 10);
  BOOST_TEST(scheme2->getTimeWindows() - 1 == 10);
}

// Test I(3), E
BOOST_AUTO_TEST_CASE(testDummySchemeCompositionImplicit3Explicit1)
{
  PRECICE_TEST(1_rank, Require::Events);
  int               numberIterations = 3;
  int               maxTimeWindows   = 10;
  PtrCouplingScheme scheme1(new tests::DummyCouplingScheme(numberIterations, maxTimeWindows));
  numberIterations = 1;
  PtrCouplingScheme           scheme2(new tests::DummyCouplingScheme(numberIterations, maxTimeWindows));
  CompositionalCouplingScheme composition;
  composition.addCouplingScheme(scheme1);
  composition.addCouplingScheme(scheme2);
  composition.initialize(0.0, 1);
  int advances = 0;
  while (composition.isCouplingOngoing()) {
    composition.firstSynchronization({});
    composition.firstExchange();
    composition.secondSynchronization();
    composition.secondExchange();
    advances++;
    if (advances % 3 == 0) {
      BOOST_TEST(scheme1->isActionRequired(CouplingScheme::Action::WriteCheckpoint));
      BOOST_TEST(scheme1->getTimeWindows() - 1 == advances / 3);
    } else {
      BOOST_TEST(scheme1->isActionRequired(CouplingScheme::Action::ReadCheckpoint));
      BOOST_TEST(scheme1->getTimeWindows() - 1 == (advances - (advances % 3)) / 3);
    }
  }
  composition.finalize();
  BOOST_TEST(advances == 30);
  BOOST_TEST(scheme1->getTimeWindows() - 1 == 10);
  BOOST_TEST(scheme2->getTimeWindows() - 1 == 10);
}

BOOST_AUTO_TEST_SUITE_END()

BOOST_FIXTURE_TEST_SUITE(CompositionalCouplingSchemeTests, CompositionalCouplingSchemeFixture)

/// Test that runs on 3 processors.
BOOST_AUTO_TEST_CASE(testExplicitSchemeComposition1)
{
  PRECICE_TEST("Participant0"_on(1_rank), "Participant1"_on(1_rank), "Participant2"_on(1_rank), Require::Events);

  std::string configPath(_pathToTests + "multi-solver-coupling-1.xml");
  setupAndRunThreeSolverCoupling(configPath, context);
}

/// Test that runs on 3 processors.
BOOST_AUTO_TEST_CASE(testImplicitExplicitSchemeComposition)
{
  PRECICE_TEST("Participant0"_on(1_rank), "Participant1"_on(1_rank), "Participant2"_on(1_rank), Require::Events);

  std::string configPath(_pathToTests + "multi-solver-coupling-3.xml");
  setupAndRunThreeSolverCoupling(configPath, context);
}

/// Test that runs on 3 processors.
BOOST_AUTO_TEST_CASE(testExplicitImplicitSchemeComposition)
{
  PRECICE_TEST("Participant0"_on(1_rank), "Participant1"_on(1_rank), "Participant2"_on(1_rank), Require::Events);

  std::string configPath(_pathToTests + "multi-solver-coupling-4.xml");
  setupAndRunThreeSolverCoupling(configPath, context);
}

BOOST_AUTO_TEST_SUITE_END()
BOOST_AUTO_TEST_SUITE_END()

#endif // not PRECICE_NO_MPI<|MERGE_RESOLUTION|>--- conflicted
+++ resolved
@@ -132,11 +132,6 @@
     } else if (participantName == std::string("Participant1")) {
       mesh->data(1)->setSampleAtTime(time::Storage::WINDOW_START, time::Sample{mesh->data(1)->values()});
       cplScheme->initialize(0.0, 1);
-<<<<<<< HEAD
-=======
-      BOOST_TEST(!cplScheme->hasDataBeenReceived());
-      cplScheme->receiveResultOfFirstAdvance();
->>>>>>> 13b42636
       BOOST_TEST(cplScheme->hasDataBeenReceived());
       BOOST_TEST(not cplScheme->isTimeWindowComplete());
       BOOST_TEST(cplScheme->isCouplingOngoing());
@@ -172,11 +167,6 @@
       BOOST_TEST(participantName == std::string("Participant2"), participantName);
       mesh->data(2)->setSampleAtTime(time::Storage::WINDOW_START, time::Sample{mesh->data(2)->values()});
       cplScheme->initialize(0.0, 1);
-<<<<<<< HEAD
-=======
-      BOOST_TEST(!cplScheme->hasDataBeenReceived());
-      cplScheme->receiveResultOfFirstAdvance();
->>>>>>> 13b42636
       BOOST_TEST(cplScheme->hasDataBeenReceived());
       BOOST_TEST(not cplScheme->isTimeWindowComplete());
       BOOST_TEST(cplScheme->isCouplingOngoing());
