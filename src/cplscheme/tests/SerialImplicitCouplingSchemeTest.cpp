#include <Eigen/Core>
#include <algorithm>
#include <iterator>
#include <memory>
#include <string>
#include <vector>
#include "acceleration/ConstantRelaxationAcceleration.hpp"
#include "acceleration/SharedPointer.hpp"
#include "acceleration/config/AccelerationConfiguration.hpp"
#include "com/MPIDirectCommunication.hpp"
#include "com/SharedPointer.hpp"
#include "cplscheme/BaseCouplingScheme.hpp"
#include "cplscheme/Constants.hpp"
#include "cplscheme/CouplingData.hpp"
#include "cplscheme/CouplingScheme.hpp"
#include "cplscheme/SerialCouplingScheme.hpp"
#include "cplscheme/SharedPointer.hpp"
#include "cplscheme/config/CouplingSchemeConfiguration.hpp"
#include "cplscheme/impl/AbsoluteConvergenceMeasure.hpp"
#include "cplscheme/impl/MinIterationConvergenceMeasure.hpp"
#include "cplscheme/impl/SharedPointer.hpp"
#include "logging/LogMacros.hpp"
#include "m2n/DistributedComFactory.hpp"
#include "m2n/M2N.hpp"
#include "m2n/SharedPointer.hpp"
#include "m2n/config/M2NConfiguration.hpp"
#include "mesh/Data.hpp"
#include "mesh/Mesh.hpp"
#include "mesh/SharedPointer.hpp"
#include "mesh/Vertex.hpp"
#include "mesh/config/DataConfiguration.hpp"
#include "mesh/config/MeshConfiguration.hpp"
#include "testing/SerialCouplingSchemeFixture.hpp"
#include "testing/TestContext.hpp"
#include "testing/Testing.hpp"
#include "xml/XMLTag.hpp"

using namespace precice;
using namespace precice::cplscheme;

#ifndef PRECICE_NO_MPI

BOOST_AUTO_TEST_SUITE(CplSchemeTests)

void runCoupling(
    CouplingScheme &               cplScheme,
    const std::string &            nameParticipant,
    const mesh::MeshConfiguration &meshConfig,
    const std::vector<int> &       validIterations)
{
  BOOST_TEST(meshConfig.meshes().size() == 1);
  mesh::PtrMesh mesh = meshConfig.meshes().at(0);
  BOOST_TEST(mesh->data().size() == 2);
  BOOST_TEST(mesh->vertices().size() > 0);
  mesh::Vertex &  vertex               = mesh->vertices().at(0);
  int             index                = vertex.getID();
  auto &          dataValues0          = mesh->data(0)->values();
  auto &          dataValues1          = mesh->data(1)->values();
  double          initialStepsizeData0 = 5.0;
  double          stepsizeData0        = 5.0;
  Eigen::VectorXd initialStepsizeData1 = Eigen::VectorXd::Constant(3, 5.0);
  Eigen::VectorXd stepsizeData1        = Eigen::VectorXd::Constant(3, 5.0);
  double          computedTime         = 0.0;
  int             computedTimesteps    = 0;
  std::string     nameParticipant0("Participant0");
  std::string     nameParticipant1("Participant1");
  BOOST_TEST(((nameParticipant == nameParticipant0) || (nameParticipant == nameParticipant1)));
  int                              iterationCount      = 0;
  std::vector<int>::const_iterator iterValidIterations = validIterations.begin();

  if (nameParticipant == nameParticipant0) {
    cplScheme.initialize(0.0, 1);
    BOOST_TEST(not cplScheme.isTimeWindowComplete());
    BOOST_TEST(cplScheme.isActionRequired(constants::actionWriteIterationCheckpoint()));
    BOOST_TEST(not cplScheme.isActionRequired(constants::actionReadIterationCheckpoint()));
    BOOST_TEST(not cplScheme.hasDataBeenReceived());

    // Tells coupling scheme, that a checkpoint has been created.
    // All required actions have to be performed before calling advance().
    cplScheme.markActionFulfilled(constants::actionWriteIterationCheckpoint());
    BOOST_TEST(not cplScheme.isActionRequired(constants::actionWriteIterationCheckpoint()));

    while (cplScheme.isCouplingOngoing()) {
      dataValues0(index) += stepsizeData0;
      // The max timestep length is required to be obeyed.
      double maxLengthTimestep = cplScheme.getNextTimestepMaxLength();
      cplScheme.addComputedTime(maxLengthTimestep);
      cplScheme.advance();
      iterationCount++;
      // A coupling timestep is complete, when the coupling iterations are
      // globally converged and if subcycling steps have filled one global
      // timestep.
      if (cplScheme.isTimeWindowComplete()) {
        // Advance participant time and timestep
        computedTime += maxLengthTimestep;
        computedTimesteps++;
        BOOST_TEST(testing::equals(computedTime, cplScheme.getTime()));
        BOOST_TEST(testing::equals(computedTimesteps, cplScheme.getTimeWindows() - 1));
        // The iteration number is enforced by the controlled decrease of the
        // change of data written
        BOOST_TEST(testing::equals(iterationCount, *iterValidIterations));
        if (cplScheme.isCouplingOngoing()) {
          BOOST_TEST(cplScheme.isActionRequired(constants::actionWriteIterationCheckpoint()));
          cplScheme.markActionFulfilled(constants::actionWriteIterationCheckpoint());
          BOOST_TEST(not cplScheme.isActionRequired(constants::actionWriteIterationCheckpoint()));
        } else {
          BOOST_TEST(not cplScheme.isActionRequired(constants::actionWriteIterationCheckpoint()));
          BOOST_TEST(not cplScheme.isActionRequired(constants::actionReadIterationCheckpoint()));
        }
        iterationCount = 0;
        iterValidIterations++;
        if (iterValidIterations == validIterations.end()) {
          BOOST_TEST(not cplScheme.isCouplingOngoing());
        }
        // Reset data values, to simulate same convergence behavior of
        // interface values in next timestep.
        stepsizeData0 = initialStepsizeData0;
      } else { // coupling timestep is not yet complete
        BOOST_TEST(cplScheme.isCouplingOngoing());
        BOOST_TEST(iterationCount < *iterValidIterations);
        BOOST_TEST(cplScheme.isActionRequired(constants::actionReadIterationCheckpoint()));
        cplScheme.markActionFulfilled(constants::actionReadIterationCheckpoint());
        BOOST_TEST(not cplScheme.isActionRequired(constants::actionReadIterationCheckpoint()));
        // The written data value is decreased in a regular manner, in order
        // to achieve a predictable convergence.
        stepsizeData0 -= 1.0;
      }
      // the first participant always receives new data
      //if(cplScheme.isCouplingOngoing())
      BOOST_TEST(cplScheme.hasDataBeenReceived());
    }
    cplScheme.finalize(); // Ends the coupling scheme
    BOOST_TEST(testing::equals(computedTime, 0.3));
    BOOST_TEST(testing::equals(computedTimesteps, 3));
  } else if (nameParticipant == nameParticipant1) {
    cplScheme.initialize(0.0, 1);
    BOOST_TEST(not cplScheme.isTimeWindowComplete());
    BOOST_TEST(cplScheme.isActionRequired(constants::actionWriteIterationCheckpoint()));
    BOOST_TEST(not cplScheme.isActionRequired(constants::actionReadIterationCheckpoint()));
    BOOST_TEST(cplScheme.hasDataBeenReceived());

    // Tells coupling scheme, that a checkpoint has been created.
    // All required actions have to be performed before calling advance().
    cplScheme.markActionFulfilled(constants::actionWriteIterationCheckpoint());
    BOOST_TEST(not cplScheme.isActionRequired(constants::actionWriteIterationCheckpoint()));

    while (cplScheme.isCouplingOngoing()) {
      Eigen::VectorXd currentData(3);
      currentData = dataValues1.segment(index * 3, 3);
      currentData += stepsizeData1;
      dataValues1.segment(index * 3, 3) = currentData;
      // The max timestep length is required to be obeyed.
      double maxLengthTimestep = cplScheme.getNextTimestepMaxLength();
      cplScheme.addComputedTime(maxLengthTimestep);
      cplScheme.advance();
      iterationCount++;
      // A coupling timestep is complete, when the coupling iterations are
      // globally converged and if subcycling steps have filled one global
      // timestep.
      if (cplScheme.isTimeWindowComplete()) {
        // Advance participant time and timestep
        computedTime += maxLengthTimestep;
        computedTimesteps++;
        BOOST_TEST(testing::equals(computedTime, cplScheme.getTime()));
        BOOST_TEST(testing::equals(computedTimesteps, cplScheme.getTimeWindows() - 1));
        // The iterations are enforced by the controlled decrease of the
        // change of data written
        BOOST_TEST(testing::equals(iterationCount, *iterValidIterations));
        if (cplScheme.isCouplingOngoing()) {
          BOOST_TEST(cplScheme.isActionRequired(constants::actionWriteIterationCheckpoint()));
          cplScheme.markActionFulfilled(constants::actionWriteIterationCheckpoint());
          BOOST_TEST(not cplScheme.isActionRequired(constants::actionWriteIterationCheckpoint()));
        } else {
          BOOST_TEST(not cplScheme.isActionRequired(constants::actionWriteIterationCheckpoint()));
          BOOST_TEST(not cplScheme.isActionRequired(constants::actionReadIterationCheckpoint()));
        }
        iterationCount = 0;
        iterValidIterations++;
        if (iterValidIterations == validIterations.end()) {
          BOOST_TEST(not cplScheme.isCouplingOngoing());
        }
        // Reset data values, to simulate same convergence behavior of
        // interface values in next timestep.
        stepsizeData1 = initialStepsizeData1;
      } else { // coupling timestep is not yet complete
        BOOST_TEST(cplScheme.isCouplingOngoing());
        BOOST_TEST(iterationCount < *iterValidIterations);
        BOOST_TEST(cplScheme.isActionRequired(constants::actionReadIterationCheckpoint()));
        // The load checkpoint action requires to fallback to the cplScheme of the
        // first implicit iteration of the current timestep/time.
        cplScheme.markActionFulfilled(constants::actionReadIterationCheckpoint());
        BOOST_TEST(not cplScheme.isActionRequired(constants::actionReadIterationCheckpoint()));
        // The written data value is decreased in a regular manner, in order
        // to achieve a predictable convergence.
        //stepsizeData1 -= 1.0;
        stepsizeData1 -= Eigen::Vector3d::Constant(1.0);
      }
      // only check if data is received
      if (cplScheme.isCouplingOngoing())
        BOOST_TEST(cplScheme.hasDataBeenReceived());
    }
    cplScheme.finalize(); // Ends the coupling scheme
    BOOST_TEST(testing::equals(computedTime, 0.3));
    BOOST_TEST(testing::equals(computedTimesteps, 3));
  }
}

void runCouplingWithSubcycling(
    CouplingScheme &               cplScheme,
    const std::string &            nameParticipant,
    const mesh::MeshConfiguration &meshConfig,
    const std::vector<int> &       validIterations)
{
  BOOST_TEST(meshConfig.meshes().size() == 1);
  mesh::PtrMesh mesh = meshConfig.meshes().at(0);
  BOOST_TEST(mesh->data().size() == 2);
  BOOST_TEST(mesh->vertices().size() > 0);
  double          initialStepsizeData0 = 5.0;
  double          stepsizeData0        = 5.0;
  Eigen::Vector3d initialStepsizeData1 = Eigen::Vector3d::Constant(5.0);
  Eigen::Vector3d stepsizeData1        = Eigen::Vector3d::Constant(5.0);
  double          computedTime         = 0.0;
  int             computedTimesteps    = 0;
  std::string     nameParticipant0("Participant0");
  std::string     nameParticipant1("Participant1");
  BOOST_TEST(((nameParticipant == nameParticipant0) || (nameParticipant == nameParticipant1)));
  int                              iterationCount = 0;
  std::vector<int>::const_iterator iterValidIterations =
      validIterations.begin();

  if (nameParticipant == nameParticipant0) {
    iterationCount++; // different handling due to subcycling
    cplScheme.initialize(0.0, 1);
    BOOST_TEST(not cplScheme.isTimeWindowComplete());
    BOOST_TEST(cplScheme.isActionRequired(constants::actionWriteIterationCheckpoint()));
    BOOST_TEST(not cplScheme.isActionRequired(constants::actionReadIterationCheckpoint()));
    BOOST_TEST(not cplScheme.hasDataBeenReceived());

    // Tells coupling scheme, that a checkpoint has been created.
    // All required actions have to be performed before calling advance().
    cplScheme.markActionFulfilled(constants::actionWriteIterationCheckpoint());
    BOOST_TEST(not cplScheme.isActionRequired(constants::actionWriteIterationCheckpoint()));

    double maxTimestepLength      = cplScheme.getNextTimestepMaxLength();
    double computedTimestepLength = maxTimestepLength / 2.0;
    int    subcyclingStep         = 0;

    // Main coupling loop
    while (cplScheme.isCouplingOngoing()) {
      cplScheme.addComputedTime(computedTimestepLength);
      cplScheme.advance();
      // A coupling timestep is complete, when the coupling iterations are
      // globally converged and if subcycling steps have filled one global
      // timestep.
      if (cplScheme.isTimeWindowComplete()) {
        // Advance participant time and timestep
        computedTime += maxTimestepLength;
        computedTimesteps++;
        BOOST_TEST(testing::equals(computedTime, cplScheme.getTime()));
        BOOST_TEST(testing::equals(computedTimesteps, cplScheme.getTimeWindows() - 1));
        // The iteration number is enforced by the controlled decrease of the
        // change of data written
        BOOST_TEST(testing::equals(iterationCount, *iterValidIterations));
        if (cplScheme.isCouplingOngoing()) {
          BOOST_TEST(cplScheme.isActionRequired(constants::actionWriteIterationCheckpoint()));
          cplScheme.markActionFulfilled(constants::actionWriteIterationCheckpoint());
          BOOST_TEST(not cplScheme.isActionRequired(constants::actionWriteIterationCheckpoint()));
        } else {
          BOOST_TEST(not cplScheme.isActionRequired(constants::actionWriteIterationCheckpoint()));
          BOOST_TEST(not cplScheme.isActionRequired(constants::actionReadIterationCheckpoint()));
        }
        iterationCount = 1;
        iterValidIterations++;
        if (iterValidIterations == validIterations.end()) {
          BOOST_TEST(not cplScheme.isCouplingOngoing());
        }
        // Reset data values, to simulate same convergence behavior of
        // interface values in next timestep.
        stepsizeData0 = initialStepsizeData0;
        BOOST_TEST(testing::equals(subcyclingStep, 1));
        subcyclingStep = 0;
      } else { // coupling timestep is not yet complete
        BOOST_TEST(cplScheme.isCouplingOngoing());
        // If length of global timestep is reached
        if (cplScheme.hasDataBeenReceived()) {
          BOOST_TEST(iterationCount <= *iterValidIterations);
          BOOST_TEST(cplScheme.isActionRequired(constants::actionReadIterationCheckpoint()));
          BOOST_TEST(not cplScheme.isActionRequired(constants::actionWriteIterationCheckpoint()));
          cplScheme.markActionFulfilled(constants::actionReadIterationCheckpoint());
          BOOST_TEST(not cplScheme.isActionRequired(constants::actionReadIterationCheckpoint()));
          // The written data value is decreased in a regular manner, in order
          // to achieve a predictable convergence.
          stepsizeData0 -= 1.0;
          subcyclingStep = 0; // Subcycling steps
          iterationCount++;   // Implicit coupling iterations
        } else {              // If subcycling
          BOOST_TEST(iterationCount <= *iterValidIterations);
          BOOST_TEST(not cplScheme.isActionRequired(constants::actionReadIterationCheckpoint()));
          BOOST_TEST(not cplScheme.isActionRequired(constants::actionWriteIterationCheckpoint()));
          BOOST_TEST(subcyclingStep < 2);
          subcyclingStep++;
        }
      }
    }
    cplScheme.finalize(); // Ends the coupling scheme
    BOOST_TEST(testing::equals(computedTime, 0.3));
    BOOST_TEST(testing::equals(computedTimesteps, 3));
  }

  else if (nameParticipant == nameParticipant1) {
    iterationCount++; // different handling due to subcycling
    cplScheme.initialize(0.0, 1);
    BOOST_TEST(not cplScheme.isTimeWindowComplete());
    BOOST_TEST(cplScheme.isActionRequired(constants::actionWriteIterationCheckpoint()));
    BOOST_TEST(not cplScheme.isActionRequired(constants::actionReadIterationCheckpoint()));
    BOOST_TEST(cplScheme.hasDataBeenReceived());

    // Tells coupling scheme, that a checkpoint has been created.
    // All required actions have to be performed before calling advance().
    cplScheme.markActionFulfilled(constants::actionWriteIterationCheckpoint());
    BOOST_TEST(not cplScheme.isActionRequired(constants::actionWriteIterationCheckpoint()));

    double maxTimestepLength       = cplScheme.getNextTimestepMaxLength();
    double preferredTimestepLength = maxTimestepLength / 2.5;
    double computedTimestepLength  = preferredTimestepLength;
    int    subcyclingStep          = 0;

    // Main coupling loop
    while (cplScheme.isCouplingOngoing()) {
      cplScheme.addComputedTime(computedTimestepLength);
      cplScheme.advance();
      computedTimestepLength =
          cplScheme.getNextTimestepMaxLength() < preferredTimestepLength
              ? cplScheme.getNextTimestepMaxLength()
              : preferredTimestepLength;
      // A coupling timestep is complete, when the coupling iterations are
      // globally converged and if subcycling steps have filled one global
      // timestep.
      if (cplScheme.isTimeWindowComplete()) {
        // Advance participant time and timestep
        computedTime += maxTimestepLength;
        computedTimesteps++;
        BOOST_TEST(testing::equals(computedTime, cplScheme.getTime()));
        BOOST_TEST(testing::equals(computedTimesteps, cplScheme.getTimeWindows() - 1));
        // The iteration number is enforced by the controlled decrease of the
        // change of data written
        BOOST_TEST(testing::equals(iterationCount, *iterValidIterations));
        if (cplScheme.isCouplingOngoing()) {
          BOOST_TEST(cplScheme.isActionRequired(constants::actionWriteIterationCheckpoint()));
          cplScheme.markActionFulfilled(constants::actionWriteIterationCheckpoint());
          BOOST_TEST(not cplScheme.isActionRequired(constants::actionWriteIterationCheckpoint()));
        } else {
          BOOST_TEST(not cplScheme.isActionRequired(constants::actionWriteIterationCheckpoint()));
          BOOST_TEST(not cplScheme.isActionRequired(constants::actionReadIterationCheckpoint()));
        }
        iterationCount = 1;
        iterValidIterations++;
        if (iterValidIterations == validIterations.end()) {
          BOOST_TEST(not cplScheme.isCouplingOngoing());
        }
        // Reset data values, to simulate same convergence behavior of
        // interface values in next timestep.
        stepsizeData1 = initialStepsizeData1;
        BOOST_TEST(testing::equals(subcyclingStep, 2));
        subcyclingStep = 0;
      } else { // coupling timestep is not yet complete
        BOOST_TEST(cplScheme.isCouplingOngoing());
        // If length of global timestep is reached
        if (cplScheme.hasDataBeenReceived()) {
          BOOST_TEST(iterationCount <= *iterValidIterations);
          BOOST_TEST(cplScheme.isActionRequired(constants::actionReadIterationCheckpoint()));
          BOOST_TEST(not cplScheme.isActionRequired(constants::actionWriteIterationCheckpoint()));
          cplScheme.markActionFulfilled(constants::actionReadIterationCheckpoint());
          BOOST_TEST(not cplScheme.isActionRequired(constants::actionReadIterationCheckpoint()));
          // The written data value is decreased in a regular manner, in order
          // to achieve a predictable convergence.
          stepsizeData1.array() -= 1.0;
          subcyclingStep = 0; // Subcycling steps
          iterationCount++;   // Implicit coupling iterations
        } else {              // If subcycling
          BOOST_TEST(iterationCount <= *iterValidIterations);
          BOOST_TEST(not cplScheme.isActionRequired(constants::actionReadIterationCheckpoint()));
          BOOST_TEST(not cplScheme.isActionRequired(constants::actionWriteIterationCheckpoint()));
          BOOST_TEST(subcyclingStep < 3);
          subcyclingStep++;
        }
      }
    }
    cplScheme.finalize(); // Ends the coupling scheme
    BOOST_TEST(testing::equals(computedTime, 0.3));
    BOOST_TEST(testing::equals(computedTimesteps, 3));
  }
}

struct SerialImplicitCouplingSchemeFixture : m2n::WhiteboxAccessor {
  std::string _pathToTests;

  SerialImplicitCouplingSchemeFixture()
  {
    _pathToTests = testing::getPathToSources() + "/cplscheme/tests/";
  }
};

BOOST_FIXTURE_TEST_SUITE(SerialImplicitCouplingSchemeTests, SerialImplicitCouplingSchemeFixture)

BOOST_AUTO_TEST_CASE(testParseConfigurationWithRelaxation)
{
  PRECICE_TEST(1_rank);
  using namespace mesh;

  std::string path(_pathToTests + "serial-implicit-cplscheme-relax-const-config.xml");

  xml::XMLTag          root = xml::getRootTag();
  PtrDataConfiguration dataConfig(new DataConfiguration(root));
  dataConfig->setDimensions(3);
  PtrMeshConfiguration meshConfig(new MeshConfiguration(root, dataConfig));
  meshConfig->setDimensions(3);
  m2n::M2NConfiguration::SharedPointer m2nConfig(
      new m2n::M2NConfiguration(root));
  CouplingSchemeConfiguration cplSchemeConfig(root, meshConfig, m2nConfig);

  xml::configure(root, xml::ConfigurationContext{}, path);
  BOOST_CHECK(cplSchemeConfig.getData("Data0", "Mesh") != cplSchemeConfig.getData("Data1", "Mesh"));
  BOOST_CHECK(cplSchemeConfig.findDataByID(cplSchemeConfig.getData("Data0", "Mesh")->getID()) != cplSchemeConfig.findDataByID(cplSchemeConfig.getData("Data1", "Mesh")->getID()));
  BOOST_CHECK(cplSchemeConfig.getData("Data0", "Mesh") == cplSchemeConfig.findDataByID(cplSchemeConfig.getData("Data0", "Mesh")->getID()));
  BOOST_CHECK(cplSchemeConfig.getData("Data1", "Mesh") == cplSchemeConfig.findDataByID(cplSchemeConfig.getData("Data1", "Mesh")->getID()));
  BOOST_CHECK(cplSchemeConfig.findDataByID(2) == nullptr);                   // nullptr, there are only two pieces of data.
  BOOST_CHECK(cplSchemeConfig._accelerationConfig->getAcceleration().get()); // no nullptr
}

BOOST_AUTO_TEST_CASE(testFirstOrderExtrapolateData)
{
  PRECICE_TEST(1_rank);
  using namespace mesh;

  PtrMesh mesh(new Mesh("MyMesh", 3, testing::nextMeshID()));
  PtrData data   = mesh->createData("MyData", 1);
  int     dataID = data->getID();
  mesh->createVertex(Eigen::Vector3d::Zero());
  mesh->allocateDataValues();
  BOOST_TEST(data->values().size() == 1);

  const double          maxTime      = CouplingScheme::UNDEFINED_TIME;
  const int             maxTimesteps = 1;
  const double          dt           = 1.0;
  std::string           first        = "First";
  std::string           second       = "Second";
  std::string           accessor     = second;
  com::PtrCommunication com(new com::MPIDirectCommunication());
  m2n::PtrM2N           globalCom(new m2n::M2N(com, m2n::DistributedComFactory::SharedPointer()));
  const int             maxIterations      = 1;
  const int             extrapolationOrder = 1;

  // Test first order extrapolation
  SerialCouplingScheme                 scheme(maxTime, maxTimesteps, dt, 16, first, second,
                              accessor, globalCom, constants::FIXED_TIME_WINDOW_SIZE,
                              BaseCouplingScheme::Implicit, maxIterations, extrapolationOrder);
  testing::SerialCouplingSchemeFixture fixture;

  testing::SerialCouplingSchemeFixture fixture;

  scheme.addDataToSend(data, mesh, true);
  fixture.setupDataMatrices(scheme);
  CouplingData *cplData = fixture.getSendData(scheme, dataID);
  BOOST_CHECK(cplData); // no nullptr
  BOOST_TEST(cplData->values().size() == 1);
  BOOST_TEST(cplData->previousIteration().size() == 1);

  fixture.moveToNextWindow(scheme);

  // data is uninitialized
  BOOST_TEST(testing::equals(cplData->values()(0), 0.0));
  BOOST_TEST(testing::equals(cplData->previousIteration()(0), 0.0));

  // start first window
  cplData->values()(0) = 1.0; // data provided at end of first window
  fixture.setTimeWindows(scheme, scheme.getTimeWindows() + 1);
  fixture.storeDataInWaveforms(scheme);
  BOOST_TEST(testing::equals(cplData->values()(0), 1.0));

  // go to second window
  fixture.moveToNextWindow(scheme); // uses first order extrapolation at end of first window
  BOOST_TEST(testing::equals(cplData->previousIteration()(0), 0.0));
  fixture.storeIteration(scheme);
  BOOST_TEST(testing::equals(cplData->values()(0), 2.0)); // = 2*1 - 0
  BOOST_TEST(testing::equals(cplData->previousIteration()(0), 2.0));
  cplData->values()(0) = 4.0; // data provided at end of second window
  fixture.setTimeWindows(scheme, scheme.getTimeWindows() + 1);
  fixture.storeDataInWaveforms(scheme);

  // go to third window
  fixture.moveToNextWindow(scheme); // uses first order extrapolation (maximum allowed) at end of second window
  BOOST_TEST(testing::equals(cplData->previousIteration()(0), 2.0));
  fixture.storeIteration(scheme);
  BOOST_TEST(testing::equals(cplData->values()(0), 7.0)); // = 2*4 - 1
  BOOST_TEST(testing::equals(cplData->previousIteration()(0), 7.0));
  cplData->values()(0) = 10.0; // data provided at end of third window
  fixture.setTimeWindows(scheme, scheme.getTimeWindows() + 1);
  fixture.storeDataInWaveforms(scheme);

  // go to fourth window
  fixture.moveToNextWindow(scheme); // uses first order extrapolation (maximum allowed) at end of third window
  BOOST_TEST(testing::equals(cplData->previousIteration()(0), 7.0));
  fixture.storeIteration(scheme);
  BOOST_TEST(testing::equals(cplData->values()(0), 16.0)); // = 2*10 - 4
  BOOST_TEST(testing::equals(cplData->previousIteration()(0), 16.0));
}

BOOST_AUTO_TEST_CASE(testSecondOrderExtrapolateData)
{
  PRECICE_TEST(1_rank);
  using namespace mesh;

  PtrMesh mesh(new Mesh("MyMesh", 3, testing::nextMeshID()));
  PtrData data   = mesh->createData("MyData", 1);
  int     dataID = data->getID();
  mesh->createVertex(Eigen::Vector3d::Zero());
  mesh->allocateDataValues();
  BOOST_TEST(data->values().size() == 1);

  const double          maxTime      = CouplingScheme::UNDEFINED_TIME;
  const int             maxTimesteps = 1;
  const double          dt           = 1.0;
  std::string           first        = "First";
  std::string           second       = "Second";
  std::string           accessor     = second;
  com::PtrCommunication com(new com::MPIDirectCommunication());
  m2n::PtrM2N           globalCom(new m2n::M2N(com, m2n::DistributedComFactory::SharedPointer()));
  const int             maxIterations      = 1;
  const int             extrapolationOrder = 2;

  // Test second order extrapolation
<<<<<<< HEAD
  SerialCouplingScheme                 scheme(maxTime, maxTimesteps, dt, 16, first, second, accessor, globalCom, constants::FIXED_TIME_WINDOW_SIZE, BaseCouplingScheme::Implicit, maxIterations, extrapolationOrder);
=======
  SerialCouplingScheme scheme(maxTime, maxTimesteps, dt, 16, first, second, accessor, globalCom, constants::FIXED_TIME_WINDOW_SIZE, BaseCouplingScheme::Implicit, maxIterations, extrapolationOrder);

>>>>>>> 1f5aa47b
  testing::SerialCouplingSchemeFixture fixture;

  scheme.addDataToSend(data, mesh, true);
  fixture.setupDataMatrices(scheme);
  CouplingData *cplData = fixture.getSendData(scheme, dataID);
  BOOST_CHECK(cplData); // no nullptr
  BOOST_TEST(cplData->values().size() == 1);
  BOOST_TEST(cplData->previousIteration().size() == 1);

  fixture.moveToNextWindow(scheme);

  // data is uninitialized
  BOOST_TEST(testing::equals(cplData->values()(0), 0.0));
  BOOST_TEST(testing::equals(cplData->previousIteration()(0), 0.0));

  // start first window
  cplData->values()(0) = 1.0; // data provided at end of first window
  fixture.setTimeWindows(scheme, scheme.getTimeWindows() + 1);
  fixture.storeDataInWaveforms(scheme);

  // go to second window
  fixture.moveToNextWindow(scheme); // uses first order extrapolation at end of first window
  BOOST_TEST(testing::equals(cplData->previousIteration()(0), 0.0));
  fixture.storeIteration(scheme);
  BOOST_TEST(testing::equals(cplData->values()(0), 2.0)); // = 2*1 - 0
  BOOST_TEST(testing::equals(cplData->previousIteration()(0), 2.0));
  cplData->values()(0) = 4.0; // data provided at end of second window
  fixture.setTimeWindows(scheme, scheme.getTimeWindows() + 1);
  fixture.storeDataInWaveforms(scheme);

  //go to third window
  fixture.moveToNextWindow(scheme); // uses second order extrapolation at end of second window
  BOOST_TEST(testing::equals(cplData->previousIteration()(0), 2.0));
  fixture.storeIteration(scheme);
  BOOST_TEST(testing::equals(cplData->values()(0), 8.0)); // = 2.5*4 - 2*1 + 0.5*0
  BOOST_TEST(testing::equals(cplData->previousIteration()(0), 8.0));
  cplData->values()(0) = 4.0; // data provided at end of third window
  fixture.setTimeWindows(scheme, scheme.getTimeWindows() + 1);
  fixture.storeDataInWaveforms(scheme);

  // go to fourth window
  fixture.moveToNextWindow(scheme); // uses second order extrapolation at end of third window
  BOOST_TEST(testing::equals(cplData->previousIteration()(0), 8.0));
  fixture.storeIteration(scheme);
  BOOST_TEST(testing::equals(cplData->values()(0), 2.5)); // = 2.5*4 - 2*4 + 0.5*1
  BOOST_TEST(testing::equals(cplData->previousIteration()(0), 2.5));
}

/// Test that cplScheme gives correct results when applying extrapolation.
BOOST_AUTO_TEST_CASE(testAccelerationWithLinearExtrapolation)
{
  /**
   * Perform linear extrapolation and constant relaxation acceleration
   * 
   * Do two time windows with three iterations each. 
   * 
   * Each participant writes dummy data to other participant, received data is checked.
   * 
   * Make sure that the following happens, if NOT converged (first two iterations):
   * 1. acceleration is performed
   * 2. participants receive correct (accelerated) data
   * 
   * Make sure that the following happens, if converged (end of third iteration):
   * 1. old data is stored (we cannot access this from the coupling scheme, but we can deduct this from the extrapolated value)
   * 2. we move to the next window
   * 3. initial guess for first participant is computed via extrapolation from old data
   **/

  PRECICE_TEST("Participant0"_on(1_rank), "Participant1"_on(1_rank), Require::Events);
  testing::ConnectionOptions options;
  options.useOnlyMasterCom = true;
  auto m2n                 = context.connectMasters("Participant0", "Participant1", options);

  xml::XMLTag root = xml::getRootTag();

  // Create a data configuration, to simplify configuration of data

  mesh::PtrDataConfiguration dataConfig(new mesh::DataConfiguration(root));
  const int                  geometrical_dimensions = 3; // 3d problem
  const int                  data_dimensions        = 1; // only one sample in data
  dataConfig->setDimensions(geometrical_dimensions);
  dataConfig->addData("Data0", data_dimensions);
  dataConfig->addData("Data1", data_dimensions);

  mesh::MeshConfiguration meshConfig(root, dataConfig);
  meshConfig.setDimensions(3);
  mesh::PtrMesh mesh(new mesh::Mesh("Mesh", geometrical_dimensions, testing::nextMeshID()));
  const auto    dataID0 = mesh->createData("Data0", data_dimensions)->getID();
  const auto    dataID1 = mesh->createData("Data1", data_dimensions)->getID();
  mesh->createVertex(Eigen::Vector3d::Zero());
  mesh->allocateDataValues();
  meshConfig.addMesh(mesh);

  // Create all parameters necessary to create an ImplicitCouplingScheme object
  const double maxTime            = CouplingScheme::UNDEFINED_TIME;
  const int    maxTimeWindows     = 2;
  const double timeWindowSize     = 0.1;
  const int    maxIterations      = 3;
  const int    extrapolationOrder = 1;
  const double timestepLength     = timeWindowSize;
  std::string  first("Participant0");
  std::string  second("Participant1");
  int          sendDataIndex        = -1;
  int          receiveDataIndex     = -1;
  int          convergenceDataIndex = -1;

  BOOST_TEST(dataID0 == 0);
  BOOST_TEST(dataID1 == 1);

  if (context.isNamed(first)) {
    sendDataIndex        = dataID0;
    receiveDataIndex     = dataID1;
    convergenceDataIndex = receiveDataIndex;
  } else {
    sendDataIndex        = dataID1;
    receiveDataIndex     = dataID0;
    convergenceDataIndex = sendDataIndex;
  }

  // Create the coupling scheme object
  cplscheme::SerialCouplingScheme cplScheme(
      maxTime, maxTimeWindows, timeWindowSize, 16, first, second,
      context.name, m2n, constants::FIXED_TIME_WINDOW_SIZE,
      BaseCouplingScheme::Implicit, maxIterations, extrapolationOrder);
  cplScheme.addDataToSend(mesh->data(sendDataIndex), mesh, false);
  cplScheme.addDataToReceive(mesh->data(receiveDataIndex), mesh, false);

  // Add acceleration
  acceleration::PtrAcceleration ptrAcceleration(new acceleration::ConstantRelaxationAcceleration(0.5, std::vector<int>({sendDataIndex})));
  cplScheme.setAcceleration(ptrAcceleration);

  // Add convergence measures
  const int                              minIterations = maxIterations;
  cplscheme::impl::PtrConvergenceMeasure minIterationConvMeasure1(
      new cplscheme::impl::MinIterationConvergenceMeasure(minIterations));
  cplScheme.addConvergenceMeasure(convergenceDataIndex, false, false, minIterationConvMeasure1, true);
  std::string writeIterationCheckpoint(constants::actionWriteIterationCheckpoint());
  std::string readIterationCheckpoint(constants::actionReadIterationCheckpoint());

  cplScheme.initialize(0.0, 1);

  Eigen::VectorXd v(1); // buffer for data

  // write data is uninitialized
  BOOST_TEST(mesh->data(sendDataIndex)->values()(0) == 0);

  // first window
  for (int i = 0; i < maxIterations; i++) {
    // first, second and third iteration
    BOOST_TEST(cplScheme.isCouplingOngoing());

    if (context.isNamed(first)) {
      if (i == 0) {
        // data is uninitialized for first participant
        BOOST_TEST(mesh->data(receiveDataIndex)->values()(0) == 0);
      } else if (i == 1) {
        // accelerated data from second participant: 0.5 * 0 + 0.5 * 2 = 1
        BOOST_TEST(mesh->data(receiveDataIndex)->values()(0) == 1);
      } else if (i == 2) {
        // accelerated data from second participant: 0.5 * 1 + 0.5 * 2 = 1
        BOOST_TEST(mesh->data(receiveDataIndex)->values()(0) == 1.5);
      }
    } else if (context.isNamed(second)) {
      // data from first participant
      BOOST_TEST(mesh->data(receiveDataIndex)->values()(0) == 1);
    }

    if (i == 0) {
      BOOST_TEST(cplScheme.isActionRequired(writeIterationCheckpoint));
      cplScheme.markActionFulfilled(writeIterationCheckpoint);
      BOOST_TEST(not cplScheme.isActionRequired(readIterationCheckpoint));
    } else {
      BOOST_TEST(not cplScheme.isActionRequired(writeIterationCheckpoint));
      BOOST_TEST(cplScheme.isActionRequired(readIterationCheckpoint));
      cplScheme.markActionFulfilled(readIterationCheckpoint);
    }

    // write data to mesh
    if (context.isNamed(first)) {
      v << 1.0;
    } else if (context.isNamed(second)) {
      v << 2.0;
    }
    mesh->data(sendDataIndex)->values() = v;
    cplScheme.addComputedTime(timestepLength);

    cplScheme.advance();

    if (i < maxIterations - 1) {
      BOOST_TEST(not cplScheme.isTimeWindowComplete());
    } else {
      // window complete since max iterations reached
      BOOST_TEST(cplScheme.isTimeWindowComplete());
    }
  }

  // second window
  for (int i = 0; i < maxIterations; i++) {
    // first, second and third iteration
    BOOST_TEST(cplScheme.isCouplingOngoing());
    if (context.isNamed(first)) {
      if (i == 0) {
        // first order extrapolation
        BOOST_TEST(mesh->data(receiveDataIndex)->values()(0) == 4); // = 2*2 - 0
      } else if (i == 1) {
        // accelerated data from second participant
        BOOST_TEST(mesh->data(receiveDataIndex)->values()(0) == 3.5); // = 0.5 * 4 + 0.5 * 3
      } else if (i == 2) {
        // accelerated data from second participant
        BOOST_TEST(mesh->data(receiveDataIndex)->values()(0) == 3.25); // = 0.5 * 3.5 + 0.5 * 3
      }
    } else if (context.isNamed(second)) {
      // extrapolation only applied to accelerated data. So data written by first participant.
      BOOST_TEST(mesh->data(receiveDataIndex)->values()(0) == 3);
    }

    if (i == 0) {
      BOOST_TEST(cplScheme.isActionRequired(writeIterationCheckpoint));
      cplScheme.markActionFulfilled(writeIterationCheckpoint);
      BOOST_TEST(not cplScheme.isActionRequired(readIterationCheckpoint));
    } else {
      BOOST_TEST(not cplScheme.isActionRequired(writeIterationCheckpoint));
      BOOST_TEST(cplScheme.isActionRequired(readIterationCheckpoint));
      cplScheme.markActionFulfilled(readIterationCheckpoint);
    }

    v << 3.0;
    mesh->data(sendDataIndex)->values() = v;
    cplScheme.addComputedTime(timestepLength);

    cplScheme.advance();

    if (i < maxIterations - 1) {
      BOOST_TEST(not cplScheme.isTimeWindowComplete());
    } else {
      // window complete since max iterations reached
      BOOST_TEST(cplScheme.isTimeWindowComplete());
    }
  }

  // third window
  if (context.isNamed(first)) {
    // first order extrapolation
    BOOST_TEST(mesh->data(receiveDataIndex)->values()(0) == 4); // = 2*3 - 2
  } else if (context.isNamed(second)) {
    // extrapolation only applied to accelerated data. So data written by first participant.
    BOOST_TEST(mesh->data(receiveDataIndex)->values()(0) == 3);
  }

  // reached end of simulation, ready to finalize
  BOOST_TEST(not cplScheme.isCouplingOngoing());

  cplScheme.finalize();
}

/// Test that cplScheme gives correct results when applying extrapolation using non-zero initial data.
BOOST_AUTO_TEST_CASE(testLinearExtrapolationInit)
{
  /**
   * Perform linear extrapolation and use initialization
   * 
   * Do two time windows with three iterations each. 
   * 
   * Each participant writes dummy data to other participant, received data is checked.
   * 
   **/

  PRECICE_TEST("Participant0"_on(1_rank), "Participant1"_on(1_rank), Require::Events);
  testing::ConnectionOptions options;
  options.useOnlyMasterCom = true;
  auto m2n                 = context.connectMasters("Participant0", "Participant1", options);

  xml::XMLTag root = xml::getRootTag();

  // Create a data configuration, to simplify configuration of data

  mesh::PtrDataConfiguration dataConfig(new mesh::DataConfiguration(root));
  const int                  geometrical_dimensions = 3; // 3d problem
  const int                  data_dimensions        = 1; // only one sample in data
  dataConfig->setDimensions(geometrical_dimensions);
  dataConfig->addData("Data0", data_dimensions);
  dataConfig->addData("Data1", data_dimensions);

  mesh::MeshConfiguration meshConfig(root, dataConfig);
  meshConfig.setDimensions(3);
  mesh::PtrMesh mesh(new mesh::Mesh("Mesh", geometrical_dimensions, testing::nextMeshID()));
  const auto    dataID0 = mesh->createData("Data0", data_dimensions)->getID();
  const auto    dataID1 = mesh->createData("Data1", data_dimensions)->getID();
  mesh->createVertex(Eigen::Vector3d::Zero());
  mesh->allocateDataValues();
  meshConfig.addMesh(mesh);

  // Create all parameters necessary to create an ImplicitCouplingScheme object
  const double maxTime            = CouplingScheme::UNDEFINED_TIME;
  const int    maxTimeWindows     = 2;
  const double timeWindowSize     = 0.1;
  const int    maxIterations      = 3;
  const int    extrapolationOrder = 1;
  const double timestepLength     = timeWindowSize;
  std::string  first("Participant0");
  std::string  second("Participant1");
  int          sendDataIndex        = -1;
  int          receiveDataIndex     = -1;
  int          convergenceDataIndex = -1;

  BOOST_TEST(dataID0 == 0);
  BOOST_TEST(dataID1 == 1);

  if (context.isNamed(first)) {
    sendDataIndex        = dataID0;
    receiveDataIndex     = dataID1;
    convergenceDataIndex = receiveDataIndex;
  } else {
    sendDataIndex        = dataID1;
    receiveDataIndex     = dataID0;
    convergenceDataIndex = sendDataIndex;
  }

  // Create the coupling scheme object
  cplscheme::SerialCouplingScheme cplScheme(
      maxTime, maxTimeWindows, timeWindowSize, 16, first, second,
      context.name, m2n, constants::FIXED_TIME_WINDOW_SIZE,
      BaseCouplingScheme::Implicit, maxIterations, extrapolationOrder);
  cplScheme.addDataToSend(mesh->data(sendDataIndex), mesh, context.isNamed(second));
  cplScheme.addDataToReceive(mesh->data(receiveDataIndex), mesh, context.isNamed(first));

  // Add acceleration
  acceleration::PtrAcceleration ptrAcceleration(new acceleration::ConstantRelaxationAcceleration(0.5, std::vector<int>({sendDataIndex})));
  cplScheme.setAcceleration(ptrAcceleration);

  // Add convergence measures
  const int                              minIterations = maxIterations;
  cplscheme::impl::PtrConvergenceMeasure minIterationConvMeasure1(
      new cplscheme::impl::MinIterationConvergenceMeasure(minIterations));
  cplScheme.addConvergenceMeasure(convergenceDataIndex, false, false, minIterationConvMeasure1, true);
  std::string writeIterationCheckpoint(constants::actionWriteIterationCheckpoint());
  std::string readIterationCheckpoint(constants::actionReadIterationCheckpoint());

  cplScheme.initialize(0.0, 1);

  Eigen::VectorXd v(1); // buffer for data

  // ensure that data is uninitialized
  BOOST_TEST(mesh->data(receiveDataIndex)->values().size() == 1);
  BOOST_TEST(testing::equals(mesh->data(receiveDataIndex)->values()(0), 0.0));
  BOOST_TEST(mesh->data(sendDataIndex)->values().size() == 1);
  BOOST_TEST(testing::equals(mesh->data(sendDataIndex)->values()(0), 0.0));

  if (context.isNamed(first)) {
    BOOST_TEST(not cplScheme.isActionRequired(constants::actionWriteInitialData()));
  } else {
    BOOST_TEST(context.isNamed(second));
    BOOST_TEST(cplScheme.isActionRequired(constants::actionWriteInitialData()));
    v << 4.0;
    mesh->data(sendDataIndex)->values() = v;
    cplScheme.markActionFulfilled(constants::actionWriteInitialData());
    BOOST_TEST(mesh->data(sendDataIndex)->values().size() == 1);
    BOOST_TEST(testing::equals(mesh->data(sendDataIndex)->values()(0), 4.0));
  }

  cplScheme.initializeData();

  if (context.isNamed(first)) {
    // first participant receives initial data = 4 (see above)
    BOOST_TEST(cplScheme.hasDataBeenReceived());
    BOOST_TEST(mesh->data(receiveDataIndex)->values().size() == 1);
    BOOST_TEST(testing::equals(mesh->data(receiveDataIndex)->values()(0), 4.0));
    // first participant does not send any data here
    BOOST_TEST(mesh->data(sendDataIndex)->values().size() == 1);
    BOOST_TEST(testing::equals(mesh->data(sendDataIndex)->values()(0), 0.0));
  } else {
    // second participant receives initial data written by first participant in it's first window = 1 (see below)
    BOOST_TEST(context.isNamed(second));
    BOOST_TEST(cplScheme.hasDataBeenReceived());
    BOOST_TEST(mesh->data(receiveDataIndex)->values().size() == 1);
    BOOST_TEST(testing::equals(mesh->data(receiveDataIndex)->values()(0), 1.0));
    // second participant has send data above (should remain untouched)
    BOOST_TEST(mesh->data(sendDataIndex)->values().size() == 1);
    BOOST_TEST(testing::equals(mesh->data(sendDataIndex)->values()(0), 4.0));
  }

  // first window
  for (int i = 0; i < maxIterations; i++) {
    // first, second and third iteration
    BOOST_TEST(cplScheme.isCouplingOngoing());

    if (context.isNamed(first)) {
      if (i == 0) {
        // data is uninitialized for first participant
        BOOST_TEST(mesh->data(receiveDataIndex)->values()(0) == 4);
      } else if (i == 1) {
        // accelerated data from second participant
        BOOST_TEST(mesh->data(receiveDataIndex)->values()(0) == 3); // = 0.5 * 4 + 0.5 * 2
      } else if (i == 2) {
        // accelerated data from second participant
        BOOST_TEST(mesh->data(receiveDataIndex)->values()(0) == 2.5); // = 0.5 * 3 + 0.5 * 2
      }
    } else if (context.isNamed(second)) {
      // data from first participant
      BOOST_TEST(mesh->data(receiveDataIndex)->values()(0) == 1);
    }

    if (i == 0) {
      BOOST_TEST(cplScheme.isActionRequired(writeIterationCheckpoint));
      cplScheme.markActionFulfilled(writeIterationCheckpoint);
      BOOST_TEST(not cplScheme.isActionRequired(readIterationCheckpoint));
    } else {
      BOOST_TEST(not cplScheme.isActionRequired(writeIterationCheckpoint));
      BOOST_TEST(cplScheme.isActionRequired(readIterationCheckpoint));
      cplScheme.markActionFulfilled(readIterationCheckpoint);
    }

    // write data to mesh
    if (context.isNamed(first)) {
      v << 1.0;
    } else if (context.isNamed(second)) {
      v << 2.0;
    }
    mesh->data(sendDataIndex)->values() = v;
    cplScheme.addComputedTime(timestepLength);

    cplScheme.advance();

    if (i < maxIterations - 1) {
      BOOST_TEST(not cplScheme.isTimeWindowComplete());
    } else {
      // window complete since max iterations reached
      BOOST_TEST(cplScheme.isTimeWindowComplete());
    }
  }

  // second window
  for (int i = 0; i < maxIterations; i++) {
    // first, second and third iteration
    BOOST_TEST(cplScheme.isCouplingOngoing());
    if (context.isNamed(first)) {
      if (i == 0) {
        // first order extrapolation uses initial data and final value from last window.
        BOOST_TEST(mesh->data(receiveDataIndex)->values()(0) == 0); // = 2*2 - 4
      } else if (i == 1) {
        // accelerated data from second participant
        BOOST_TEST(mesh->data(receiveDataIndex)->values()(0) == 1.5); // = 0.5 * 0 + 0.5 * 3
      } else if (i == 2) {
        // accelerated data from second participant
        BOOST_TEST(mesh->data(receiveDataIndex)->values()(0) == 2.25); // = 0.5 * 1.5 + 0.5 * 3
      }
    } else if (context.isNamed(second)) {
      // extrapolation only applied to accelerated data. So data written by first participant.
      BOOST_TEST(mesh->data(receiveDataIndex)->values()(0) == 3);
    }

    if (i == 0) {
      BOOST_TEST(cplScheme.isActionRequired(writeIterationCheckpoint));
      cplScheme.markActionFulfilled(writeIterationCheckpoint);
      BOOST_TEST(not cplScheme.isActionRequired(readIterationCheckpoint));
    } else {
      BOOST_TEST(not cplScheme.isActionRequired(writeIterationCheckpoint));
      BOOST_TEST(cplScheme.isActionRequired(readIterationCheckpoint));
      cplScheme.markActionFulfilled(readIterationCheckpoint);
    }

    v << 3.0;
    mesh->data(sendDataIndex)->values() = v;
    cplScheme.addComputedTime(timestepLength);

    cplScheme.advance();

    if (i < maxIterations - 1) {
      BOOST_TEST(not cplScheme.isTimeWindowComplete());
    } else {
      // window complete since max iterations reached
      BOOST_TEST(cplScheme.isTimeWindowComplete());
    }
  }

  // third window
  if (context.isNamed(first)) {
    // first order extrapolation
    BOOST_TEST(mesh->data(receiveDataIndex)->values()(0) == 4); // = 2*3 - 2
  } else if (context.isNamed(second)) {
    // extrapolation only applied to accelerated data. So data written by first participant.
    BOOST_TEST(mesh->data(receiveDataIndex)->values()(0) == 3);
  }

  // reached end of simulation, ready to finalize
  BOOST_TEST(not cplScheme.isCouplingOngoing());

  cplScheme.finalize();
}

BOOST_AUTO_TEST_CASE(testAccelerationWithQuadraticExtrapolation)
{
  /**
   * Perform quadratic extrapolation and constant relaxation acceleration
   * 
   * Do three time windows with three iterations each. 
   * 
   * Each participant writes dummy data to other participant, received data is checked.
   * 
   * Make sure that the following happens, if NOT converged (first two iterations):
   * 1. acceleration is performed
   * 2. participants receive correct (accelerated) data
   * 
   * Make sure that the following happens, if converged (end of third iteration):
   * 1. old data is stored (we cannot access this from the coupling scheme, but we can deduct this from the extrapolated value)
   * 2. we move to the next window
   * 3. initial guess for first participant is computed via extrapolation from old data (end of first window only linear extrapolation)
   **/

  PRECICE_TEST("Participant0"_on(1_rank), "Participant1"_on(1_rank), Require::Events);
  testing::ConnectionOptions options;
  options.useOnlyMasterCom = true;
  auto m2n                 = context.connectMasters("Participant0", "Participant1", options);

  xml::XMLTag root = xml::getRootTag();

  // Create a data configuration, to simplify configuration of data

  mesh::PtrDataConfiguration dataConfig(new mesh::DataConfiguration(root));
  const int                  geometrical_dimensions = 3; // 3d problem
  const int                  data_dimensions        = 1; // only one sample in data
  dataConfig->setDimensions(geometrical_dimensions);
  dataConfig->addData("Data0", data_dimensions);
  dataConfig->addData("Data1", data_dimensions);

  mesh::MeshConfiguration meshConfig(root, dataConfig);
  meshConfig.setDimensions(3);
  mesh::PtrMesh mesh(new mesh::Mesh("Mesh", geometrical_dimensions, testing::nextMeshID()));
  const auto    dataID0 = mesh->createData("Data0", data_dimensions)->getID();
  const auto    dataID1 = mesh->createData("Data1", data_dimensions)->getID();
  mesh->createVertex(Eigen::Vector3d::Zero());
  mesh->allocateDataValues();
  meshConfig.addMesh(mesh);

  // Create all parameters necessary to create an ImplicitCouplingScheme object
  const double maxTime            = CouplingScheme::UNDEFINED_TIME;
  const int    maxTimeWindows     = 3;
  const double timeWindowSize     = 0.1;
  const int    maxIterations      = 3;
  const int    extrapolationOrder = 2;
  const double timestepLength     = timeWindowSize;
  std::string  first("Participant0");
  std::string  second("Participant1");
  int          sendDataIndex        = -1;
  int          receiveDataIndex     = -1;
  int          convergenceDataIndex = -1;

  BOOST_TEST(dataID0 == 0);
  BOOST_TEST(dataID1 == 1);

  if (context.isNamed(first)) {
    sendDataIndex        = dataID0;
    receiveDataIndex     = dataID1;
    convergenceDataIndex = receiveDataIndex;
  } else {
    sendDataIndex        = dataID1;
    receiveDataIndex     = dataID0;
    convergenceDataIndex = sendDataIndex;
  }

  // Create the coupling scheme object
  cplscheme::SerialCouplingScheme cplScheme(
      maxTime, maxTimeWindows, timeWindowSize, 16, first, second,
      context.name, m2n, constants::FIXED_TIME_WINDOW_SIZE,
      BaseCouplingScheme::Implicit, maxIterations, extrapolationOrder);
  cplScheme.addDataToSend(mesh->data(sendDataIndex), mesh, false);
  cplScheme.addDataToReceive(mesh->data(receiveDataIndex), mesh, false);

  // Add acceleration
  acceleration::PtrAcceleration ptrAcceleration(new acceleration::ConstantRelaxationAcceleration(0.5, std::vector<int>({sendDataIndex})));
  cplScheme.setAcceleration(ptrAcceleration);

  // Add convergence measures
  const int                              minIterations = maxIterations;
  cplscheme::impl::PtrConvergenceMeasure minIterationConvMeasure1(
      new cplscheme::impl::MinIterationConvergenceMeasure(minIterations));
  cplScheme.addConvergenceMeasure(convergenceDataIndex, false, false, minIterationConvMeasure1, true);
  std::string writeIterationCheckpoint(constants::actionWriteIterationCheckpoint());
  std::string readIterationCheckpoint(constants::actionReadIterationCheckpoint());

  cplScheme.initialize(0.0, 1);

  Eigen::VectorXd v(1); // buffer for data

  // write data is uninitialized
  BOOST_TEST(mesh->data(sendDataIndex)->values()(0) == 0);

  // first window
  for (int i = 0; i < maxIterations; i++) {
    // first, second and third iteration
    BOOST_TEST(cplScheme.isCouplingOngoing());

    if (context.isNamed(first)) {
      if (i == 0) {
        // data is uninitialized for first participant
        BOOST_TEST(mesh->data(receiveDataIndex)->values()(0) == 0);
      } else if (i == 1) {
        // accelerated data from second participant: 0.5 * 0 + 0.5 * 2 = 1
        BOOST_TEST(mesh->data(receiveDataIndex)->values()(0) == 1);
      } else if (i == 2) {
        // accelerated data from second participant: 0.5 * 1 + 0.5 * 2 = 1
        BOOST_TEST(mesh->data(receiveDataIndex)->values()(0) == 1.5);
      }
    } else if (context.isNamed(second)) {
      // extrapolation only applied to accelerated data. So data written by first participant.
      BOOST_TEST(mesh->data(receiveDataIndex)->values()(0) == 1);
    }

    if (i == 0) {
      BOOST_TEST(cplScheme.isActionRequired(writeIterationCheckpoint));
      cplScheme.markActionFulfilled(writeIterationCheckpoint);
      BOOST_TEST(not cplScheme.isActionRequired(readIterationCheckpoint));
    } else {
      BOOST_TEST(not cplScheme.isActionRequired(writeIterationCheckpoint));
      BOOST_TEST(cplScheme.isActionRequired(readIterationCheckpoint));
      cplScheme.markActionFulfilled(readIterationCheckpoint);
    }

    // write data to mesh
    if (context.isNamed(first)) {
      v << 1.0;
    } else if (context.isNamed(second)) {
      v << 2.0;
    }
    mesh->data(sendDataIndex)->values() = v;
    cplScheme.addComputedTime(timestepLength);

    cplScheme.advance();

    if (i < maxIterations - 1) {
      BOOST_TEST(not cplScheme.isTimeWindowComplete());
    } else {
      // window complete since max iterations reached
      BOOST_TEST(cplScheme.isTimeWindowComplete());
    }
  }

  // second window
  for (int i = 0; i < maxIterations; i++) {
    // first, second and third iteration
    BOOST_TEST(cplScheme.isCouplingOngoing());
    if (context.isNamed(first)) {
      if (i == 0) {
        // first order extrapolation
        BOOST_TEST(mesh->data(receiveDataIndex)->values()(0) == 4); // = 2*2 - 0
      } else if (i == 1) {
        // accelerated data from second participant
        BOOST_TEST(mesh->data(receiveDataIndex)->values()(0) == 3.5); // = 0.5 * 4 + 0.5 * 3
      } else if (i == 2) {
        // accelerated data from second participant
        BOOST_TEST(mesh->data(receiveDataIndex)->values()(0) == 3.25); // = 0.5 * 3.5 + 0.5 * 3 = 3.25
      }
    } else if (context.isNamed(second)) {
      // extrapolation only applied to accelerated data. So data written by first participant.
      BOOST_TEST(mesh->data(receiveDataIndex)->values()(0) == 3);
    }

    if (i == 0) {
      BOOST_TEST(cplScheme.isActionRequired(writeIterationCheckpoint));
      cplScheme.markActionFulfilled(writeIterationCheckpoint);
      BOOST_TEST(not cplScheme.isActionRequired(readIterationCheckpoint));
    } else {
      BOOST_TEST(not cplScheme.isActionRequired(writeIterationCheckpoint));
      BOOST_TEST(cplScheme.isActionRequired(readIterationCheckpoint));
      cplScheme.markActionFulfilled(readIterationCheckpoint);
    }

    v << 3.0;
    mesh->data(sendDataIndex)->values() = v;
    cplScheme.addComputedTime(timestepLength);

    cplScheme.advance();

    if (i < maxIterations - 1) {
      BOOST_TEST(not cplScheme.isTimeWindowComplete());
    } else {
      // window complete since max iterations reached
      BOOST_TEST(cplScheme.isTimeWindowComplete());
    }
  }

  // third window
  for (int i = 0; i < maxIterations; i++) {
    // first, second and third iteration
    BOOST_TEST(cplScheme.isCouplingOngoing());
    if (context.isNamed(first)) {
      if (i == 0) {
        // second order extrapolation
        BOOST_TEST(mesh->data(receiveDataIndex)->values()(0) == 3.5); // = 2.5*3 - 2*2 + 0.5 * 0
      } else if (i == 1) {
        // accelerated data from second participant
        BOOST_TEST(mesh->data(receiveDataIndex)->values()(0) == 4.25); // = 0.5 * 3.5 + 0.5 * 5
      } else if (i == 2) {
        // accelerated data from second participant
        BOOST_TEST(mesh->data(receiveDataIndex)->values()(0) == 4.625); // = 0.5 * 4.25 + 0.5 * 5
      }
    } else if (context.isNamed(second)) {
      // extrapolation only applied to accelerated data. So data written by first participant.
      BOOST_TEST(mesh->data(receiveDataIndex)->values()(0) == 5);
    }

    if (i == 0) {
      BOOST_TEST(cplScheme.isActionRequired(writeIterationCheckpoint));
      cplScheme.markActionFulfilled(writeIterationCheckpoint);
      BOOST_TEST(not cplScheme.isActionRequired(readIterationCheckpoint));
    } else {
      BOOST_TEST(not cplScheme.isActionRequired(writeIterationCheckpoint));
      BOOST_TEST(cplScheme.isActionRequired(readIterationCheckpoint));
      cplScheme.markActionFulfilled(readIterationCheckpoint);
    }

    v << 5.0;
    mesh->data(sendDataIndex)->values() = v;
    cplScheme.addComputedTime(timestepLength);

    cplScheme.advance();

    if (i < maxIterations - 1) {
      BOOST_TEST(not cplScheme.isTimeWindowComplete());
    } else {
      // window complete since max iterations reached
      BOOST_TEST(cplScheme.isTimeWindowComplete());
    }
  }

  // fourth window
  if (context.isNamed(first)) {
    // second order extrapolation
    BOOST_TEST(mesh->data(receiveDataIndex)->values()(0) == 7.5); // = 2.5*5 - 2*3 + 0.5*2
  } else if (context.isNamed(second)) {
    // extrapolation only applied to accelerated data. So data written by first participant.
    BOOST_TEST(mesh->data(receiveDataIndex)->values()(0) == 5);
  }

  // reached end of simulation, ready to finalize
  BOOST_TEST(not cplScheme.isCouplingOngoing());

  cplScheme.finalize();
}

/// Test that runs on 2 processors.
BOOST_AUTO_TEST_CASE(testAbsConvergenceMeasureSynchronized)
{
  PRECICE_TEST("Participant0"_on(1_rank), "Participant1"_on(1_rank), Require::Events);
  testing::ConnectionOptions options;
  options.useOnlyMasterCom = true;
  auto m2n                 = context.connectMasters("Participant0", "Participant1", options);

  using namespace mesh;

  xml::XMLTag root = xml::getRootTag();
  // Create a data configuration, to simplify configuration of data
  PtrDataConfiguration dataConfig(new DataConfiguration(root));
  dataConfig->setDimensions(3);
  dataConfig->addData("data0", 1);
  dataConfig->addData("data1", 3);

  MeshConfiguration meshConfig(root, dataConfig);
  meshConfig.setDimensions(3);
  mesh::PtrMesh mesh(new Mesh("Mesh", 3, testing::nextMeshID()));
  mesh->createData("data0", 1);
  mesh->createData("data1", 3);
  mesh->createVertex(Eigen::Vector3d::Zero());
  mesh->allocateDataValues();
  meshConfig.addMesh(mesh);

  // Create all parameters necessary to create an ImplicitCouplingScheme object
  double      maxTime        = 1.0;
  int         maxTimesteps   = 3;
  double      timestepLength = 0.1;
  std::string nameParticipant0("Participant0");
  std::string nameParticipant1("Participant1");
  int         sendDataIndex        = -1;
  int         receiveDataIndex     = -1;
  int         convergenceDataIndex = -1;
  if (context.isNamed(nameParticipant0)) {
    sendDataIndex        = 0;
    receiveDataIndex     = 1;
    convergenceDataIndex = receiveDataIndex;
  } else {
    sendDataIndex        = 1;
    receiveDataIndex     = 0;
    convergenceDataIndex = sendDataIndex;
  }

  // Create the coupling scheme object
  cplscheme::SerialCouplingScheme cplScheme(
      maxTime, maxTimesteps, timestepLength, 16, nameParticipant0,
      nameParticipant1, context.name, m2n, constants::FIXED_TIME_WINDOW_SIZE,
      BaseCouplingScheme::Implicit, 100, 0);
  cplScheme.addDataToSend(mesh->data(sendDataIndex), mesh, false);
  cplScheme.addDataToReceive(mesh->data(receiveDataIndex), mesh, false);

  double                                 convergenceLimit1 = sqrt(3.0); // when diff_vector = (1.0, 1.0, 1.0)
  cplscheme::impl::PtrConvergenceMeasure absoluteConvMeasure1(
      new cplscheme::impl::AbsoluteConvergenceMeasure(convergenceLimit1));
  cplScheme.addConvergenceMeasure(convergenceDataIndex, false, false, absoluteConvMeasure1, true);

  // Expected iterations per implicit timesptep
  std::vector<int> validIterations = {5, 5, 5};
  runCoupling(cplScheme, context.name, meshConfig, validIterations);
}

BOOST_AUTO_TEST_CASE(testConfiguredAbsConvergenceMeasureSynchronized)
{
  PRECICE_TEST("Participant0"_on(1_rank), "Participant1"_on(1_rank), Require::Events);

  using namespace mesh;

  std::string configurationPath(
      _pathToTests + "serial-implicit-cplscheme-absolute-config.xml");

  xml::XMLTag          root = xml::getRootTag();
  PtrDataConfiguration dataConfig(new DataConfiguration(root));
  dataConfig->setDimensions(3);
  PtrMeshConfiguration meshConfig(new MeshConfiguration(root, dataConfig));
  meshConfig->setDimensions(3);
  m2n::M2NConfiguration::SharedPointer m2nConfig(new m2n::M2NConfiguration(root));
  CouplingSchemeConfiguration          cplSchemeConfig(root, meshConfig, m2nConfig);

  xml::configure(root, xml::ConfigurationContext{}, configurationPath);
  m2n::PtrM2N m2n       = m2nConfig->getM2N("Participant0", "Participant1");
  useOnlyMasterCom(m2n) = true;

  // some dummy mesh
  meshConfig->meshes().at(0)->createVertex(Eigen::Vector3d(1.0, 1.0, 1.0));
  meshConfig->meshes().at(0)->createVertex(Eigen::Vector3d(2.0, 1.0, -1.0));
  meshConfig->meshes().at(0)->createVertex(Eigen::Vector3d(3.0, 1.0, 1.0));
  meshConfig->meshes().at(0)->createVertex(Eigen::Vector3d(4.0, 1.0, -1.0));
  meshConfig->meshes().at(0)->allocateDataValues();

  std::vector<int> validIterations = {5, 5, 5};

  if (context.isNamed("Participant0")) {
    m2n->requestMasterConnection("Participant1", "Participant0");
  } else {
    m2n->acceptMasterConnection("Participant1", "Participant0");
  }

  runCoupling(*cplSchemeConfig.getCouplingScheme(context.name),
              context.name, *meshConfig, validIterations);
}

BOOST_AUTO_TEST_CASE(testMinIterConvergenceMeasureSynchronized)
{
  PRECICE_TEST("Participant0"_on(1_rank), "Participant1"_on(1_rank), Require::Events);
  testing::ConnectionOptions options;
  options.useOnlyMasterCom = true;
  auto m2n                 = context.connectMasters("Participant0", "Participant1", options);

  xml::XMLTag root = xml::getRootTag();
  // Create a data configuration, to simplify configuration of data
  mesh::PtrDataConfiguration dataConfig(new mesh::DataConfiguration(root));
  dataConfig->setDimensions(3);
  dataConfig->addData("data0", 1);
  dataConfig->addData("data1", 3);

  mesh::MeshConfiguration meshConfig(root, dataConfig);
  meshConfig.setDimensions(3);
  mesh::PtrMesh mesh(new mesh::Mesh("Mesh", 3, testing::nextMeshID()));
  mesh->createData("data0", 1);
  mesh->createData("data1", 3);
  mesh->createVertex(Eigen::Vector3d::Zero());
  mesh->allocateDataValues();
  meshConfig.addMesh(mesh);

  // Create all parameters necessary to create an ImplicitCouplingScheme object
  double      maxTime        = 1.0;
  int         maxTimesteps   = 3;
  double      timestepLength = 0.1;
  std::string nameParticipant0("Participant0");
  std::string nameParticipant1("Participant1");
  int         sendDataIndex        = -1;
  int         receiveDataIndex     = -1;
  int         convergenceDataIndex = -1;
  if (context.isNamed(nameParticipant0)) {
    sendDataIndex        = 0;
    receiveDataIndex     = 1;
    convergenceDataIndex = receiveDataIndex;
  } else {
    sendDataIndex        = 1;
    receiveDataIndex     = 0;
    convergenceDataIndex = sendDataIndex;
  }

  // Create the coupling scheme object
  cplscheme::SerialCouplingScheme cplScheme(
      maxTime, maxTimesteps, timestepLength, 16, nameParticipant0, nameParticipant1,
      context.name, m2n, constants::FIXED_TIME_WINDOW_SIZE,
      BaseCouplingScheme::Implicit, 100, 0);
  cplScheme.addDataToSend(mesh->data(sendDataIndex), mesh, false);
  cplScheme.addDataToReceive(mesh->data(receiveDataIndex), mesh, false);

  // Add convergence measures
  int                                    minIterations = 3;
  cplscheme::impl::PtrConvergenceMeasure minIterationConvMeasure1(
      new cplscheme::impl::MinIterationConvergenceMeasure(minIterations));
  cplScheme.addConvergenceMeasure(convergenceDataIndex, false, false, minIterationConvMeasure1, true);

  // Expected iterations per implicit timesptep
  std::vector<int> validIterations = {3, 3, 3};
  runCoupling(cplScheme, context.name, meshConfig, validIterations);
}

BOOST_AUTO_TEST_CASE(testMinIterConvergenceMeasureSynchronizedWithSubcycling)
{
  PRECICE_TEST("Participant0"_on(1_rank), "Participant1"_on(1_rank), Require::Events);
  testing::ConnectionOptions options;
  options.useOnlyMasterCom = true;
  auto m2n                 = context.connectMasters("Participant0", "Participant1", options);

  xml::XMLTag root = xml::getRootTag();
  // Create a data configuration, to simplify configuration of data
  mesh::PtrDataConfiguration dataConfig(new mesh::DataConfiguration(root));
  dataConfig->setDimensions(3);
  dataConfig->addData("data0", 1);
  dataConfig->addData("data1", 3);

  mesh::MeshConfiguration meshConfig(root, dataConfig);
  meshConfig.setDimensions(3);
  mesh::PtrMesh mesh(new mesh::Mesh("Mesh", 3, testing::nextMeshID()));
  mesh->createData("data0", 1);
  mesh->createData("data1", 3);
  mesh->createVertex(Eigen::Vector3d::Zero());
  mesh->allocateDataValues();
  meshConfig.addMesh(mesh);

  // Create all parameters necessary to create an ImplicitCouplingScheme object
  double           maxTime        = 1.0;
  int              maxTimesteps   = 3;
  double           timestepLength = 0.1;
  std::string      nameParticipant0("Participant0");
  std::string      nameParticipant1("Participant1");
  int              sendDataIndex        = -1;
  int              receiveDataIndex     = -1;
  int              convergenceDataIndex = -1;
  std::vector<int> validIterations;
  if (context.isNamed(nameParticipant0)) {
    sendDataIndex        = 0;
    receiveDataIndex     = 1;
    validIterations      = {3, 3, 3};
    convergenceDataIndex = receiveDataIndex;
  } else {
    sendDataIndex        = 1;
    receiveDataIndex     = 0;
    validIterations      = {3, 3, 3};
    convergenceDataIndex = sendDataIndex;
  }

  // Create the coupling scheme object
  cplscheme::SerialCouplingScheme cplScheme(
      maxTime, maxTimesteps, timestepLength, 16, nameParticipant0, nameParticipant1,
      context.name, m2n, constants::FIXED_TIME_WINDOW_SIZE,
      BaseCouplingScheme::Implicit, 100, 0);
  cplScheme.addDataToSend(mesh->data(sendDataIndex), mesh, false);
  cplScheme.addDataToReceive(mesh->data(receiveDataIndex), mesh, false);

  // Add convergence measures
  int                                    minIterations = 3;
  cplscheme::impl::PtrConvergenceMeasure minIterationConvMeasure1(
      new cplscheme::impl::MinIterationConvergenceMeasure(minIterations));
  cplScheme.addConvergenceMeasure(convergenceDataIndex, false, false, minIterationConvMeasure1, true);
  runCouplingWithSubcycling(
      cplScheme, context.name, meshConfig, validIterations);
}

BOOST_AUTO_TEST_CASE(testInitializeData)
{
  PRECICE_TEST("Participant0"_on(1_rank), "Participant1"_on(1_rank), Require::Events);
  testing::ConnectionOptions options;
  options.useOnlyMasterCom = true;
  auto m2n                 = context.connectMasters("Participant0", "Participant1", options);

  xml::XMLTag root = xml::getRootTag();

  // Create a data configuration, to simplify configuration of data

  mesh::PtrDataConfiguration dataConfig(new mesh::DataConfiguration(root));
  dataConfig->setDimensions(3);
  dataConfig->addData("Data0", 1);
  dataConfig->addData("Data1", 3);

  mesh::MeshConfiguration meshConfig(root, dataConfig);
  meshConfig.setDimensions(3);
  mesh::PtrMesh mesh(new mesh::Mesh("Mesh", 3, testing::nextMeshID()));
  const auto    dataID0 = mesh->createData("Data0", 1)->getID();
  const auto    dataID1 = mesh->createData("Data1", 3)->getID();
  mesh->createVertex(Eigen::Vector3d::Zero());
  mesh->allocateDataValues();
  meshConfig.addMesh(mesh);

  // Create all parameters necessary to create an ImplicitCouplingScheme object
  double      maxTime        = 1.0;
  int         maxTimesteps   = 3;
  double      timestepLength = 0.1;
  std::string nameParticipant0("Participant0");
  std::string nameParticipant1("Participant1");
  int         sendDataIndex              = -1;
  int         receiveDataIndex           = -1;
  bool        dataRequiresInitialization = false;
  int         convergenceDataIndex       = -1;
  if (context.isNamed(nameParticipant0)) {
    sendDataIndex        = dataID0;
    receiveDataIndex     = dataID1;
    convergenceDataIndex = receiveDataIndex;
  } else {
    sendDataIndex              = dataID1;
    receiveDataIndex           = dataID0;
    dataRequiresInitialization = true;
    convergenceDataIndex       = sendDataIndex;
  }

  // Create the coupling scheme object
  cplscheme::SerialCouplingScheme cplScheme(
      maxTime, maxTimesteps, timestepLength, 16, nameParticipant0, nameParticipant1,
      context.name, m2n, constants::FIXED_TIME_WINDOW_SIZE,
      BaseCouplingScheme::Implicit, 100, 0);
  testing::SerialCouplingSchemeFixture fixture;

  cplScheme.addDataToSend(mesh->data(sendDataIndex), mesh, dataRequiresInitialization);
  CouplingData *sendCouplingData = fixture.getSendData(cplScheme, sendDataIndex);
  cplScheme.addDataToReceive(mesh->data(receiveDataIndex), mesh, not dataRequiresInitialization);
  CouplingData *receiveCouplingData = fixture.getReceiveData(cplScheme, receiveDataIndex);

  // Add convergence measures
  int                                    minIterations = 3;
  cplscheme::impl::PtrConvergenceMeasure minIterationConvMeasure1(
      new cplscheme::impl::MinIterationConvergenceMeasure(minIterations));
  cplScheme.addConvergenceMeasure(convergenceDataIndex, false, false, minIterationConvMeasure1, true);

  std::string writeIterationCheckpoint(constants::actionWriteIterationCheckpoint());
  std::string readIterationCheckpoint(constants::actionReadIterationCheckpoint());

  cplScheme.initialize(0.0, 1);

  if (context.isNamed(nameParticipant0)) {
    // ensure that read data is uninitialized
    BOOST_TEST(receiveCouplingData->values().size() == 3);
    BOOST_TEST(testing::equals(receiveCouplingData->values(), Eigen::Vector3d(0.0, 0.0, 0.0)));
    BOOST_TEST(receiveCouplingData->previousIteration().size() == 3);
    BOOST_TEST(testing::equals(receiveCouplingData->previousIteration(), Eigen::Vector3d(0.0, 0.0, 0.0)));
    // ensure that write data is uninitialized
    BOOST_TEST(sendCouplingData->values().size() == 1);
    BOOST_TEST(testing::equals(sendCouplingData->values()(0), 0.0));
    BOOST_TEST(sendCouplingData->previousIteration().size() == 1);
    BOOST_TEST(testing::equals(sendCouplingData->previousIteration()(0), 0.0));

    BOOST_TEST(fixture.isImplicitCouplingScheme(cplScheme));
    cplScheme.initializeData();
    BOOST_TEST(cplScheme.hasDataBeenReceived());
    // ensure that initial data was read
    BOOST_TEST(receiveCouplingData->values().size() == 3);
    BOOST_TEST(testing::equals(receiveCouplingData->values(), Eigen::Vector3d(1.0, 2.0, 3.0)));
    BOOST_TEST(receiveCouplingData->previousIteration().size() == 3);
    BOOST_TEST(testing::equals(receiveCouplingData->previousIteration(), Eigen::Vector3d(0.0, 0.0, 0.0)));
    // ensure that write data is still uninitialized
    BOOST_TEST(sendCouplingData->values().size() == 1);
    BOOST_TEST(testing::equals(sendCouplingData->values()(0), 0.0));
    BOOST_TEST(sendCouplingData->previousIteration().size() == 1);
    BOOST_TEST(testing::equals(sendCouplingData->previousIteration()(0), 0.0));
    BOOST_TEST(sendCouplingData->previousIteration().size() == 1);
    // set write data
    sendCouplingData->values() = Eigen::VectorXd::Constant(sendCouplingData->values().size(), 4.0);
    while (cplScheme.isCouplingOngoing()) {
      if (cplScheme.isActionRequired(writeIterationCheckpoint)) {
        cplScheme.markActionFulfilled(writeIterationCheckpoint);
      }
      if (cplScheme.isActionRequired(readIterationCheckpoint)) {
        cplScheme.markActionFulfilled(readIterationCheckpoint);
      }
      cplScheme.addComputedTime(timestepLength);
      cplScheme.advance();
    }
  } else {
    BOOST_TEST(context.isNamed(nameParticipant1));
    BOOST_TEST(cplScheme.isActionRequired(constants::actionWriteInitialData()));
    Eigen::VectorXd v(3);
    v << 1.0, 2.0, 3.0;
    sendCouplingData->values() = v;
    cplScheme.markActionFulfilled(constants::actionWriteInitialData());
    BOOST_TEST(receiveCouplingData->values().size() == 1);
    BOOST_TEST(testing::equals(receiveCouplingData->values()(0), 0.0));
    BOOST_TEST(receiveCouplingData->previousIteration().size() == 1);
    BOOST_TEST(receiveCouplingData->previousIteration().size() == 1); // here, previousIteration is correctly initialized, see above
    BOOST_TEST(sendCouplingData->values().size() == 3);
    BOOST_TEST(testing::equals(sendCouplingData->values(), Eigen::Vector3d(1.0, 2.0, 3.0)));
    BOOST_TEST(sendCouplingData->previousIteration().size() == 3); // here, previousIteration is correctly initialized, see above
    BOOST_TEST(testing::equals(sendCouplingData->values(), Eigen::Vector3d(1.0, 2.0, 3.0)));
    cplScheme.initializeData();
    BOOST_TEST(cplScheme.hasDataBeenReceived());
    BOOST_TEST(receiveCouplingData->values().size() == 1);
    BOOST_TEST(testing::equals(receiveCouplingData->values()(0), 4.0));
    BOOST_TEST(receiveCouplingData->previousIteration().size() == 1);
    BOOST_TEST(testing::equals(receiveCouplingData->previousIteration()(0), 0.0));
    BOOST_TEST(sendCouplingData->values().size() == 3);
    BOOST_TEST(testing::equals(sendCouplingData->values(), Eigen::Vector3d(1.0, 2.0, 3.0)));
    BOOST_TEST(sendCouplingData->previousIteration().size() == 3);
    BOOST_TEST(testing::equals(sendCouplingData->previousIteration(), Eigen::Vector3d(1.0, 2.0, 3.0)));
    while (cplScheme.isCouplingOngoing()) {
      if (cplScheme.isActionRequired(writeIterationCheckpoint)) {
        cplScheme.markActionFulfilled(writeIterationCheckpoint);
      }
      cplScheme.addComputedTime(timestepLength);
      cplScheme.advance();
      if (cplScheme.isActionRequired(readIterationCheckpoint)) {
        cplScheme.markActionFulfilled(readIterationCheckpoint);
      }
    }
  }
  cplScheme.finalize();
}

BOOST_AUTO_TEST_SUITE_END()
BOOST_AUTO_TEST_SUITE_END()

#endif // not PRECICE_NO_MPI<|MERGE_RESOLUTION|>--- conflicted
+++ resolved
@@ -452,10 +452,9 @@
   const int             extrapolationOrder = 1;
 
   // Test first order extrapolation
-  SerialCouplingScheme                 scheme(maxTime, maxTimesteps, dt, 16, first, second,
+  SerialCouplingScheme scheme(maxTime, maxTimesteps, dt, 16, first, second,
                               accessor, globalCom, constants::FIXED_TIME_WINDOW_SIZE,
                               BaseCouplingScheme::Implicit, maxIterations, extrapolationOrder);
-  testing::SerialCouplingSchemeFixture fixture;
 
   testing::SerialCouplingSchemeFixture fixture;
 
@@ -530,12 +529,8 @@
   const int             extrapolationOrder = 2;
 
   // Test second order extrapolation
-<<<<<<< HEAD
-  SerialCouplingScheme                 scheme(maxTime, maxTimesteps, dt, 16, first, second, accessor, globalCom, constants::FIXED_TIME_WINDOW_SIZE, BaseCouplingScheme::Implicit, maxIterations, extrapolationOrder);
-=======
   SerialCouplingScheme scheme(maxTime, maxTimesteps, dt, 16, first, second, accessor, globalCom, constants::FIXED_TIME_WINDOW_SIZE, BaseCouplingScheme::Implicit, maxIterations, extrapolationOrder);
 
->>>>>>> 1f5aa47b
   testing::SerialCouplingSchemeFixture fixture;
 
   scheme.addDataToSend(data, mesh, true);
