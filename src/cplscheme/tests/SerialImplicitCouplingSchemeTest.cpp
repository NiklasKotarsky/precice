#include <Eigen/Core>
#include <algorithm>
#include <iterator>
#include <memory>
#include <string>
#include <vector>
#include "acceleration/ConstantRelaxationAcceleration.hpp"
#include "acceleration/SharedPointer.hpp"
#include "acceleration/config/AccelerationConfiguration.hpp"
#include "com/MPIDirectCommunication.hpp"
#include "com/SharedPointer.hpp"
#include "cplscheme/BaseCouplingScheme.hpp"
#include "cplscheme/Constants.hpp"
#include "cplscheme/CouplingData.hpp"
#include "cplscheme/CouplingScheme.hpp"
#include "cplscheme/SerialCouplingScheme.hpp"
#include "cplscheme/SharedPointer.hpp"
#include "cplscheme/config/CouplingSchemeConfiguration.hpp"
#include "cplscheme/impl/AbsoluteConvergenceMeasure.hpp"
#include "cplscheme/impl/MinIterationConvergenceMeasure.hpp"
#include "cplscheme/impl/SharedPointer.hpp"
#include "logging/LogMacros.hpp"
#include "m2n/DistributedComFactory.hpp"
#include "m2n/M2N.hpp"
#include "m2n/SharedPointer.hpp"
#include "m2n/config/M2NConfiguration.hpp"
#include "mesh/Data.hpp"
#include "mesh/Mesh.hpp"
#include "mesh/SharedPointer.hpp"
#include "mesh/Vertex.hpp"
#include "mesh/config/DataConfiguration.hpp"
#include "mesh/config/MeshConfiguration.hpp"
#include "testing/SerialCouplingSchemeFixture.hpp"
#include "testing/TestContext.hpp"
#include "testing/Testing.hpp"
#include "xml/XMLTag.hpp"

using namespace precice;
using namespace precice::cplscheme;

#ifndef PRECICE_NO_MPI

BOOST_AUTO_TEST_SUITE(CplSchemeTests)

void runCoupling(
    CouplingScheme &               cplScheme,
    const std::string &            nameParticipant,
    const mesh::MeshConfiguration &meshConfig,
    const std::vector<int> &       validIterations)
{
  BOOST_TEST(meshConfig.meshes().size() == 1);
  mesh::PtrMesh mesh = meshConfig.meshes().at(0);
  BOOST_TEST(mesh->data().size() == 2);
  BOOST_TEST(mesh->vertices().size() > 0);
  mesh::Vertex &  vertex               = mesh->vertices().at(0);
  int             index                = vertex.getID();
  auto &          dataValues0          = mesh->data(0)->values();
  auto &          dataValues1          = mesh->data(1)->values();
  double          initialStepsizeData0 = 5.0;
  double          stepsizeData0        = 5.0;
  Eigen::VectorXd initialStepsizeData1 = Eigen::VectorXd::Constant(3, 5.0);
  Eigen::VectorXd stepsizeData1        = Eigen::VectorXd::Constant(3, 5.0);
  double          computedTime         = 0.0;
  int             computedTimesteps    = 0;
  std::string     nameParticipant0("Participant0");
  std::string     nameParticipant1("Participant1");
  BOOST_TEST(((nameParticipant == nameParticipant0) || (nameParticipant == nameParticipant1)));
  int                              iterationCount      = 0;
  std::vector<int>::const_iterator iterValidIterations = validIterations.begin();

  if (nameParticipant == nameParticipant0) {
    cplScheme.initialize(0.0, 1);
    BOOST_TEST(not cplScheme.isTimeWindowComplete());
    BOOST_TEST(cplScheme.isActionRequired(constants::actionWriteIterationCheckpoint()));
    BOOST_TEST(not cplScheme.isActionRequired(constants::actionReadIterationCheckpoint()));
    BOOST_TEST(not cplScheme.hasDataBeenReceived());

    // Tells coupling scheme, that a checkpoint has been created.
    // All required actions have to be performed before calling advance().
    cplScheme.markActionFulfilled(constants::actionWriteIterationCheckpoint());
    BOOST_TEST(not cplScheme.isActionRequired(constants::actionWriteIterationCheckpoint()));

    while (cplScheme.isCouplingOngoing()) {
      dataValues0(index) += stepsizeData0;
      // The max timestep length is required to be obeyed.
      double maxLengthTimestep = cplScheme.getNextTimestepMaxLength();
      cplScheme.addComputedTime(maxLengthTimestep);
      cplScheme.advance();
      iterationCount++;
      // A coupling timestep is complete, when the coupling iterations are
      // globally converged and if subcycling steps have filled one global
      // timestep.
      if (cplScheme.isTimeWindowComplete()) {
        // Advance participant time and timestep
        computedTime += maxLengthTimestep;
        computedTimesteps++;
        BOOST_TEST(testing::equals(computedTime, cplScheme.getTime()));
        BOOST_TEST(testing::equals(computedTimesteps, cplScheme.getTimeWindows() - 1));
        // The iteration number is enforced by the controlled decrease of the
        // change of data written
        BOOST_TEST(testing::equals(iterationCount, *iterValidIterations));
        if (cplScheme.isCouplingOngoing()) {
          BOOST_TEST(cplScheme.isActionRequired(constants::actionWriteIterationCheckpoint()));
          cplScheme.markActionFulfilled(constants::actionWriteIterationCheckpoint());
          BOOST_TEST(not cplScheme.isActionRequired(constants::actionWriteIterationCheckpoint()));
        } else {
          BOOST_TEST(not cplScheme.isActionRequired(constants::actionWriteIterationCheckpoint()));
          BOOST_TEST(not cplScheme.isActionRequired(constants::actionReadIterationCheckpoint()));
        }
        iterationCount = 0;
        iterValidIterations++;
        if (iterValidIterations == validIterations.end()) {
          BOOST_TEST(not cplScheme.isCouplingOngoing());
        }
        // Reset data values, to simulate same convergence behavior of
        // interface values in next timestep.
        stepsizeData0 = initialStepsizeData0;
      } else { // coupling timestep is not yet complete
        BOOST_TEST(cplScheme.isCouplingOngoing());
        BOOST_TEST(iterationCount < *iterValidIterations);
        BOOST_TEST(cplScheme.isActionRequired(constants::actionReadIterationCheckpoint()));
        cplScheme.markActionFulfilled(constants::actionReadIterationCheckpoint());
        BOOST_TEST(not cplScheme.isActionRequired(constants::actionReadIterationCheckpoint()));
        // The written data value is decreased in a regular manner, in order
        // to achieve a predictable convergence.
        stepsizeData0 -= 1.0;
      }
      // the first participant always receives new data
      //if(cplScheme.isCouplingOngoing())
      BOOST_TEST(cplScheme.hasDataBeenReceived());
    }
    cplScheme.finalize(); // Ends the coupling scheme
    BOOST_TEST(testing::equals(computedTime, 0.3));
    BOOST_TEST(testing::equals(computedTimesteps, 3));
  } else if (nameParticipant == nameParticipant1) {
    cplScheme.initialize(0.0, 1);
    BOOST_TEST(not cplScheme.isTimeWindowComplete());
    BOOST_TEST(cplScheme.isActionRequired(constants::actionWriteIterationCheckpoint()));
    BOOST_TEST(not cplScheme.isActionRequired(constants::actionReadIterationCheckpoint()));
    BOOST_TEST(cplScheme.hasDataBeenReceived());

    // Tells coupling scheme, that a checkpoint has been created.
    // All required actions have to be performed before calling advance().
    cplScheme.markActionFulfilled(constants::actionWriteIterationCheckpoint());
    BOOST_TEST(not cplScheme.isActionRequired(constants::actionWriteIterationCheckpoint()));

    while (cplScheme.isCouplingOngoing()) {
      Eigen::VectorXd currentData(3);
      currentData = dataValues1.segment(index * 3, 3);
      currentData += stepsizeData1;
      dataValues1.segment(index * 3, 3) = currentData;
      // The max timestep length is required to be obeyed.
      double maxLengthTimestep = cplScheme.getNextTimestepMaxLength();
      cplScheme.addComputedTime(maxLengthTimestep);
      cplScheme.advance();
      iterationCount++;
      // A coupling timestep is complete, when the coupling iterations are
      // globally converged and if subcycling steps have filled one global
      // timestep.
      if (cplScheme.isTimeWindowComplete()) {
        // Advance participant time and timestep
        computedTime += maxLengthTimestep;
        computedTimesteps++;
        BOOST_TEST(testing::equals(computedTime, cplScheme.getTime()));
        BOOST_TEST(testing::equals(computedTimesteps, cplScheme.getTimeWindows() - 1));
        // The iterations are enforced by the controlled decrease of the
        // change of data written
        BOOST_TEST(testing::equals(iterationCount, *iterValidIterations));
        if (cplScheme.isCouplingOngoing()) {
          BOOST_TEST(cplScheme.isActionRequired(constants::actionWriteIterationCheckpoint()));
          cplScheme.markActionFulfilled(constants::actionWriteIterationCheckpoint());
          BOOST_TEST(not cplScheme.isActionRequired(constants::actionWriteIterationCheckpoint()));
        } else {
          BOOST_TEST(not cplScheme.isActionRequired(constants::actionWriteIterationCheckpoint()));
          BOOST_TEST(not cplScheme.isActionRequired(constants::actionReadIterationCheckpoint()));
        }
        iterationCount = 0;
        iterValidIterations++;
        if (iterValidIterations == validIterations.end()) {
          BOOST_TEST(not cplScheme.isCouplingOngoing());
        }
        // Reset data values, to simulate same convergence behavior of
        // interface values in next timestep.
        stepsizeData1 = initialStepsizeData1;
      } else { // coupling timestep is not yet complete
        BOOST_TEST(cplScheme.isCouplingOngoing());
        BOOST_TEST(iterationCount < *iterValidIterations);
        BOOST_TEST(cplScheme.isActionRequired(constants::actionReadIterationCheckpoint()));
        // The load checkpoint action requires to fallback to the cplScheme of the
        // first implicit iteration of the current timestep/time.
        cplScheme.markActionFulfilled(constants::actionReadIterationCheckpoint());
        BOOST_TEST(not cplScheme.isActionRequired(constants::actionReadIterationCheckpoint()));
        // The written data value is decreased in a regular manner, in order
        // to achieve a predictable convergence.
        //stepsizeData1 -= 1.0;
        stepsizeData1 -= Eigen::Vector3d::Constant(1.0);
      }
      // only check if data is received
      if (cplScheme.isCouplingOngoing())
        BOOST_TEST(cplScheme.hasDataBeenReceived());
    }
    cplScheme.finalize(); // Ends the coupling scheme
    BOOST_TEST(testing::equals(computedTime, 0.3));
    BOOST_TEST(testing::equals(computedTimesteps, 3));
  }
}

void runCouplingWithSubcycling(
    CouplingScheme &               cplScheme,
    const std::string &            nameParticipant,
    const mesh::MeshConfiguration &meshConfig,
    const std::vector<int> &       validIterations)
{
  BOOST_TEST(meshConfig.meshes().size() == 1);
  mesh::PtrMesh mesh = meshConfig.meshes().at(0);
  BOOST_TEST(mesh->data().size() == 2);
  BOOST_TEST(mesh->vertices().size() > 0);
  double          initialStepsizeData0 = 5.0;
  double          stepsizeData0        = 5.0;
  Eigen::Vector3d initialStepsizeData1 = Eigen::Vector3d::Constant(5.0);
  Eigen::Vector3d stepsizeData1        = Eigen::Vector3d::Constant(5.0);
  double          computedTime         = 0.0;
  int             computedTimesteps    = 0;
  std::string     nameParticipant0("Participant0");
  std::string     nameParticipant1("Participant1");
  BOOST_TEST(((nameParticipant == nameParticipant0) || (nameParticipant == nameParticipant1)));
  int                              iterationCount = 0;
  std::vector<int>::const_iterator iterValidIterations =
      validIterations.begin();

  if (nameParticipant == nameParticipant0) {
    iterationCount++; // different handling due to subcycling
    cplScheme.initialize(0.0, 1);
    BOOST_TEST(not cplScheme.isTimeWindowComplete());
    BOOST_TEST(cplScheme.isActionRequired(constants::actionWriteIterationCheckpoint()));
    BOOST_TEST(not cplScheme.isActionRequired(constants::actionReadIterationCheckpoint()));
    BOOST_TEST(not cplScheme.hasDataBeenReceived());

    // Tells coupling scheme, that a checkpoint has been created.
    // All required actions have to be performed before calling advance().
    cplScheme.markActionFulfilled(constants::actionWriteIterationCheckpoint());
    BOOST_TEST(not cplScheme.isActionRequired(constants::actionWriteIterationCheckpoint()));

    double maxTimestepLength      = cplScheme.getNextTimestepMaxLength();
    double computedTimestepLength = maxTimestepLength / 2.0;
    int    subcyclingStep         = 0;

    // Main coupling loop
    while (cplScheme.isCouplingOngoing()) {
      cplScheme.addComputedTime(computedTimestepLength);
      cplScheme.advance();
      // A coupling timestep is complete, when the coupling iterations are
      // globally converged and if subcycling steps have filled one global
      // timestep.
      if (cplScheme.isTimeWindowComplete()) {
        // Advance participant time and timestep
        computedTime += maxTimestepLength;
        computedTimesteps++;
        BOOST_TEST(testing::equals(computedTime, cplScheme.getTime()));
        BOOST_TEST(testing::equals(computedTimesteps, cplScheme.getTimeWindows() - 1));
        // The iteration number is enforced by the controlled decrease of the
        // change of data written
        BOOST_TEST(testing::equals(iterationCount, *iterValidIterations));
        if (cplScheme.isCouplingOngoing()) {
          BOOST_TEST(cplScheme.isActionRequired(constants::actionWriteIterationCheckpoint()));
          cplScheme.markActionFulfilled(constants::actionWriteIterationCheckpoint());
          BOOST_TEST(not cplScheme.isActionRequired(constants::actionWriteIterationCheckpoint()));
        } else {
          BOOST_TEST(not cplScheme.isActionRequired(constants::actionWriteIterationCheckpoint()));
          BOOST_TEST(not cplScheme.isActionRequired(constants::actionReadIterationCheckpoint()));
        }
        iterationCount = 1;
        iterValidIterations++;
        if (iterValidIterations == validIterations.end()) {
          BOOST_TEST(not cplScheme.isCouplingOngoing());
        }
        // Reset data values, to simulate same convergence behavior of
        // interface values in next timestep.
        stepsizeData0 = initialStepsizeData0;
        BOOST_TEST(testing::equals(subcyclingStep, 1));
        subcyclingStep = 0;
      } else { // coupling timestep is not yet complete
        BOOST_TEST(cplScheme.isCouplingOngoing());
        // If length of global timestep is reached
        if (cplScheme.hasDataBeenReceived()) {
          BOOST_TEST(iterationCount <= *iterValidIterations);
          BOOST_TEST(cplScheme.isActionRequired(constants::actionReadIterationCheckpoint()));
          BOOST_TEST(not cplScheme.isActionRequired(constants::actionWriteIterationCheckpoint()));
          cplScheme.markActionFulfilled(constants::actionReadIterationCheckpoint());
          BOOST_TEST(not cplScheme.isActionRequired(constants::actionReadIterationCheckpoint()));
          // The written data value is decreased in a regular manner, in order
          // to achieve a predictable convergence.
          stepsizeData0 -= 1.0;
          subcyclingStep = 0; // Subcycling steps
          iterationCount++;   // Implicit coupling iterations
        } else {              // If subcycling
          BOOST_TEST(iterationCount <= *iterValidIterations);
          BOOST_TEST(not cplScheme.isActionRequired(constants::actionReadIterationCheckpoint()));
          BOOST_TEST(not cplScheme.isActionRequired(constants::actionWriteIterationCheckpoint()));
          BOOST_TEST(subcyclingStep < 2);
          subcyclingStep++;
        }
      }
    }
    cplScheme.finalize(); // Ends the coupling scheme
    BOOST_TEST(testing::equals(computedTime, 0.3));
    BOOST_TEST(testing::equals(computedTimesteps, 3));
  }

  else if (nameParticipant == nameParticipant1) {
    iterationCount++; // different handling due to subcycling
    cplScheme.initialize(0.0, 1);
    BOOST_TEST(not cplScheme.isTimeWindowComplete());
    BOOST_TEST(cplScheme.isActionRequired(constants::actionWriteIterationCheckpoint()));
    BOOST_TEST(not cplScheme.isActionRequired(constants::actionReadIterationCheckpoint()));
    BOOST_TEST(cplScheme.hasDataBeenReceived());

    // Tells coupling scheme, that a checkpoint has been created.
    // All required actions have to be performed before calling advance().
    cplScheme.markActionFulfilled(constants::actionWriteIterationCheckpoint());
    BOOST_TEST(not cplScheme.isActionRequired(constants::actionWriteIterationCheckpoint()));

    double maxTimestepLength       = cplScheme.getNextTimestepMaxLength();
    double preferredTimestepLength = maxTimestepLength / 2.5;
    double computedTimestepLength  = preferredTimestepLength;
    int    subcyclingStep          = 0;

    // Main coupling loop
    while (cplScheme.isCouplingOngoing()) {
      cplScheme.addComputedTime(computedTimestepLength);
      cplScheme.advance();
      computedTimestepLength =
          cplScheme.getNextTimestepMaxLength() < preferredTimestepLength
              ? cplScheme.getNextTimestepMaxLength()
              : preferredTimestepLength;
      // A coupling timestep is complete, when the coupling iterations are
      // globally converged and if subcycling steps have filled one global
      // timestep.
      if (cplScheme.isTimeWindowComplete()) {
        // Advance participant time and timestep
        computedTime += maxTimestepLength;
        computedTimesteps++;
        BOOST_TEST(testing::equals(computedTime, cplScheme.getTime()));
        BOOST_TEST(testing::equals(computedTimesteps, cplScheme.getTimeWindows() - 1));
        // The iteration number is enforced by the controlled decrease of the
        // change of data written
        BOOST_TEST(testing::equals(iterationCount, *iterValidIterations));
        if (cplScheme.isCouplingOngoing()) {
          BOOST_TEST(cplScheme.isActionRequired(constants::actionWriteIterationCheckpoint()));
          cplScheme.markActionFulfilled(constants::actionWriteIterationCheckpoint());
          BOOST_TEST(not cplScheme.isActionRequired(constants::actionWriteIterationCheckpoint()));
        } else {
          BOOST_TEST(not cplScheme.isActionRequired(constants::actionWriteIterationCheckpoint()));
          BOOST_TEST(not cplScheme.isActionRequired(constants::actionReadIterationCheckpoint()));
        }
        iterationCount = 1;
        iterValidIterations++;
        if (iterValidIterations == validIterations.end()) {
          BOOST_TEST(not cplScheme.isCouplingOngoing());
        }
        // Reset data values, to simulate same convergence behavior of
        // interface values in next timestep.
        stepsizeData1 = initialStepsizeData1;
        BOOST_TEST(testing::equals(subcyclingStep, 2));
        subcyclingStep = 0;
      } else { // coupling timestep is not yet complete
        BOOST_TEST(cplScheme.isCouplingOngoing());
        // If length of global timestep is reached
        if (cplScheme.hasDataBeenReceived()) {
          BOOST_TEST(iterationCount <= *iterValidIterations);
          BOOST_TEST(cplScheme.isActionRequired(constants::actionReadIterationCheckpoint()));
          BOOST_TEST(not cplScheme.isActionRequired(constants::actionWriteIterationCheckpoint()));
          cplScheme.markActionFulfilled(constants::actionReadIterationCheckpoint());
          BOOST_TEST(not cplScheme.isActionRequired(constants::actionReadIterationCheckpoint()));
          // The written data value is decreased in a regular manner, in order
          // to achieve a predictable convergence.
          stepsizeData1.array() -= 1.0;
          subcyclingStep = 0; // Subcycling steps
          iterationCount++;   // Implicit coupling iterations
        } else {              // If subcycling
          BOOST_TEST(iterationCount <= *iterValidIterations);
          BOOST_TEST(not cplScheme.isActionRequired(constants::actionReadIterationCheckpoint()));
          BOOST_TEST(not cplScheme.isActionRequired(constants::actionWriteIterationCheckpoint()));
          BOOST_TEST(subcyclingStep < 3);
          subcyclingStep++;
        }
      }
    }
    cplScheme.finalize(); // Ends the coupling scheme
    BOOST_TEST(testing::equals(computedTime, 0.3));
    BOOST_TEST(testing::equals(computedTimesteps, 3));
  }
}

struct SerialImplicitCouplingSchemeFixture : m2n::WhiteboxAccessor {
  std::string _pathToTests;

  SerialImplicitCouplingSchemeFixture()
  {
    _pathToTests = testing::getPathToSources() + "/cplscheme/tests/";
  }
};

BOOST_FIXTURE_TEST_SUITE(SerialImplicitCouplingSchemeTests, SerialImplicitCouplingSchemeFixture)

BOOST_AUTO_TEST_CASE(testParseConfigurationWithRelaxation)
{
  PRECICE_TEST(1_rank);
  using namespace mesh;

  std::string path(_pathToTests + "serial-implicit-cplscheme-relax-const-config.xml");

  xml::XMLTag          root = xml::getRootTag();
  PtrDataConfiguration dataConfig(new DataConfiguration(root));
  dataConfig->setDimensions(3);
  PtrMeshConfiguration meshConfig(new MeshConfiguration(root, dataConfig));
  meshConfig->setDimensions(3);
  m2n::M2NConfiguration::SharedPointer m2nConfig(
      new m2n::M2NConfiguration(root));
  CouplingSchemeConfiguration cplSchemeConfig(root, meshConfig, m2nConfig);

  xml::configure(root, xml::ConfigurationContext{}, path);
  BOOST_CHECK(cplSchemeConfig.getData("Data0", "Mesh") != cplSchemeConfig.getData("Data1", "Mesh"));
  BOOST_CHECK(cplSchemeConfig.findDataByID(cplSchemeConfig.getData("Data0", "Mesh")->getID()) != cplSchemeConfig.findDataByID(cplSchemeConfig.getData("Data1", "Mesh")->getID()));
  BOOST_CHECK(cplSchemeConfig.getData("Data0", "Mesh") == cplSchemeConfig.findDataByID(cplSchemeConfig.getData("Data0", "Mesh")->getID()));
  BOOST_CHECK(cplSchemeConfig.getData("Data1", "Mesh") == cplSchemeConfig.findDataByID(cplSchemeConfig.getData("Data1", "Mesh")->getID()));
  BOOST_CHECK(cplSchemeConfig.findDataByID(2) == nullptr);                   // nullptr, there are only two pieces of data.
  BOOST_CHECK(cplSchemeConfig._accelerationConfig->getAcceleration().get()); // no nullptr
}

BOOST_AUTO_TEST_CASE(testExtrapolateData)
{
  PRECICE_TEST(1_rank);
  using namespace mesh;

  PtrMesh mesh(new Mesh("MyMesh", 3, testing::nextMeshID()));
  PtrData data   = mesh->createData("MyData", 1);
  int     dataID = data->getID();
  mesh->createVertex(Eigen::Vector3d::Zero());
  mesh->allocateDataValues();
  BOOST_TEST(data->values().size() == 1);

  double                maxTime      = CouplingScheme::UNDEFINED_TIME;
  int                   maxTimesteps = 1;
  double                dt           = 1.0;
  std::string           first        = "First";
  std::string           second       = "Second";
  std::string           accessor     = second;
  com::PtrCommunication com(new com::MPIDirectCommunication());
  m2n::PtrM2N           globalCom(new m2n::M2N(com, m2n::DistributedComFactory::SharedPointer()));
  int                   maxIterations = 1;

  // Test first order extrapolation (with initialization)
  SerialCouplingScheme scheme(maxTime, maxTimesteps, dt, 16, first, second,
                              accessor, globalCom, constants::FIXED_TIME_WINDOW_SIZE,
                              BaseCouplingScheme::Implicit, maxIterations);

  scheme.addDataToSend(data, mesh, true);
  scheme.setExtrapolationOrder(1);
  scheme.setupDataMatrices();
  CouplingData *cplData = scheme.getSendData(dataID);
  BOOST_CHECK(cplData); // no nullptr
  BOOST_TEST(cplData->values().size() == 1);
  BOOST_TEST(cplData->previousIteration().size() == 1);
  BOOST_TEST(testing::equals(cplData->values()(0), 0.0));            // initialized as zero
  BOOST_TEST(testing::equals(cplData->previousIteration()(0), 0.0)); // initial value of first window: 0

  // start first window
<<<<<<< HEAD
  cplData->values()(0) = 1.0; // store new value for first window, overwrite 0 -> 1
  scheme.setTimeWindows(scheme.getTimeWindows() + 1);
  scheme.storeDataInWaveforms();
  BOOST_TEST(testing::equals(cplData->values()(0), 1.0));
  BOOST_TEST(testing::equals(cplData->previousIteration()(0), 0.0));
  scheme.storeIteration();
  BOOST_TEST(testing::equals(cplData->previousIteration()(0), 1.0));

  // go to second window
  scheme.moveToNextWindow();                                         // uses zeroth order extrapolation at end of first window
  BOOST_TEST(testing::equals(cplData->previousIteration()(0), 1.0)); // only a single value is available, so 1.0 is constantly extrapolated
  scheme.storeIteration();                                           // initial value of second window: 1
  BOOST_TEST(testing::equals(cplData->values()(0), 1.0));
  BOOST_TEST(testing::equals(cplData->previousIteration()(0), 1.0));
  cplData->values()(0) = 4.0; // store new value for second window, overwrite 1 -> 4
  scheme.setTimeWindows(scheme.getTimeWindows() + 1);
  scheme.storeDataInWaveforms();
  BOOST_TEST(testing::equals(cplData->previousIteration()(0), 1.0));
  scheme.storeIteration(); // initial value of second window: 4
  BOOST_TEST(testing::equals(cplData->previousIteration()(0), 4.0));

  // go to third window
  scheme.moveToNextWindow();                              // uses first order extrapolation (maximum allowed) at end of second window
  BOOST_TEST(testing::equals(cplData->values()(0), 7.0)); // two values are available, linear extrapolation - 1.0 + 2 * 4.0 = 7.0
  scheme.storeIteration();                                // initial value of third window: 7
  BOOST_TEST(testing::equals(cplData->values()(0), 7.0));
  BOOST_TEST(testing::equals(cplData->previousIteration()(0), 7.0));
  cplData->values()(0) = 8.0; // store new value for third window, overwrite 7 -> 8
  scheme.setTimeWindows(scheme.getTimeWindows() + 1);
  scheme.storeDataInWaveforms();
  BOOST_TEST(testing::equals(cplData->previousIteration()(0), 7.0));
  scheme.storeIteration();
  BOOST_TEST(testing::equals(cplData->previousIteration()(0), 8.0));

  // go to fourth window
  scheme.moveToNextWindow();                               // uses first order extrapolation (maximum allowed) at end of third window
  BOOST_TEST(testing::equals(cplData->values()(0), 12.0)); // three values are available, linear extrapolation - 4.0 + 2 * 8.0 = 12.0 (1.0 is ignored)
  scheme.storeIteration();                                 // initial value for fourth window: 12
  BOOST_TEST(testing::equals(cplData->values()(0), 12.0));
  BOOST_TEST(testing::equals(cplData->previousIteration()(0), 12.0));
=======
  cplData->values()(0) = 1.0; // data provided at end of first window
  scheme.setTimeWindows(scheme.getTimeWindows() + 1);
  scheme.storeDataInWaveforms();
  BOOST_TEST(testing::equals(cplData->values()(0), 1.0));

  // go to second window
  scheme.moveToNextWindow(); // uses zeroth order extrapolation at end of first window
  BOOST_TEST(testing::equals(cplData->previousIteration()(0), 0.0));
  scheme.storeIteration();
  BOOST_TEST(testing::equals(cplData->values()(0), 2.0)); // = 2*1 - 0
  BOOST_TEST(testing::equals(cplData->previousIteration()(0), 2.0));
  cplData->values()(0) = 4.0; // data provided at end of second window
  scheme.setTimeWindows(scheme.getTimeWindows() + 1);
  scheme.storeDataInWaveforms();

  // go to third window
  scheme.moveToNextWindow(); // uses first order extrapolation (maximum allowed) at end of second window
  BOOST_TEST(testing::equals(cplData->previousIteration()(0), 2.0));
  scheme.storeIteration();
  BOOST_TEST(testing::equals(cplData->values()(0), 7.0)); // = 2*4 - 1
  BOOST_TEST(testing::equals(cplData->previousIteration()(0), 7.0));
  cplData->values()(0) = 10.0; // data provided at end of third window
  scheme.setTimeWindows(scheme.getTimeWindows() + 1);
  scheme.storeDataInWaveforms();

  // go to fourth window
  scheme.moveToNextWindow(); // uses first order extrapolation (maximum allowed) at end of third window
  BOOST_TEST(testing::equals(cplData->previousIteration()(0), 7.0));
  scheme.storeIteration();
  BOOST_TEST(testing::equals(cplData->values()(0), 16.0)); // = 2*10 - 4
  BOOST_TEST(testing::equals(cplData->previousIteration()(0), 16.0));
>>>>>>> 8551d4c0

  // Test second order extrapolation
  cplData->values() = Eigen::VectorXd::Zero(cplData->values().size());
  cplData->storeIteration();
  SerialCouplingScheme scheme2(maxTime, maxTimesteps, dt, 16, first, second, accessor, globalCom, constants::FIXED_TIME_WINDOW_SIZE, BaseCouplingScheme::Implicit, maxIterations);

  scheme2.addDataToSend(data, mesh, false);
  scheme2.setExtrapolationOrder(2);
  scheme2.setupDataMatrices();
  cplData = scheme2.getSendData(dataID);
  BOOST_CHECK(cplData); // no nullptr
  BOOST_TEST(cplData->values().size() == 1);
  BOOST_TEST(cplData->previousIteration().size() == 1);
<<<<<<< HEAD

  // initialized as zero
  BOOST_TEST(testing::equals(cplData->values()(0), 0.0));            // initialized as zero
  BOOST_TEST(testing::equals(cplData->previousIteration()(0), 0.0)); // initial value of first window: 0

  // start first window
  cplData->values()(0) = 2.0; // store new value for first window, overwrite 0 -> 1
  scheme2.setTimeWindows(scheme2.getTimeWindows() + 1);
  scheme2.storeDataInWaveforms();
  BOOST_TEST(testing::equals(cplData->values()(0), 2.0));
  BOOST_TEST(testing::equals(cplData->previousIteration()(0), 0.0));
  scheme2.storeIteration();
  BOOST_TEST(testing::equals(cplData->previousIteration()(0), 2.0));

  // go to second window
  scheme2.moveToNextWindow(); // uses zeroth order extrapolation at end of first window
  BOOST_TEST(testing::equals(cplData->previousIteration()(0), 2.0));
  scheme2.storeIteration();                               // initial value of second window: 1
  BOOST_TEST(testing::equals(cplData->values()(0), 2.0)); // only a single value is available, so 1.0 is constantly extrapolated
  BOOST_TEST(testing::equals(cplData->previousIteration()(0), 2.0));
  cplData->values()(0) = 4.0; // store new value for second window, overwrite 1 -> 4
  scheme2.setTimeWindows(scheme2.getTimeWindows() + 1);
  scheme2.storeDataInWaveforms();
  BOOST_TEST(testing::equals(cplData->previousIteration()(0), 2.0));
  scheme2.storeIteration();
  BOOST_TEST(testing::equals(cplData->previousIteration()(0), 4.0));

  //go to third window
  scheme2.moveToNextWindow(); // uses first order extrapolation at end of second window
  BOOST_TEST(testing::equals(cplData->previousIteration()(0), 4.0));
  scheme2.storeIteration();
  BOOST_TEST(testing::equals(cplData->values()(0), 6.0)); // two values are available, linear extrapolation - 2.0 + 2 * 4.0 = 6.0
  BOOST_TEST(testing::equals(cplData->previousIteration()(0), 6.0));
  cplData->values()(0) = 8.0; // data provided at end of third window
  scheme2.setTimeWindows(scheme2.getTimeWindows() + 1);
  scheme2.storeDataInWaveforms();
  BOOST_TEST(testing::equals(cplData->previousIteration()(0), 6.0));
  scheme2.storeIteration();
  BOOST_TEST(testing::equals(cplData->previousIteration()(0), 8.0));
=======

  // initialized as zero
  BOOST_TEST(testing::equals(cplData->values()(0), 0.0));
  BOOST_TEST(testing::equals(cplData->previousIteration()(0), 0.0));

  // start first window
  cplData->values()(0) = 1.0; // data provided at end of first window
  scheme2.setTimeWindows(scheme2.getTimeWindows() + 1);
  scheme2.storeDataInWaveforms();

  // go to second window
  scheme2.moveToNextWindow(); // uses first order extrapolation at end of first window
  BOOST_TEST(testing::equals(cplData->previousIteration()(0), 0.0));
  scheme2.storeIteration();
  BOOST_TEST(testing::equals(cplData->values()(0), 2.0)); // = 2*1 - 0
  BOOST_TEST(testing::equals(cplData->previousIteration()(0), 2.0));
  cplData->values()(0) = 4.0; // data provided at end of second window
  scheme2.setTimeWindows(scheme2.getTimeWindows() + 1);
  scheme2.storeDataInWaveforms();

  //go to third window
  scheme2.moveToNextWindow(); // uses second order extrapolation at end of second window
  BOOST_TEST(testing::equals(cplData->previousIteration()(0), 2.0));
  scheme2.storeIteration();
  BOOST_TEST(testing::equals(cplData->values()(0), 8.0)); // = 2.5*4 - 2*1 + 0.5*0
  BOOST_TEST(testing::equals(cplData->previousIteration()(0), 8.0));
  cplData->values()(0) = 4.0; // data provided at end of third window
  scheme2.setTimeWindows(scheme2.getTimeWindows() + 1);
  scheme2.storeDataInWaveforms();
>>>>>>> 8551d4c0

  // go to fourth window
  scheme2.moveToNextWindow(); // uses second order extrapolation at end of third window
  BOOST_TEST(testing::equals(cplData->previousIteration()(0), 8.0));
  scheme2.storeIteration();
<<<<<<< HEAD
  BOOST_TEST(testing::equals(cplData->values()(0), 13.0)); // = 2.5*8 - 2*4 + 0.5*2
  BOOST_TEST(testing::equals(cplData->previousIteration()(0), 13.0));
  cplData->values()(0) = 4.0; // store new value for fourth window, overwrite 13.0 -> 4.0
  scheme2.setTimeWindows(scheme2.getTimeWindows() + 1);
  scheme2.storeDataInWaveforms();
  BOOST_TEST(testing::equals(cplData->previousIteration()(0), 13.0));
  scheme2.storeIteration();
  BOOST_TEST(testing::equals(cplData->previousIteration()(0), 4.0));

  // go to fifth window
  scheme2.moveToNextWindow(); // uses second order extrapolation at end of fourth window
  BOOST_TEST(testing::equals(cplData->previousIteration()(0), 4.0));
  scheme2.storeIteration();
  BOOST_TEST(testing::equals(cplData->values()(0), -4.0)); // = 2.5*4 - 2*8 + 0.5*4
  BOOST_TEST(testing::equals(cplData->previousIteration()(0), -4.0));
=======
  BOOST_TEST(testing::equals(cplData->values()(0), 2.5)); // = 2.5*4 - 2*4 + 0.5*1
  BOOST_TEST(testing::equals(cplData->previousIteration()(0), 2.5));
>>>>>>> 8551d4c0
}

/// Test that cplScheme gives correct results when applying extrapolation.
BOOST_AUTO_TEST_CASE(testAccelerationWithLinearExtrapolation)
{
  /**
   * Perform linear extrapolation and constant relaxation acceleration
   * 
   * Do two time windows with three iterations each. 
   * 
   * Each participant writes dummy data to other participant, received data is checked.
   * 
   * Make sure that the following happens, if NOT converged (first two iterations):
   * 1. acceleration is performed
   * 2. participants receive correct (accelerated) data
   * 
   * Make sure that the following happens, if converged (end of third iteration):
   * 1. old data is stored (we cannot access this from the coupling scheme, but we can deduct this from the extrapolated value)
   * 2. we move to the next window
   * 3. initial guess for first participant is computed via extrapolation from old data
   **/

  PRECICE_TEST("Participant0"_on(1_rank), "Participant1"_on(1_rank), Require::Events);
  testing::ConnectionOptions options;
  options.useOnlyMasterCom = true;
  auto m2n                 = context.connectMasters("Participant0", "Participant1", options);

  xml::XMLTag root = xml::getRootTag();

  // Create a data configuration, to simplify configuration of data

  mesh::PtrDataConfiguration dataConfig(new mesh::DataConfiguration(root));
  const int                  geometrical_dimensions = 3; // 3d problem
  const int                  data_dimensions        = 1; // only one sample in data
  dataConfig->setDimensions(geometrical_dimensions);
  dataConfig->addData("Data0", data_dimensions);
  dataConfig->addData("Data1", data_dimensions);

  mesh::MeshConfiguration meshConfig(root, dataConfig);
  meshConfig.setDimensions(3);
  mesh::PtrMesh mesh(new mesh::Mesh("Mesh", geometrical_dimensions, testing::nextMeshID()));
  const auto    dataID0 = mesh->createData("Data0", data_dimensions)->getID();
  const auto    dataID1 = mesh->createData("Data1", data_dimensions)->getID();
  mesh->createVertex(Eigen::Vector3d::Zero());
  mesh->allocateDataValues();
  meshConfig.addMesh(mesh);

  // Create all parameters necessary to create an ImplicitCouplingScheme object
  const double maxTime        = CouplingScheme::UNDEFINED_TIME;
  const int    maxTimeWindows = 2;
  const double timeWindowSize = 0.1;
  const int    maxIterations  = 3;
  double       timestepLength = timeWindowSize;
  std::string  first("Participant0");
  std::string  second("Participant1");
  int          sendDataIndex        = -1;
  int          receiveDataIndex     = -1;
  int          convergenceDataIndex = -1;

  BOOST_TEST(dataID0 == 0);
  BOOST_TEST(dataID1 == 1);

  if (context.isNamed(first)) {
    sendDataIndex        = dataID0;
    receiveDataIndex     = dataID1;
    convergenceDataIndex = receiveDataIndex;
  } else {
    sendDataIndex        = dataID1;
    receiveDataIndex     = dataID0;
    convergenceDataIndex = sendDataIndex;
  }

  // Create the coupling scheme object
  cplscheme::SerialCouplingScheme cplScheme(
      maxTime, maxTimeWindows, timeWindowSize, 16, first, second,
      context.name, m2n, constants::FIXED_TIME_WINDOW_SIZE,
      BaseCouplingScheme::Implicit, maxIterations);
  cplScheme.setExtrapolationOrder(1);
  cplScheme.addDataToSend(mesh->data(sendDataIndex), mesh, false);
  cplScheme.addDataToReceive(mesh->data(receiveDataIndex), mesh, false);

  // Add acceleration
  acceleration::PtrAcceleration ptrAcceleration(new acceleration::ConstantRelaxationAcceleration(0.5, std::vector<int>({sendDataIndex})));
  cplScheme.setAcceleration(ptrAcceleration);

  // Add convergence measures
  const int                              minIterations = maxIterations;
  cplscheme::impl::PtrConvergenceMeasure minIterationConvMeasure1(
      new cplscheme::impl::MinIterationConvergenceMeasure(minIterations));
  cplScheme.addConvergenceMeasure(convergenceDataIndex, false, false, minIterationConvMeasure1, true);
  std::string writeIterationCheckpoint(constants::actionWriteIterationCheckpoint());
  std::string readIterationCheckpoint(constants::actionReadIterationCheckpoint());

  cplScheme.initialize(0.0, 1);

  Eigen::VectorXd v(1); // buffer for data

  // write data is uninitialized
  BOOST_TEST(mesh->data(sendDataIndex)->values()(0) == 0);

  // first window
  for (int i = 0; i < maxIterations; i++) {
    // first, second and third iteration
    BOOST_TEST(cplScheme.isCouplingOngoing());

    if (context.isNamed(first)) {
      if (i == 0) {
        // data is uninitialized for first participant
        BOOST_TEST(mesh->data(receiveDataIndex)->values()(0) == 0);
      } else if (i == 1) {
        // accelerated data from second participant: 0.5 * 0 + 0.5 * 2 = 1
        BOOST_TEST(mesh->data(receiveDataIndex)->values()(0) == 1);
      } else if (i == 2) {
        // accelerated data from second participant: 0.5 * 1 + 0.5 * 2 = 1
        BOOST_TEST(mesh->data(receiveDataIndex)->values()(0) == 1.5);
      }
    } else if (context.isNamed(second)) {
      // data from first participant
      BOOST_TEST(mesh->data(receiveDataIndex)->values()(0) == 1);
    }

    if (i == 0) {
      BOOST_TEST(cplScheme.isActionRequired(writeIterationCheckpoint));
      cplScheme.markActionFulfilled(writeIterationCheckpoint);
      BOOST_TEST(not cplScheme.isActionRequired(readIterationCheckpoint));
    } else {
      BOOST_TEST(not cplScheme.isActionRequired(writeIterationCheckpoint));
      BOOST_TEST(cplScheme.isActionRequired(readIterationCheckpoint));
      cplScheme.markActionFulfilled(readIterationCheckpoint);
    }

    // write data to mesh
    if (context.isNamed(first)) {
      v << 1.0;
    } else if (context.isNamed(second)) {
      v << 2.0;
    }
    mesh->data(sendDataIndex)->values() = v;
    cplScheme.addComputedTime(timestepLength);

    cplScheme.advance();

    if (i < maxIterations - 1) {
      BOOST_TEST(not cplScheme.isTimeWindowComplete());
    } else {
      // window complete since max iterations reached
      BOOST_TEST(cplScheme.isTimeWindowComplete());
    }
  }

  // second window
  for (int i = 0; i < maxIterations; i++) {
    // first, second and third iteration
    BOOST_TEST(cplScheme.isCouplingOngoing());
    if (context.isNamed(first)) {
      if (i == 0) {
<<<<<<< HEAD
        // extrapolated data, constant extrapolation from first window
        BOOST_TEST(mesh->data(receiveDataIndex)->values()(0) == 2);
=======
        // first order extrapolation
        BOOST_TEST(mesh->data(receiveDataIndex)->values()(0) == 4); // = 2*2 - 0
      } else if (i == 1) {
        // accelerated data from second participant
        BOOST_TEST(mesh->data(receiveDataIndex)->values()(0) == 3.5); // = 0.5 * 4 + 0.5 * 3
      } else if (i == 2) {
        // accelerated data from second participant
        BOOST_TEST(mesh->data(receiveDataIndex)->values()(0) == 3.25); // = 0.5 * 3.5 + 0.5 * 3
      }
    } else if (context.isNamed(second)) {
      // extrapolation only applied to accelerated data. So data written by first participant.
      BOOST_TEST(mesh->data(receiveDataIndex)->values()(0) == 3);
    }

    if (i == 0) {
      BOOST_TEST(cplScheme.isActionRequired(writeIterationCheckpoint));
      cplScheme.markActionFulfilled(writeIterationCheckpoint);
      BOOST_TEST(not cplScheme.isActionRequired(readIterationCheckpoint));
    } else {
      BOOST_TEST(not cplScheme.isActionRequired(writeIterationCheckpoint));
      BOOST_TEST(cplScheme.isActionRequired(readIterationCheckpoint));
      cplScheme.markActionFulfilled(readIterationCheckpoint);
    }

    v << 3.0;
    mesh->data(sendDataIndex)->values() = v;
    cplScheme.addComputedTime(timestepLength);

    cplScheme.advance();

    if (i < maxIterations - 1) {
      BOOST_TEST(not cplScheme.isTimeWindowComplete());
    } else {
      // window complete since max iterations reached
      BOOST_TEST(cplScheme.isTimeWindowComplete());
    }
  }

  // third window
  if (context.isNamed(first)) {
    // first order extrapolation
    BOOST_TEST(mesh->data(receiveDataIndex)->values()(0) == 4); // = 2*3 - 2
  } else if (context.isNamed(second)) {
    // extrapolation only applied to accelerated data. So data written by first participant.
    BOOST_TEST(mesh->data(receiveDataIndex)->values()(0) == 3);
  }

  // reached end of simulation, ready to finalize
  BOOST_TEST(not cplScheme.isCouplingOngoing());

  cplScheme.finalize();
}

/// Test that cplScheme gives correct results when applying extrapolation using non-zero initial data.
BOOST_AUTO_TEST_CASE(testLinearExtrapolationInit)
{
  /**
   * Perform linear extrapolation and use initialization
   * 
   * Do two time windows with three iterations each. 
   * 
   * Each participant writes dummy data to other participant, received data is checked.
   * 
   **/

  PRECICE_TEST("Participant0"_on(1_rank), "Participant1"_on(1_rank), Require::Events);
  testing::ConnectionOptions options;
  options.useOnlyMasterCom = true;
  auto m2n                 = context.connectMasters("Participant0", "Participant1", options);

  xml::XMLTag root = xml::getRootTag();

  // Create a data configuration, to simplify configuration of data

  mesh::PtrDataConfiguration dataConfig(new mesh::DataConfiguration(root));
  const int                  geometrical_dimensions = 3; // 3d problem
  const int                  data_dimensions        = 1; // only one sample in data
  dataConfig->setDimensions(geometrical_dimensions);
  dataConfig->addData("Data0", data_dimensions);
  dataConfig->addData("Data1", data_dimensions);

  mesh::MeshConfiguration meshConfig(root, dataConfig);
  meshConfig.setDimensions(3);
  mesh::PtrMesh mesh(new mesh::Mesh("Mesh", geometrical_dimensions, testing::nextMeshID()));
  const auto    dataID0 = mesh->createData("Data0", data_dimensions)->getID();
  const auto    dataID1 = mesh->createData("Data1", data_dimensions)->getID();
  mesh->createVertex(Eigen::Vector3d::Zero());
  mesh->allocateDataValues();
  meshConfig.addMesh(mesh);

  // Create all parameters necessary to create an ImplicitCouplingScheme object
  const double maxTime        = CouplingScheme::UNDEFINED_TIME;
  const int    maxTimeWindows = 2;
  const double timeWindowSize = 0.1;
  const int    maxIterations  = 3;
  double       timestepLength = timeWindowSize;
  std::string  first("Participant0");
  std::string  second("Participant1");
  int          sendDataIndex        = -1;
  int          receiveDataIndex     = -1;
  int          convergenceDataIndex = -1;

  BOOST_TEST(dataID0 == 0);
  BOOST_TEST(dataID1 == 1);

  if (context.isNamed(first)) {
    sendDataIndex        = dataID0;
    receiveDataIndex     = dataID1;
    convergenceDataIndex = receiveDataIndex;
  } else {
    sendDataIndex        = dataID1;
    receiveDataIndex     = dataID0;
    convergenceDataIndex = sendDataIndex;
  }

  // Create the coupling scheme object
  cplscheme::SerialCouplingScheme cplScheme(
      maxTime, maxTimeWindows, timeWindowSize, 16, first, second,
      context.name, m2n, constants::FIXED_TIME_WINDOW_SIZE,
      BaseCouplingScheme::Implicit, maxIterations);
  cplScheme.setExtrapolationOrder(1);
  cplScheme.addDataToSend(mesh->data(sendDataIndex), mesh, context.isNamed(second));
  cplScheme.addDataToReceive(mesh->data(receiveDataIndex), mesh, context.isNamed(first));

  // Add acceleration
  acceleration::PtrAcceleration ptrAcceleration(new acceleration::ConstantRelaxationAcceleration(0.5, std::vector<int>({sendDataIndex})));
  cplScheme.setAcceleration(ptrAcceleration);

  // Add convergence measures
  const int                              minIterations = maxIterations;
  cplscheme::impl::PtrConvergenceMeasure minIterationConvMeasure1(
      new cplscheme::impl::MinIterationConvergenceMeasure(minIterations));
  cplScheme.addConvergenceMeasure(convergenceDataIndex, false, false, minIterationConvMeasure1, true);
  std::string writeIterationCheckpoint(constants::actionWriteIterationCheckpoint());
  std::string readIterationCheckpoint(constants::actionReadIterationCheckpoint());

  cplScheme.initialize(0.0, 1);

  Eigen::VectorXd v(1); // buffer for data

  // ensure that data is uninitialized
  BOOST_TEST(mesh->data(receiveDataIndex)->values().size() == 1);
  BOOST_TEST(testing::equals(mesh->data(receiveDataIndex)->values()(0), 0.0));
  BOOST_TEST(mesh->data(sendDataIndex)->values().size() == 1);
  BOOST_TEST(testing::equals(mesh->data(sendDataIndex)->values()(0), 0.0));

  if (context.isNamed(first)) {
    BOOST_TEST(not cplScheme.isActionRequired(constants::actionWriteInitialData()));
  } else {
    BOOST_TEST(context.isNamed(second));
    BOOST_TEST(cplScheme.isActionRequired(constants::actionWriteInitialData()));
    v << 4.0;
    mesh->data(sendDataIndex)->values() = v;
    cplScheme.markActionFulfilled(constants::actionWriteInitialData());
    BOOST_TEST(mesh->data(sendDataIndex)->values().size() == 1);
    BOOST_TEST(testing::equals(mesh->data(sendDataIndex)->values()(0), 4.0));
  }

  cplScheme.initializeData();

  if (context.isNamed(first)) {
    // first participant receives initial data = 4 (see above)
    BOOST_TEST(cplScheme.hasDataBeenReceived());
    BOOST_TEST(mesh->data(receiveDataIndex)->values().size() == 1);
    BOOST_TEST(testing::equals(mesh->data(receiveDataIndex)->values()(0), 4.0));
    // first participant does not send any data here
    BOOST_TEST(mesh->data(sendDataIndex)->values().size() == 1);
    BOOST_TEST(testing::equals(mesh->data(sendDataIndex)->values()(0), 0.0));
  } else {
    // second participant receives initial data written by first participant in it's first window = 1 (see below)
    BOOST_TEST(context.isNamed(second));
    BOOST_TEST(cplScheme.hasDataBeenReceived());
    BOOST_TEST(mesh->data(receiveDataIndex)->values().size() == 1);
    BOOST_TEST(testing::equals(mesh->data(receiveDataIndex)->values()(0), 1.0));
    // second participant has send data above (should remain untouched)
    BOOST_TEST(mesh->data(sendDataIndex)->values().size() == 1);
    BOOST_TEST(testing::equals(mesh->data(sendDataIndex)->values()(0), 4.0));
  }

  // first window
  for (int i = 0; i < maxIterations; i++) {
    // first, second and third iteration
    BOOST_TEST(cplScheme.isCouplingOngoing());

    if (context.isNamed(first)) {
      if (i == 0) {
        // data is uninitialized for first participant
        BOOST_TEST(mesh->data(receiveDataIndex)->values()(0) == 4);
>>>>>>> 8551d4c0
      } else if (i == 1) {
        // accelerated data from second participant
        BOOST_TEST(mesh->data(receiveDataIndex)->values()(0) == 3); // = 0.5 * 4 + 0.5 * 2
      } else if (i == 2) {
        // accelerated data from second participant
        BOOST_TEST(mesh->data(receiveDataIndex)->values()(0) == 2.5); // = 0.5 * 3 + 0.5 * 2
      }
    } else if (context.isNamed(second)) {
      // data from first participant
      BOOST_TEST(mesh->data(receiveDataIndex)->values()(0) == 1);
    }

    if (i == 0) {
      BOOST_TEST(cplScheme.isActionRequired(writeIterationCheckpoint));
      cplScheme.markActionFulfilled(writeIterationCheckpoint);
      BOOST_TEST(not cplScheme.isActionRequired(readIterationCheckpoint));
    } else {
      BOOST_TEST(not cplScheme.isActionRequired(writeIterationCheckpoint));
      BOOST_TEST(cplScheme.isActionRequired(readIterationCheckpoint));
      cplScheme.markActionFulfilled(readIterationCheckpoint);
    }

    // write data to mesh
    if (context.isNamed(first)) {
      v << 1.0;
    } else if (context.isNamed(second)) {
      v << 2.0;
    }
    mesh->data(sendDataIndex)->values() = v;
    cplScheme.addComputedTime(timestepLength);

    cplScheme.advance();

    if (i < maxIterations - 1) {
      BOOST_TEST(not cplScheme.isTimeWindowComplete());
    } else {
      // window complete since max iterations reached
      BOOST_TEST(cplScheme.isTimeWindowComplete());
    }
  }

  // second window
  for (int i = 0; i < maxIterations; i++) {
    // first, second and third iteration
    BOOST_TEST(cplScheme.isCouplingOngoing());
    if (context.isNamed(first)) {
      if (i == 0) {
        // first order extrapolation uses initial data and final value from last window.
        BOOST_TEST(mesh->data(receiveDataIndex)->values()(0) == 0); // = 2*2 - 4
      } else if (i == 1) {
        // accelerated data from second participant
        BOOST_TEST(mesh->data(receiveDataIndex)->values()(0) == 1.5); // = 0.5 * 0 + 0.5 * 3
      } else if (i == 2) {
        // accelerated data from second participant
        BOOST_TEST(mesh->data(receiveDataIndex)->values()(0) == 2.25); // = 0.5 * 1.5 + 0.5 * 3
      }
    } else if (context.isNamed(second)) {
      // extrapolation only applied to accelerated data. So data written by first participant.
      BOOST_TEST(mesh->data(receiveDataIndex)->values()(0) == 3);
    }

    if (i == 0) {
      BOOST_TEST(cplScheme.isActionRequired(writeIterationCheckpoint));
      cplScheme.markActionFulfilled(writeIterationCheckpoint);
      BOOST_TEST(not cplScheme.isActionRequired(readIterationCheckpoint));
    } else {
      BOOST_TEST(not cplScheme.isActionRequired(writeIterationCheckpoint));
      BOOST_TEST(cplScheme.isActionRequired(readIterationCheckpoint));
      cplScheme.markActionFulfilled(readIterationCheckpoint);
    }

    v << 3.0;
    mesh->data(sendDataIndex)->values() = v;
    cplScheme.addComputedTime(timestepLength);

    cplScheme.advance();

    if (i < maxIterations - 1) {
      BOOST_TEST(not cplScheme.isTimeWindowComplete());
    } else {
      // window complete since max iterations reached
      BOOST_TEST(cplScheme.isTimeWindowComplete());
    }
  }

  // third window
  if (context.isNamed(first)) {
<<<<<<< HEAD
    // extrapolated data, linear extrapolation from first and second window
    BOOST_TEST(mesh->data(receiveDataIndex)->values()(0) == 4); // extrapolated data: 2, 3, 4
=======
    // first order extrapolation
    BOOST_TEST(mesh->data(receiveDataIndex)->values()(0) == 4); // = 2*3 - 2
>>>>>>> 8551d4c0
  } else if (context.isNamed(second)) {
    // extrapolation only applied to accelerated data. So data written by first participant.
    BOOST_TEST(mesh->data(receiveDataIndex)->values()(0) == 3);
  }

  // reached end of simulation, ready to finalize
  BOOST_TEST(not cplScheme.isCouplingOngoing());

  cplScheme.finalize();
}

BOOST_AUTO_TEST_CASE(testAccelerationWithQuadraticExtrapolation)
{
  /**
   * Perform quadratic extrapolation and constant relaxation acceleration
   * 
   * Do three time windows with three iterations each. 
   * 
   * Each participant writes dummy data to other participant, received data is checked.
   * 
   * Make sure that the following happens, if NOT converged (first two iterations):
   * 1. acceleration is performed
   * 2. participants receive correct (accelerated) data
   * 
   * Make sure that the following happens, if converged (end of third iteration):
   * 1. old data is stored (we cannot access this from the coupling scheme, but we can deduct this from the extrapolated value)
   * 2. we move to the next window
   * 3. initial guess for first participant is computed via extrapolation from old data (end of first window only linear extrapolation)
   **/

  PRECICE_TEST("Participant0"_on(1_rank), "Participant1"_on(1_rank), Require::Events);
  testing::ConnectionOptions options;
  options.useOnlyMasterCom = true;
  auto m2n                 = context.connectMasters("Participant0", "Participant1", options);

  xml::XMLTag root = xml::getRootTag();

  // Create a data configuration, to simplify configuration of data

  mesh::PtrDataConfiguration dataConfig(new mesh::DataConfiguration(root));
  const int                  geometrical_dimensions = 3; // 3d problem
  const int                  data_dimensions        = 1; // only one sample in data
  dataConfig->setDimensions(geometrical_dimensions);
  dataConfig->addData("Data0", data_dimensions);
  dataConfig->addData("Data1", data_dimensions);

  mesh::MeshConfiguration meshConfig(root, dataConfig);
  meshConfig.setDimensions(3);
  mesh::PtrMesh mesh(new mesh::Mesh("Mesh", geometrical_dimensions, testing::nextMeshID()));
  const auto    dataID0 = mesh->createData("Data0", data_dimensions)->getID();
  const auto    dataID1 = mesh->createData("Data1", data_dimensions)->getID();
  mesh->createVertex(Eigen::Vector3d::Zero());
  mesh->allocateDataValues();
  meshConfig.addMesh(mesh);

  // Create all parameters necessary to create an ImplicitCouplingScheme object
  const double maxTime        = CouplingScheme::UNDEFINED_TIME;
  const int    maxTimeWindows = 3;
  const double timeWindowSize = 0.1;
  const int    maxIterations  = 3;
  double       timestepLength = timeWindowSize;
  std::string  first("Participant0");
  std::string  second("Participant1");
  int          sendDataIndex        = -1;
  int          receiveDataIndex     = -1;
  int          convergenceDataIndex = -1;

  BOOST_TEST(dataID0 == 0);
  BOOST_TEST(dataID1 == 1);

  if (context.isNamed(first)) {
    sendDataIndex        = dataID0;
    receiveDataIndex     = dataID1;
    convergenceDataIndex = receiveDataIndex;
  } else {
    sendDataIndex        = dataID1;
    receiveDataIndex     = dataID0;
    convergenceDataIndex = sendDataIndex;
  }

  // Create the coupling scheme object
  cplscheme::SerialCouplingScheme cplScheme(
      maxTime, maxTimeWindows, timeWindowSize, 16, first, second,
      context.name, m2n, constants::FIXED_TIME_WINDOW_SIZE,
      BaseCouplingScheme::Implicit, maxIterations);
  cplScheme.setExtrapolationOrder(2);
  cplScheme.addDataToSend(mesh->data(sendDataIndex), mesh, false);
  cplScheme.addDataToReceive(mesh->data(receiveDataIndex), mesh, false);

  // Add acceleration
  acceleration::PtrAcceleration ptrAcceleration(new acceleration::ConstantRelaxationAcceleration(0.5, std::vector<int>({sendDataIndex})));
  cplScheme.setAcceleration(ptrAcceleration);

  // Add convergence measures
  const int                              minIterations = maxIterations;
  cplscheme::impl::PtrConvergenceMeasure minIterationConvMeasure1(
      new cplscheme::impl::MinIterationConvergenceMeasure(minIterations));
  cplScheme.addConvergenceMeasure(convergenceDataIndex, false, false, minIterationConvMeasure1, true);
  std::string writeIterationCheckpoint(constants::actionWriteIterationCheckpoint());
  std::string readIterationCheckpoint(constants::actionReadIterationCheckpoint());

  cplScheme.initialize(0.0, 1);

  Eigen::VectorXd v(1); // buffer for data

  // write data is uninitialized
  BOOST_TEST(mesh->data(sendDataIndex)->values()(0) == 0);

  // first window
  for (int i = 0; i < maxIterations; i++) {
    // first, second and third iteration
    BOOST_TEST(cplScheme.isCouplingOngoing());

    if (context.isNamed(first)) {
      if (i == 0) {
        // data is uninitialized for first participant
        BOOST_TEST(mesh->data(receiveDataIndex)->values()(0) == 0);
      } else if (i == 1) {
        // accelerated data from second participant: 0.5 * 0 + 0.5 * 2 = 1
        BOOST_TEST(mesh->data(receiveDataIndex)->values()(0) == 1);
      } else if (i == 2) {
        // accelerated data from second participant: 0.5 * 1 + 0.5 * 2 = 1
        BOOST_TEST(mesh->data(receiveDataIndex)->values()(0) == 1.5);
      }
    } else if (context.isNamed(second)) {
      // extrapolation only applied to accelerated data. So data written by first participant.
      BOOST_TEST(mesh->data(receiveDataIndex)->values()(0) == 1);
    }

    if (i == 0) {
      BOOST_TEST(cplScheme.isActionRequired(writeIterationCheckpoint));
      cplScheme.markActionFulfilled(writeIterationCheckpoint);
      BOOST_TEST(not cplScheme.isActionRequired(readIterationCheckpoint));
    } else {
      BOOST_TEST(not cplScheme.isActionRequired(writeIterationCheckpoint));
      BOOST_TEST(cplScheme.isActionRequired(readIterationCheckpoint));
      cplScheme.markActionFulfilled(readIterationCheckpoint);
    }

    // write data to mesh
    if (context.isNamed(first)) {
      v << 1.0;
    } else if (context.isNamed(second)) {
      v << 2.0;
    }
    mesh->data(sendDataIndex)->values() = v;
    cplScheme.addComputedTime(timestepLength);

    cplScheme.advance();

    if (i < maxIterations - 1) {
      BOOST_TEST(not cplScheme.isTimeWindowComplete());
    } else {
      // window complete since max iterations reached
      BOOST_TEST(cplScheme.isTimeWindowComplete());
    }
  }

  // second window
  for (int i = 0; i < maxIterations; i++) {
    // first, second and third iteration
    BOOST_TEST(cplScheme.isCouplingOngoing());
    if (context.isNamed(first)) {
      if (i == 0) {
<<<<<<< HEAD
        // extrapolated data, constant extrapolation from first window
        BOOST_TEST(mesh->data(receiveDataIndex)->values()(0) == 2);
=======
        // first order extrapolation
        BOOST_TEST(mesh->data(receiveDataIndex)->values()(0) == 4); // = 2*2 - 0
>>>>>>> 8551d4c0
      } else if (i == 1) {
        // accelerated data from second participant
        BOOST_TEST(mesh->data(receiveDataIndex)->values()(0) == 3.5); // = 0.5 * 4 + 0.5 * 3
      } else if (i == 2) {
        // accelerated data from second participant
        BOOST_TEST(mesh->data(receiveDataIndex)->values()(0) == 3.25); // = 0.5 * 3.5 + 0.5 * 3 = 3.25
      }
    } else if (context.isNamed(second)) {
      // extrapolation only applied to accelerated data. So data written by first participant.
      BOOST_TEST(mesh->data(receiveDataIndex)->values()(0) == 3);
    }

    if (i == 0) {
      BOOST_TEST(cplScheme.isActionRequired(writeIterationCheckpoint));
      cplScheme.markActionFulfilled(writeIterationCheckpoint);
      BOOST_TEST(not cplScheme.isActionRequired(readIterationCheckpoint));
    } else {
      BOOST_TEST(not cplScheme.isActionRequired(writeIterationCheckpoint));
      BOOST_TEST(cplScheme.isActionRequired(readIterationCheckpoint));
      cplScheme.markActionFulfilled(readIterationCheckpoint);
    }

    v << 3.0;
    mesh->data(sendDataIndex)->values() = v;
    cplScheme.addComputedTime(timestepLength);

    cplScheme.advance();

    if (i < maxIterations - 1) {
      BOOST_TEST(not cplScheme.isTimeWindowComplete());
    } else {
      // window complete since max iterations reached
      BOOST_TEST(cplScheme.isTimeWindowComplete());
    }
  }

  // third window
  for (int i = 0; i < maxIterations; i++) {
    // first, second and third iteration
    BOOST_TEST(cplScheme.isCouplingOngoing());
    if (context.isNamed(first)) {
      if (i == 0) {
<<<<<<< HEAD
        // extrapolated data: 4 = 2 * 3 - 2 (first order extrapolation)
        BOOST_TEST(mesh->data(receiveDataIndex)->values()(0) == 4);
      } else if (i == 1) {
        // accelerated data from second participant: 0.5 * 3 + 0.5 * 4 = 4.5
        BOOST_TEST(mesh->data(receiveDataIndex)->values()(0) == 4.5);
      } else if (i == 2) {
        // accelerated data from second participant: 0.5 * 4.5 + 0.5 * 5 = 4.75
        BOOST_TEST(mesh->data(receiveDataIndex)->values()(0) == 4.75);
=======
        // second order extrapolation
        BOOST_TEST(mesh->data(receiveDataIndex)->values()(0) == 3.5); // = 2.5*3 - 2*2 + 0.5 * 0
      } else if (i == 1) {
        // accelerated data from second participant
        BOOST_TEST(mesh->data(receiveDataIndex)->values()(0) == 4.25); // = 0.5 * 3.5 + 0.5 * 5
      } else if (i == 2) {
        // accelerated data from second participant
        BOOST_TEST(mesh->data(receiveDataIndex)->values()(0) == 4.625); // = 0.5 * 4.25 + 0.5 * 5
>>>>>>> 8551d4c0
      }
    } else if (context.isNamed(second)) {
      // extrapolation only applied to accelerated data. So data written by first participant.
      BOOST_TEST(mesh->data(receiveDataIndex)->values()(0) == 5);
    }

    if (i == 0) {
      BOOST_TEST(cplScheme.isActionRequired(writeIterationCheckpoint));
      cplScheme.markActionFulfilled(writeIterationCheckpoint);
      BOOST_TEST(not cplScheme.isActionRequired(readIterationCheckpoint));
    } else {
      BOOST_TEST(not cplScheme.isActionRequired(writeIterationCheckpoint));
      BOOST_TEST(cplScheme.isActionRequired(readIterationCheckpoint));
      cplScheme.markActionFulfilled(readIterationCheckpoint);
    }

    v << 5.0;
    mesh->data(sendDataIndex)->values() = v;
    cplScheme.addComputedTime(timestepLength);

    cplScheme.advance();

    if (i < maxIterations - 1) {
      BOOST_TEST(not cplScheme.isTimeWindowComplete());
    } else {
      // window complete since max iterations reached
      BOOST_TEST(cplScheme.isTimeWindowComplete());
    }
  }

  // fourth window
  if (context.isNamed(first)) {
<<<<<<< HEAD
    // extrapolated data
    BOOST_TEST(mesh->data(receiveDataIndex)->values()(0) == 7.5); // extrapolated data: 2, 3, 5 -> 2.5*x^t - 2*x^(t-1) + 0.5*x^(t-2) = 7.5  (second order extrapolation)
=======
    // second order extrapolation
    BOOST_TEST(mesh->data(receiveDataIndex)->values()(0) == 7.5); // = 2.5*5 - 2*3 + 0.5*2
>>>>>>> 8551d4c0
  } else if (context.isNamed(second)) {
    // extrapolation only applied to accelerated data. So data written by first participant.
    BOOST_TEST(mesh->data(receiveDataIndex)->values()(0) == 5);
  }

  // reached end of simulation, ready to finalize
  BOOST_TEST(not cplScheme.isCouplingOngoing());

  cplScheme.finalize();
}

/// Test that runs on 2 processors.
BOOST_AUTO_TEST_CASE(testAbsConvergenceMeasureSynchronized)
{
  PRECICE_TEST("Participant0"_on(1_rank), "Participant1"_on(1_rank), Require::Events);
  testing::ConnectionOptions options;
  options.useOnlyMasterCom = true;
  auto m2n                 = context.connectMasters("Participant0", "Participant1", options);

  using namespace mesh;

  xml::XMLTag root = xml::getRootTag();
  // Create a data configuration, to simplify configuration of data
  PtrDataConfiguration dataConfig(new DataConfiguration(root));
  dataConfig->setDimensions(3);
  dataConfig->addData("data0", 1);
  dataConfig->addData("data1", 3);

  MeshConfiguration meshConfig(root, dataConfig);
  meshConfig.setDimensions(3);
  mesh::PtrMesh mesh(new Mesh("Mesh", 3, testing::nextMeshID()));
  mesh->createData("data0", 1);
  mesh->createData("data1", 3);
  mesh->createVertex(Eigen::Vector3d::Zero());
  mesh->allocateDataValues();
  meshConfig.addMesh(mesh);

  // Create all parameters necessary to create an ImplicitCouplingScheme object
  double      maxTime        = 1.0;
  int         maxTimesteps   = 3;
  double      timestepLength = 0.1;
  std::string nameParticipant0("Participant0");
  std::string nameParticipant1("Participant1");
  int         sendDataIndex        = -1;
  int         receiveDataIndex     = -1;
  int         convergenceDataIndex = -1;
  if (context.isNamed(nameParticipant0)) {
    sendDataIndex        = 0;
    receiveDataIndex     = 1;
    convergenceDataIndex = receiveDataIndex;
  } else {
    sendDataIndex        = 1;
    receiveDataIndex     = 0;
    convergenceDataIndex = sendDataIndex;
  }

  // Create the coupling scheme object
  cplscheme::SerialCouplingScheme cplScheme(
      maxTime, maxTimesteps, timestepLength, 16, nameParticipant0,
      nameParticipant1, context.name, m2n, constants::FIXED_TIME_WINDOW_SIZE,
      BaseCouplingScheme::Implicit, 100);
  cplScheme.addDataToSend(mesh->data(sendDataIndex), mesh, false);
  cplScheme.addDataToReceive(mesh->data(receiveDataIndex), mesh, false);

  double                                 convergenceLimit1 = sqrt(3.0); // when diff_vector = (1.0, 1.0, 1.0)
  cplscheme::impl::PtrConvergenceMeasure absoluteConvMeasure1(
      new cplscheme::impl::AbsoluteConvergenceMeasure(convergenceLimit1));
  cplScheme.addConvergenceMeasure(convergenceDataIndex, false, false, absoluteConvMeasure1, true);

  // Expected iterations per implicit timesptep
  std::vector<int> validIterations = {5, 5, 5};
  runCoupling(cplScheme, context.name, meshConfig, validIterations);
}

BOOST_AUTO_TEST_CASE(testConfiguredAbsConvergenceMeasureSynchronized)
{
  PRECICE_TEST("Participant0"_on(1_rank), "Participant1"_on(1_rank), Require::Events);

  using namespace mesh;

  std::string configurationPath(
      _pathToTests + "serial-implicit-cplscheme-absolute-config.xml");

  xml::XMLTag          root = xml::getRootTag();
  PtrDataConfiguration dataConfig(new DataConfiguration(root));
  dataConfig->setDimensions(3);
  PtrMeshConfiguration meshConfig(new MeshConfiguration(root, dataConfig));
  meshConfig->setDimensions(3);
  m2n::M2NConfiguration::SharedPointer m2nConfig(new m2n::M2NConfiguration(root));
  CouplingSchemeConfiguration          cplSchemeConfig(root, meshConfig, m2nConfig);

  xml::configure(root, xml::ConfigurationContext{}, configurationPath);
  m2n::PtrM2N m2n       = m2nConfig->getM2N("Participant0", "Participant1");
  useOnlyMasterCom(m2n) = true;

  // some dummy mesh
  meshConfig->meshes().at(0)->createVertex(Eigen::Vector3d(1.0, 1.0, 1.0));
  meshConfig->meshes().at(0)->createVertex(Eigen::Vector3d(2.0, 1.0, -1.0));
  meshConfig->meshes().at(0)->createVertex(Eigen::Vector3d(3.0, 1.0, 1.0));
  meshConfig->meshes().at(0)->createVertex(Eigen::Vector3d(4.0, 1.0, -1.0));
  meshConfig->meshes().at(0)->allocateDataValues();

  std::vector<int> validIterations = {5, 5, 5};

  if (context.isNamed("Participant0")) {
    m2n->requestMasterConnection("Participant1", "Participant0");
  } else {
    m2n->acceptMasterConnection("Participant1", "Participant0");
  }

  runCoupling(*cplSchemeConfig.getCouplingScheme(context.name),
              context.name, *meshConfig, validIterations);
}

BOOST_AUTO_TEST_CASE(testMinIterConvergenceMeasureSynchronized)
{
  PRECICE_TEST("Participant0"_on(1_rank), "Participant1"_on(1_rank), Require::Events);
  testing::ConnectionOptions options;
  options.useOnlyMasterCom = true;
  auto m2n                 = context.connectMasters("Participant0", "Participant1", options);

  xml::XMLTag root = xml::getRootTag();
  // Create a data configuration, to simplify configuration of data
  mesh::PtrDataConfiguration dataConfig(new mesh::DataConfiguration(root));
  dataConfig->setDimensions(3);
  dataConfig->addData("data0", 1);
  dataConfig->addData("data1", 3);

  mesh::MeshConfiguration meshConfig(root, dataConfig);
  meshConfig.setDimensions(3);
  mesh::PtrMesh mesh(new mesh::Mesh("Mesh", 3, testing::nextMeshID()));
  mesh->createData("data0", 1);
  mesh->createData("data1", 3);
  mesh->createVertex(Eigen::Vector3d::Zero());
  mesh->allocateDataValues();
  meshConfig.addMesh(mesh);

  // Create all parameters necessary to create an ImplicitCouplingScheme object
  double      maxTime        = 1.0;
  int         maxTimesteps   = 3;
  double      timestepLength = 0.1;
  std::string nameParticipant0("Participant0");
  std::string nameParticipant1("Participant1");
  int         sendDataIndex        = -1;
  int         receiveDataIndex     = -1;
  int         convergenceDataIndex = -1;
  if (context.isNamed(nameParticipant0)) {
    sendDataIndex        = 0;
    receiveDataIndex     = 1;
    convergenceDataIndex = receiveDataIndex;
  } else {
    sendDataIndex        = 1;
    receiveDataIndex     = 0;
    convergenceDataIndex = sendDataIndex;
  }

  // Create the coupling scheme object
  cplscheme::SerialCouplingScheme cplScheme(
      maxTime, maxTimesteps, timestepLength, 16, nameParticipant0, nameParticipant1,
      context.name, m2n, constants::FIXED_TIME_WINDOW_SIZE,
      BaseCouplingScheme::Implicit, 100);
  cplScheme.addDataToSend(mesh->data(sendDataIndex), mesh, false);
  cplScheme.addDataToReceive(mesh->data(receiveDataIndex), mesh, false);

  // Add convergence measures
  int                                    minIterations = 3;
  cplscheme::impl::PtrConvergenceMeasure minIterationConvMeasure1(
      new cplscheme::impl::MinIterationConvergenceMeasure(minIterations));
  cplScheme.addConvergenceMeasure(convergenceDataIndex, false, false, minIterationConvMeasure1, true);

  // Expected iterations per implicit timesptep
  std::vector<int> validIterations = {3, 3, 3};
  runCoupling(cplScheme, context.name, meshConfig, validIterations);
}

BOOST_AUTO_TEST_CASE(testMinIterConvergenceMeasureSynchronizedWithSubcycling)
{
  PRECICE_TEST("Participant0"_on(1_rank), "Participant1"_on(1_rank), Require::Events);
  testing::ConnectionOptions options;
  options.useOnlyMasterCom = true;
  auto m2n                 = context.connectMasters("Participant0", "Participant1", options);

  xml::XMLTag root = xml::getRootTag();
  // Create a data configuration, to simplify configuration of data
  mesh::PtrDataConfiguration dataConfig(new mesh::DataConfiguration(root));
  dataConfig->setDimensions(3);
  dataConfig->addData("data0", 1);
  dataConfig->addData("data1", 3);

  mesh::MeshConfiguration meshConfig(root, dataConfig);
  meshConfig.setDimensions(3);
  mesh::PtrMesh mesh(new mesh::Mesh("Mesh", 3, testing::nextMeshID()));
  mesh->createData("data0", 1);
  mesh->createData("data1", 3);
  mesh->createVertex(Eigen::Vector3d::Zero());
  mesh->allocateDataValues();
  meshConfig.addMesh(mesh);

  // Create all parameters necessary to create an ImplicitCouplingScheme object
  double           maxTime        = 1.0;
  int              maxTimesteps   = 3;
  double           timestepLength = 0.1;
  std::string      nameParticipant0("Participant0");
  std::string      nameParticipant1("Participant1");
  int              sendDataIndex        = -1;
  int              receiveDataIndex     = -1;
  int              convergenceDataIndex = -1;
  std::vector<int> validIterations;
  if (context.isNamed(nameParticipant0)) {
    sendDataIndex        = 0;
    receiveDataIndex     = 1;
    validIterations      = {3, 3, 3};
    convergenceDataIndex = receiveDataIndex;
  } else {
    sendDataIndex        = 1;
    receiveDataIndex     = 0;
    validIterations      = {3, 3, 3};
    convergenceDataIndex = sendDataIndex;
  }

  // Create the coupling scheme object
  cplscheme::SerialCouplingScheme cplScheme(
      maxTime, maxTimesteps, timestepLength, 16, nameParticipant0, nameParticipant1,
      context.name, m2n, constants::FIXED_TIME_WINDOW_SIZE,
      BaseCouplingScheme::Implicit, 100);
  cplScheme.addDataToSend(mesh->data(sendDataIndex), mesh, false);
  cplScheme.addDataToReceive(mesh->data(receiveDataIndex), mesh, false);

  // Add convergence measures
  int                                    minIterations = 3;
  cplscheme::impl::PtrConvergenceMeasure minIterationConvMeasure1(
      new cplscheme::impl::MinIterationConvergenceMeasure(minIterations));
  cplScheme.addConvergenceMeasure(convergenceDataIndex, false, false, minIterationConvMeasure1, true);
  runCouplingWithSubcycling(
      cplScheme, context.name, meshConfig, validIterations);
}

BOOST_AUTO_TEST_CASE(testInitializeData)
{
  PRECICE_TEST("Participant0"_on(1_rank), "Participant1"_on(1_rank), Require::Events);
  testing::ConnectionOptions options;
  options.useOnlyMasterCom = true;
  auto m2n                 = context.connectMasters("Participant0", "Participant1", options);

  xml::XMLTag root = xml::getRootTag();

  // Create a data configuration, to simplify configuration of data

  mesh::PtrDataConfiguration dataConfig(new mesh::DataConfiguration(root));
  dataConfig->setDimensions(3);
  dataConfig->addData("Data0", 1);
  dataConfig->addData("Data1", 3);

  mesh::MeshConfiguration meshConfig(root, dataConfig);
  meshConfig.setDimensions(3);
  mesh::PtrMesh mesh(new mesh::Mesh("Mesh", 3, testing::nextMeshID()));
  const auto    dataID0 = mesh->createData("Data0", 1)->getID();
  const auto    dataID1 = mesh->createData("Data1", 3)->getID();
  mesh->createVertex(Eigen::Vector3d::Zero());
  mesh->allocateDataValues();
  meshConfig.addMesh(mesh);

  // Create all parameters necessary to create an ImplicitCouplingScheme object
  double      maxTime        = 1.0;
  int         maxTimesteps   = 3;
  double      timestepLength = 0.1;
  std::string nameParticipant0("Participant0");
  std::string nameParticipant1("Participant1");
  int         sendDataIndex              = -1;
  int         receiveDataIndex           = -1;
  bool        dataRequiresInitialization = false;
  int         convergenceDataIndex       = -1;
  if (context.isNamed(nameParticipant0)) {
    sendDataIndex        = dataID0;
    receiveDataIndex     = dataID1;
    convergenceDataIndex = receiveDataIndex;
  } else {
    sendDataIndex              = dataID1;
    receiveDataIndex           = dataID0;
    dataRequiresInitialization = true;
    convergenceDataIndex       = sendDataIndex;
  }

  // Create the coupling scheme object
  cplscheme::SerialCouplingScheme cplScheme(
      maxTime, maxTimesteps, timestepLength, 16, nameParticipant0, nameParticipant1,
      context.name, m2n, constants::FIXED_TIME_WINDOW_SIZE,
      BaseCouplingScheme::Implicit, 100);
  testing::SerialCouplingSchemeFixture fixture;

  cplScheme.addDataToSend(mesh->data(sendDataIndex), mesh, dataRequiresInitialization);
  CouplingData *sendCouplingData = fixture.getSendData(cplScheme, sendDataIndex);
  cplScheme.addDataToReceive(mesh->data(receiveDataIndex), mesh, not dataRequiresInitialization);
  CouplingData *receiveCouplingData = fixture.getReceiveData(cplScheme, receiveDataIndex);

  // Add convergence measures
  int                                    minIterations = 3;
  cplscheme::impl::PtrConvergenceMeasure minIterationConvMeasure1(
      new cplscheme::impl::MinIterationConvergenceMeasure(minIterations));
  cplScheme.addConvergenceMeasure(convergenceDataIndex, false, false, minIterationConvMeasure1, true);

  std::string writeIterationCheckpoint(constants::actionWriteIterationCheckpoint());
  std::string readIterationCheckpoint(constants::actionReadIterationCheckpoint());

  cplScheme.initialize(0.0, 1);

  if (context.isNamed(nameParticipant0)) {
    // ensure that read data is uninitialized
    BOOST_TEST(receiveCouplingData->values().size() == 3);
    BOOST_TEST(testing::equals(receiveCouplingData->values(), Eigen::Vector3d(0.0, 0.0, 0.0)));
    BOOST_TEST(receiveCouplingData->previousIteration().size() == 3);
    BOOST_TEST(testing::equals(receiveCouplingData->previousIteration(), Eigen::Vector3d(0.0, 0.0, 0.0)));
    // ensure that write data is uninitialized
    BOOST_TEST(sendCouplingData->values().size() == 1);
    BOOST_TEST(testing::equals(sendCouplingData->values()(0), 0.0));
    BOOST_TEST(sendCouplingData->previousIteration().size() == 1);
    BOOST_TEST(testing::equals(sendCouplingData->previousIteration()(0), 0.0));

    BOOST_TEST(fixture.isImplicitCouplingScheme(cplScheme));
    cplScheme.initializeData();
    BOOST_TEST(cplScheme.hasDataBeenReceived());
    // ensure that initial data was read
    BOOST_TEST(receiveCouplingData->values().size() == 3);
    BOOST_TEST(testing::equals(receiveCouplingData->values(), Eigen::Vector3d(1.0, 2.0, 3.0)));
    BOOST_TEST(receiveCouplingData->previousIteration().size() == 3);
    BOOST_TEST(testing::equals(receiveCouplingData->previousIteration(), Eigen::Vector3d(0.0, 0.0, 0.0)));
    // ensure that write data is still uninitialized
    BOOST_TEST(sendCouplingData->values().size() == 1);
    BOOST_TEST(testing::equals(sendCouplingData->values()(0), 0.0));
    BOOST_TEST(sendCouplingData->previousIteration().size() == 1);
    BOOST_TEST(testing::equals(sendCouplingData->previousIteration()(0), 0.0));
    BOOST_TEST(sendCouplingData->previousIteration().size() == 1);
    // set write data
    sendCouplingData->values() = Eigen::VectorXd::Constant(sendCouplingData->values().size(), 4.0);
    while (cplScheme.isCouplingOngoing()) {
      if (cplScheme.isActionRequired(writeIterationCheckpoint)) {
        cplScheme.markActionFulfilled(writeIterationCheckpoint);
      }
      if (cplScheme.isActionRequired(readIterationCheckpoint)) {
        cplScheme.markActionFulfilled(readIterationCheckpoint);
      }
      cplScheme.addComputedTime(timestepLength);
      cplScheme.advance();
    }
  } else {
    BOOST_TEST(context.isNamed(nameParticipant1));
    BOOST_TEST(cplScheme.isActionRequired(constants::actionWriteInitialData()));
    Eigen::VectorXd v(3);
    v << 1.0, 2.0, 3.0;
    sendCouplingData->values() = v;
    cplScheme.markActionFulfilled(constants::actionWriteInitialData());
    BOOST_TEST(receiveCouplingData->values().size() == 1);
    BOOST_TEST(testing::equals(receiveCouplingData->values()(0), 0.0));
    BOOST_TEST(receiveCouplingData->previousIteration().size() == 1);
    BOOST_TEST(receiveCouplingData->previousIteration().size() == 1); // here, previousIteration is correctly initialized, see above
    BOOST_TEST(sendCouplingData->values().size() == 3);
    BOOST_TEST(testing::equals(sendCouplingData->values(), Eigen::Vector3d(1.0, 2.0, 3.0)));
    BOOST_TEST(sendCouplingData->previousIteration().size() == 3); // here, previousIteration is correctly initialized, see above
    BOOST_TEST(testing::equals(sendCouplingData->values(), Eigen::Vector3d(1.0, 2.0, 3.0)));
    cplScheme.initializeData();
    BOOST_TEST(cplScheme.hasDataBeenReceived());
    BOOST_TEST(receiveCouplingData->values().size() == 1);
    BOOST_TEST(testing::equals(receiveCouplingData->values()(0), 4.0));
    BOOST_TEST(receiveCouplingData->previousIteration().size() == 1);
    BOOST_TEST(testing::equals(receiveCouplingData->previousIteration()(0), 0.0));
    BOOST_TEST(sendCouplingData->values().size() == 3);
    BOOST_TEST(testing::equals(sendCouplingData->values(), Eigen::Vector3d(1.0, 2.0, 3.0)));
    BOOST_TEST(sendCouplingData->previousIteration().size() == 3);
    BOOST_TEST(testing::equals(sendCouplingData->previousIteration(), Eigen::Vector3d(1.0, 2.0, 3.0)));
    while (cplScheme.isCouplingOngoing()) {
      if (cplScheme.isActionRequired(writeIterationCheckpoint)) {
        cplScheme.markActionFulfilled(writeIterationCheckpoint);
      }
      cplScheme.addComputedTime(timestepLength);
      cplScheme.advance();
      if (cplScheme.isActionRequired(readIterationCheckpoint)) {
        cplScheme.markActionFulfilled(readIterationCheckpoint);
      }
    }
  }
  cplScheme.finalize();
}

BOOST_AUTO_TEST_SUITE_END()
BOOST_AUTO_TEST_SUITE_END()

#endif // not PRECICE_NO_MPI<|MERGE_RESOLUTION|>--- conflicted
+++ resolved
@@ -450,7 +450,7 @@
   m2n::PtrM2N           globalCom(new m2n::M2N(com, m2n::DistributedComFactory::SharedPointer()));
   int                   maxIterations = 1;
 
-  // Test first order extrapolation (with initialization)
+  // Test first order extrapolation
   SerialCouplingScheme scheme(maxTime, maxTimesteps, dt, 16, first, second,
                               accessor, globalCom, constants::FIXED_TIME_WINDOW_SIZE,
                               BaseCouplingScheme::Implicit, maxIterations);
@@ -462,59 +462,17 @@
   BOOST_CHECK(cplData); // no nullptr
   BOOST_TEST(cplData->values().size() == 1);
   BOOST_TEST(cplData->previousIteration().size() == 1);
-  BOOST_TEST(testing::equals(cplData->values()(0), 0.0));            // initialized as zero
-  BOOST_TEST(testing::equals(cplData->previousIteration()(0), 0.0)); // initial value of first window: 0
+  BOOST_TEST(testing::equals(cplData->values()(0), 0.0));
+  BOOST_TEST(testing::equals(cplData->previousIteration()(0), 0.0));
 
   // start first window
-<<<<<<< HEAD
-  cplData->values()(0) = 1.0; // store new value for first window, overwrite 0 -> 1
-  scheme.setTimeWindows(scheme.getTimeWindows() + 1);
-  scheme.storeDataInWaveforms();
-  BOOST_TEST(testing::equals(cplData->values()(0), 1.0));
-  BOOST_TEST(testing::equals(cplData->previousIteration()(0), 0.0));
-  scheme.storeIteration();
-  BOOST_TEST(testing::equals(cplData->previousIteration()(0), 1.0));
-
-  // go to second window
-  scheme.moveToNextWindow();                                         // uses zeroth order extrapolation at end of first window
-  BOOST_TEST(testing::equals(cplData->previousIteration()(0), 1.0)); // only a single value is available, so 1.0 is constantly extrapolated
-  scheme.storeIteration();                                           // initial value of second window: 1
-  BOOST_TEST(testing::equals(cplData->values()(0), 1.0));
-  BOOST_TEST(testing::equals(cplData->previousIteration()(0), 1.0));
-  cplData->values()(0) = 4.0; // store new value for second window, overwrite 1 -> 4
-  scheme.setTimeWindows(scheme.getTimeWindows() + 1);
-  scheme.storeDataInWaveforms();
-  BOOST_TEST(testing::equals(cplData->previousIteration()(0), 1.0));
-  scheme.storeIteration(); // initial value of second window: 4
-  BOOST_TEST(testing::equals(cplData->previousIteration()(0), 4.0));
-
-  // go to third window
-  scheme.moveToNextWindow();                              // uses first order extrapolation (maximum allowed) at end of second window
-  BOOST_TEST(testing::equals(cplData->values()(0), 7.0)); // two values are available, linear extrapolation - 1.0 + 2 * 4.0 = 7.0
-  scheme.storeIteration();                                // initial value of third window: 7
-  BOOST_TEST(testing::equals(cplData->values()(0), 7.0));
-  BOOST_TEST(testing::equals(cplData->previousIteration()(0), 7.0));
-  cplData->values()(0) = 8.0; // store new value for third window, overwrite 7 -> 8
-  scheme.setTimeWindows(scheme.getTimeWindows() + 1);
-  scheme.storeDataInWaveforms();
-  BOOST_TEST(testing::equals(cplData->previousIteration()(0), 7.0));
-  scheme.storeIteration();
-  BOOST_TEST(testing::equals(cplData->previousIteration()(0), 8.0));
-
-  // go to fourth window
-  scheme.moveToNextWindow();                               // uses first order extrapolation (maximum allowed) at end of third window
-  BOOST_TEST(testing::equals(cplData->values()(0), 12.0)); // three values are available, linear extrapolation - 4.0 + 2 * 8.0 = 12.0 (1.0 is ignored)
-  scheme.storeIteration();                                 // initial value for fourth window: 12
-  BOOST_TEST(testing::equals(cplData->values()(0), 12.0));
-  BOOST_TEST(testing::equals(cplData->previousIteration()(0), 12.0));
-=======
   cplData->values()(0) = 1.0; // data provided at end of first window
   scheme.setTimeWindows(scheme.getTimeWindows() + 1);
   scheme.storeDataInWaveforms();
   BOOST_TEST(testing::equals(cplData->values()(0), 1.0));
 
   // go to second window
-  scheme.moveToNextWindow(); // uses zeroth order extrapolation at end of first window
+  scheme.moveToNextWindow(); // uses first order extrapolation at end of first window
   BOOST_TEST(testing::equals(cplData->previousIteration()(0), 0.0));
   scheme.storeIteration();
   BOOST_TEST(testing::equals(cplData->values()(0), 2.0)); // = 2*1 - 0
@@ -539,7 +497,6 @@
   scheme.storeIteration();
   BOOST_TEST(testing::equals(cplData->values()(0), 16.0)); // = 2*10 - 4
   BOOST_TEST(testing::equals(cplData->previousIteration()(0), 16.0));
->>>>>>> 8551d4c0
 
   // Test second order extrapolation
   cplData->values() = Eigen::VectorXd::Zero(cplData->values().size());
@@ -553,47 +510,6 @@
   BOOST_CHECK(cplData); // no nullptr
   BOOST_TEST(cplData->values().size() == 1);
   BOOST_TEST(cplData->previousIteration().size() == 1);
-<<<<<<< HEAD
-
-  // initialized as zero
-  BOOST_TEST(testing::equals(cplData->values()(0), 0.0));            // initialized as zero
-  BOOST_TEST(testing::equals(cplData->previousIteration()(0), 0.0)); // initial value of first window: 0
-
-  // start first window
-  cplData->values()(0) = 2.0; // store new value for first window, overwrite 0 -> 1
-  scheme2.setTimeWindows(scheme2.getTimeWindows() + 1);
-  scheme2.storeDataInWaveforms();
-  BOOST_TEST(testing::equals(cplData->values()(0), 2.0));
-  BOOST_TEST(testing::equals(cplData->previousIteration()(0), 0.0));
-  scheme2.storeIteration();
-  BOOST_TEST(testing::equals(cplData->previousIteration()(0), 2.0));
-
-  // go to second window
-  scheme2.moveToNextWindow(); // uses zeroth order extrapolation at end of first window
-  BOOST_TEST(testing::equals(cplData->previousIteration()(0), 2.0));
-  scheme2.storeIteration();                               // initial value of second window: 1
-  BOOST_TEST(testing::equals(cplData->values()(0), 2.0)); // only a single value is available, so 1.0 is constantly extrapolated
-  BOOST_TEST(testing::equals(cplData->previousIteration()(0), 2.0));
-  cplData->values()(0) = 4.0; // store new value for second window, overwrite 1 -> 4
-  scheme2.setTimeWindows(scheme2.getTimeWindows() + 1);
-  scheme2.storeDataInWaveforms();
-  BOOST_TEST(testing::equals(cplData->previousIteration()(0), 2.0));
-  scheme2.storeIteration();
-  BOOST_TEST(testing::equals(cplData->previousIteration()(0), 4.0));
-
-  //go to third window
-  scheme2.moveToNextWindow(); // uses first order extrapolation at end of second window
-  BOOST_TEST(testing::equals(cplData->previousIteration()(0), 4.0));
-  scheme2.storeIteration();
-  BOOST_TEST(testing::equals(cplData->values()(0), 6.0)); // two values are available, linear extrapolation - 2.0 + 2 * 4.0 = 6.0
-  BOOST_TEST(testing::equals(cplData->previousIteration()(0), 6.0));
-  cplData->values()(0) = 8.0; // data provided at end of third window
-  scheme2.setTimeWindows(scheme2.getTimeWindows() + 1);
-  scheme2.storeDataInWaveforms();
-  BOOST_TEST(testing::equals(cplData->previousIteration()(0), 6.0));
-  scheme2.storeIteration();
-  BOOST_TEST(testing::equals(cplData->previousIteration()(0), 8.0));
-=======
 
   // initialized as zero
   BOOST_TEST(testing::equals(cplData->values()(0), 0.0));
@@ -623,32 +539,13 @@
   cplData->values()(0) = 4.0; // data provided at end of third window
   scheme2.setTimeWindows(scheme2.getTimeWindows() + 1);
   scheme2.storeDataInWaveforms();
->>>>>>> 8551d4c0
 
   // go to fourth window
   scheme2.moveToNextWindow(); // uses second order extrapolation at end of third window
   BOOST_TEST(testing::equals(cplData->previousIteration()(0), 8.0));
   scheme2.storeIteration();
-<<<<<<< HEAD
-  BOOST_TEST(testing::equals(cplData->values()(0), 13.0)); // = 2.5*8 - 2*4 + 0.5*2
-  BOOST_TEST(testing::equals(cplData->previousIteration()(0), 13.0));
-  cplData->values()(0) = 4.0; // store new value for fourth window, overwrite 13.0 -> 4.0
-  scheme2.setTimeWindows(scheme2.getTimeWindows() + 1);
-  scheme2.storeDataInWaveforms();
-  BOOST_TEST(testing::equals(cplData->previousIteration()(0), 13.0));
-  scheme2.storeIteration();
-  BOOST_TEST(testing::equals(cplData->previousIteration()(0), 4.0));
-
-  // go to fifth window
-  scheme2.moveToNextWindow(); // uses second order extrapolation at end of fourth window
-  BOOST_TEST(testing::equals(cplData->previousIteration()(0), 4.0));
-  scheme2.storeIteration();
-  BOOST_TEST(testing::equals(cplData->values()(0), -4.0)); // = 2.5*4 - 2*8 + 0.5*4
-  BOOST_TEST(testing::equals(cplData->previousIteration()(0), -4.0));
-=======
   BOOST_TEST(testing::equals(cplData->values()(0), 2.5)); // = 2.5*4 - 2*4 + 0.5*1
   BOOST_TEST(testing::equals(cplData->previousIteration()(0), 2.5));
->>>>>>> 8551d4c0
 }
 
 /// Test that cplScheme gives correct results when applying extrapolation.
@@ -805,10 +702,6 @@
     BOOST_TEST(cplScheme.isCouplingOngoing());
     if (context.isNamed(first)) {
       if (i == 0) {
-<<<<<<< HEAD
-        // extrapolated data, constant extrapolation from first window
-        BOOST_TEST(mesh->data(receiveDataIndex)->values()(0) == 2);
-=======
         // first order extrapolation
         BOOST_TEST(mesh->data(receiveDataIndex)->values()(0) == 4); // = 2*2 - 0
       } else if (i == 1) {
@@ -997,7 +890,6 @@
       if (i == 0) {
         // data is uninitialized for first participant
         BOOST_TEST(mesh->data(receiveDataIndex)->values()(0) == 4);
->>>>>>> 8551d4c0
       } else if (i == 1) {
         // accelerated data from second participant
         BOOST_TEST(mesh->data(receiveDataIndex)->values()(0) == 3); // = 0.5 * 4 + 0.5 * 2
@@ -1085,13 +977,8 @@
 
   // third window
   if (context.isNamed(first)) {
-<<<<<<< HEAD
-    // extrapolated data, linear extrapolation from first and second window
-    BOOST_TEST(mesh->data(receiveDataIndex)->values()(0) == 4); // extrapolated data: 2, 3, 4
-=======
     // first order extrapolation
     BOOST_TEST(mesh->data(receiveDataIndex)->values()(0) == 4); // = 2*3 - 2
->>>>>>> 8551d4c0
   } else if (context.isNamed(second)) {
     // extrapolation only applied to accelerated data. So data written by first participant.
     BOOST_TEST(mesh->data(receiveDataIndex)->values()(0) == 3);
@@ -1256,13 +1143,8 @@
     BOOST_TEST(cplScheme.isCouplingOngoing());
     if (context.isNamed(first)) {
       if (i == 0) {
-<<<<<<< HEAD
-        // extrapolated data, constant extrapolation from first window
-        BOOST_TEST(mesh->data(receiveDataIndex)->values()(0) == 2);
-=======
         // first order extrapolation
         BOOST_TEST(mesh->data(receiveDataIndex)->values()(0) == 4); // = 2*2 - 0
->>>>>>> 8551d4c0
       } else if (i == 1) {
         // accelerated data from second participant
         BOOST_TEST(mesh->data(receiveDataIndex)->values()(0) == 3.5); // = 0.5 * 4 + 0.5 * 3
@@ -1305,16 +1187,6 @@
     BOOST_TEST(cplScheme.isCouplingOngoing());
     if (context.isNamed(first)) {
       if (i == 0) {
-<<<<<<< HEAD
-        // extrapolated data: 4 = 2 * 3 - 2 (first order extrapolation)
-        BOOST_TEST(mesh->data(receiveDataIndex)->values()(0) == 4);
-      } else if (i == 1) {
-        // accelerated data from second participant: 0.5 * 3 + 0.5 * 4 = 4.5
-        BOOST_TEST(mesh->data(receiveDataIndex)->values()(0) == 4.5);
-      } else if (i == 2) {
-        // accelerated data from second participant: 0.5 * 4.5 + 0.5 * 5 = 4.75
-        BOOST_TEST(mesh->data(receiveDataIndex)->values()(0) == 4.75);
-=======
         // second order extrapolation
         BOOST_TEST(mesh->data(receiveDataIndex)->values()(0) == 3.5); // = 2.5*3 - 2*2 + 0.5 * 0
       } else if (i == 1) {
@@ -1323,7 +1195,6 @@
       } else if (i == 2) {
         // accelerated data from second participant
         BOOST_TEST(mesh->data(receiveDataIndex)->values()(0) == 4.625); // = 0.5 * 4.25 + 0.5 * 5
->>>>>>> 8551d4c0
       }
     } else if (context.isNamed(second)) {
       // extrapolation only applied to accelerated data. So data written by first participant.
@@ -1356,13 +1227,8 @@
 
   // fourth window
   if (context.isNamed(first)) {
-<<<<<<< HEAD
-    // extrapolated data
-    BOOST_TEST(mesh->data(receiveDataIndex)->values()(0) == 7.5); // extrapolated data: 2, 3, 5 -> 2.5*x^t - 2*x^(t-1) + 0.5*x^(t-2) = 7.5  (second order extrapolation)
-=======
     // second order extrapolation
     BOOST_TEST(mesh->data(receiveDataIndex)->values()(0) == 7.5); // = 2.5*5 - 2*3 + 0.5*2
->>>>>>> 8551d4c0
   } else if (context.isNamed(second)) {
     // extrapolation only applied to accelerated data. So data written by first participant.
     BOOST_TEST(mesh->data(receiveDataIndex)->values()(0) == 5);
