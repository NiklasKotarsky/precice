#include <Eigen/Core>
#include <algorithm>
#include <boost/test/tools/old/interface.hpp>
#include <iterator>
#include <memory>
#include <string>
#include <vector>
#include "acceleration/ConstantRelaxationAcceleration.hpp"
#include "acceleration/SharedPointer.hpp"
#include "acceleration/config/AccelerationConfiguration.hpp"
#include "com/MPIDirectCommunication.hpp"
#include "com/SharedPointer.hpp"
#include "cplscheme/BaseCouplingScheme.hpp"
#include "cplscheme/Constants.hpp"
#include "cplscheme/CouplingData.hpp"
#include "cplscheme/CouplingScheme.hpp"
#include "cplscheme/SerialCouplingScheme.hpp"
#include "cplscheme/SharedPointer.hpp"
#include "cplscheme/config/CouplingSchemeConfiguration.hpp"
#include "cplscheme/impl/AbsoluteConvergenceMeasure.hpp"
#include "cplscheme/impl/MinIterationConvergenceMeasure.hpp"
#include "cplscheme/impl/SharedPointer.hpp"
#include "logging/LogMacros.hpp"
#include "m2n/DistributedComFactory.hpp"
#include "m2n/M2N.hpp"
#include "m2n/SharedPointer.hpp"
#include "m2n/config/M2NConfiguration.hpp"
#include "mesh/Data.hpp"
#include "mesh/Mesh.hpp"
#include "mesh/SharedPointer.hpp"
#include "mesh/Vertex.hpp"
#include "mesh/config/DataConfiguration.hpp"
#include "mesh/config/MeshConfiguration.hpp"
#include "precice/config/ParticipantConfiguration.hpp"
#include "testing/SerialCouplingSchemeFixture.hpp"
#include "testing/TestContext.hpp"
#include "testing/Testing.hpp"
#include "xml/XMLTag.hpp"

using namespace precice;
using namespace precice::cplscheme;

#ifndef PRECICE_NO_MPI

BOOST_AUTO_TEST_SUITE(CplSchemeTests)

void runCoupling(
    CouplingScheme &               cplScheme,
    const std::string &            nameParticipant,
    const mesh::MeshConfiguration &meshConfig,
    const std::vector<int> &       validIterations)
{
  BOOST_REQUIRE(meshConfig.meshes().size() == 1);
  mesh::PtrMesh mesh = meshConfig.meshes().at(0);
  BOOST_REQUIRE(mesh->data().size() == 2);
  BOOST_REQUIRE(!mesh->vertices().empty());
  BOOST_REQUIRE(!validIterations.empty());

  mesh::Vertex &  vertex               = mesh->vertices().at(0);
  int             index                = vertex.getID();
  auto &          dataValues0          = mesh->data(0)->values();
  auto &          dataValues1          = mesh->data(1)->values();
  double          initialStepsizeData0 = 5.0;
  double          stepsizeData0        = 5.0;
  Eigen::VectorXd initialStepsizeData1 = Eigen::VectorXd::Constant(3, 5.0);
  Eigen::VectorXd stepsizeData1        = Eigen::VectorXd::Constant(3, 5.0);
  double          computedTime         = 0.0;
  int             computedTimesteps    = 0;
  std::string     nameParticipant0("Participant0");
  std::string     nameParticipant1("Participant1");
  BOOST_TEST(((nameParticipant == nameParticipant0) || (nameParticipant == nameParticipant1)));
  int                              iterationCount      = 0;
  std::vector<int>::const_iterator iterValidIterations = validIterations.begin();

  if (nameParticipant == nameParticipant0) {
    mesh->data(0)->setSampleAtTime(time::Storage::WINDOW_START, time::Sample{mesh->data(0)->values()});
    cplScheme.initialize(0.0, 1);
<<<<<<< HEAD
    cplScheme.clearAllDataStorage();
=======
>>>>>>> ad95b8bd
    BOOST_TEST(not cplScheme.isTimeWindowComplete());
    BOOST_TEST(cplScheme.isActionRequired(CouplingScheme::Action::WriteCheckpoint));
    BOOST_TEST(not cplScheme.isActionRequired(CouplingScheme::Action::ReadCheckpoint));
    BOOST_TEST(not cplScheme.hasDataBeenReceived());

    // Tells coupling scheme, that a checkpoint has been created.
    // All required actions have to be performed before calling advance().
    cplScheme.markActionFulfilled(CouplingScheme::Action::WriteCheckpoint);
    BOOST_TEST(cplScheme.isActionFulfilled(CouplingScheme::Action::WriteCheckpoint));

    while (cplScheme.isCouplingOngoing()) {
      dataValues0(index) += stepsizeData0;
      mesh->data(0)->setSampleAtTime(time::Storage::WINDOW_END, time::Sample{mesh->data(0)->values()});
      // The max time step size is required to be obeyed.
      double maxTimeStepSize = cplScheme.getNextTimeStepMaxSize();
      cplScheme.addComputedTime(maxTimeStepSize);
      cplScheme.firstSynchronization({});
      cplScheme.firstExchange();
      cplScheme.secondSynchronization();
      cplScheme.secondExchange();
      cplScheme.clearAllDataStorage();
      iterationCount++;
      // A coupling timestep is complete, when the coupling iterations are
      // globally converged and if subcycling steps have filled one global
      // timestep.
      if (cplScheme.isTimeWindowComplete()) {
        // Advance participant time and timestep
        computedTime += maxTimeStepSize;
        computedTimesteps++;
        BOOST_TEST(testing::equals(computedTime, cplScheme.getTime()));
        BOOST_TEST(testing::equals(computedTimesteps, cplScheme.getTimeWindows() - 1));
        // The iteration number is enforced by the controlled decrease of the
        // change of data written
        BOOST_TEST(testing::equals(iterationCount, *iterValidIterations));
        if (cplScheme.isCouplingOngoing()) {
          BOOST_TEST(cplScheme.isActionRequired(CouplingScheme::Action::WriteCheckpoint));
          cplScheme.markActionFulfilled(CouplingScheme::Action::WriteCheckpoint);
          BOOST_TEST(cplScheme.isActionFulfilled(CouplingScheme::Action::WriteCheckpoint));
        } else {
          BOOST_TEST(not cplScheme.isActionRequired(CouplingScheme::Action::WriteCheckpoint));
          BOOST_TEST(not cplScheme.isActionRequired(CouplingScheme::Action::ReadCheckpoint));
        }
        iterationCount = 0;
        iterValidIterations++;
        if (iterValidIterations == validIterations.end()) {
          BOOST_TEST(not cplScheme.isCouplingOngoing());
        }
        // Reset data values, to simulate same convergence behavior of
        // interface values in next timestep.
        stepsizeData0 = initialStepsizeData0;
      } else { // coupling timestep is not yet complete
        BOOST_TEST(cplScheme.isCouplingOngoing());
        BOOST_TEST(iterationCount < *iterValidIterations);
        BOOST_TEST(cplScheme.isActionRequired(CouplingScheme::Action::ReadCheckpoint));
        cplScheme.markActionFulfilled(CouplingScheme::Action::ReadCheckpoint);
        BOOST_TEST(cplScheme.isActionFulfilled(CouplingScheme::Action::ReadCheckpoint));
        // The written data value is decreased in a regular manner, in order
        // to achieve a predictable convergence.
        stepsizeData0 -= 1.0;
      }
      // the first participant always receives new data
      //if(cplScheme.isCouplingOngoing())
      BOOST_TEST(cplScheme.hasDataBeenReceived());
    }
    cplScheme.finalize(); // Ends the coupling scheme
    BOOST_TEST(testing::equals(computedTime, 0.3));
    BOOST_TEST(testing::equals(computedTimesteps, 3));
  } else if (nameParticipant == nameParticipant1) {
    mesh->data(1)->setSampleAtTime(time::Storage::WINDOW_START, time::Sample{mesh->data(1)->values()});
    cplScheme.initialize(0.0, 1);
<<<<<<< HEAD
    cplScheme.clearAllDataStorage();
=======
>>>>>>> ad95b8bd
    BOOST_TEST(not cplScheme.isTimeWindowComplete());
    BOOST_TEST(cplScheme.isActionRequired(CouplingScheme::Action::WriteCheckpoint));
    BOOST_TEST(not cplScheme.isActionRequired(CouplingScheme::Action::ReadCheckpoint));
    BOOST_TEST(cplScheme.hasDataBeenReceived());

    // Tells coupling scheme, that a checkpoint has been created.
    // All required actions have to be performed before calling advance().
    cplScheme.markActionFulfilled(CouplingScheme::Action::WriteCheckpoint);
    BOOST_TEST(cplScheme.isActionFulfilled(CouplingScheme::Action::WriteCheckpoint));

    while (cplScheme.isCouplingOngoing()) {
      Eigen::VectorXd currentData(3);
      currentData = dataValues1.segment(index * 3, 3);
      currentData += stepsizeData1;
      dataValues1.segment(index * 3, 3) = currentData;
      mesh->data(1)->setSampleAtTime(time::Storage::WINDOW_END, time::Sample{mesh->data(1)->values()});
      // The max time step size is required to be obeyed.
      double maxTimeStepSize = cplScheme.getNextTimeStepMaxSize();
      cplScheme.addComputedTime(maxTimeStepSize);
      cplScheme.firstSynchronization({});
      cplScheme.firstExchange();
      cplScheme.secondSynchronization();
      cplScheme.secondExchange();
      cplScheme.clearAllDataStorage();
      iterationCount++;
      // A coupling timestep is complete, when the coupling iterations are
      // globally converged and if subcycling steps have filled one global
      // timestep.
      if (cplScheme.isTimeWindowComplete()) {
        // Advance participant time and timestep
        computedTime += maxTimeStepSize;
        computedTimesteps++;
        BOOST_TEST(testing::equals(computedTime, cplScheme.getTime()));
        BOOST_TEST(testing::equals(computedTimesteps, cplScheme.getTimeWindows() - 1));
        // The iterations are enforced by the controlled decrease of the
        // change of data written
        BOOST_TEST(testing::equals(iterationCount, *iterValidIterations));
        if (cplScheme.isCouplingOngoing()) {
          BOOST_TEST(cplScheme.isActionRequired(CouplingScheme::Action::WriteCheckpoint));
          cplScheme.markActionFulfilled(CouplingScheme::Action::WriteCheckpoint);
          BOOST_TEST(cplScheme.isActionFulfilled(CouplingScheme::Action::WriteCheckpoint));
        } else {
          BOOST_TEST(not cplScheme.isActionRequired(CouplingScheme::Action::WriteCheckpoint));
          BOOST_TEST(not cplScheme.isActionRequired(CouplingScheme::Action::ReadCheckpoint));
        }
        iterationCount = 0;
        iterValidIterations++;
        if (iterValidIterations == validIterations.end()) {
          BOOST_TEST(not cplScheme.isCouplingOngoing());
        }
        // Reset data values, to simulate same convergence behavior of
        // interface values in next timestep.
        stepsizeData1 = initialStepsizeData1;
      } else { // coupling timestep is not yet complete
        BOOST_TEST(cplScheme.isCouplingOngoing());
        BOOST_TEST(iterationCount < *iterValidIterations);
        BOOST_TEST(cplScheme.isActionRequired(CouplingScheme::Action::ReadCheckpoint));
        // The load checkpoint action requires to fallback to the cplScheme of the
        // first implicit iteration of the current timestep/time.
        cplScheme.markActionFulfilled(CouplingScheme::Action::ReadCheckpoint);
        BOOST_TEST(cplScheme.isActionFulfilled(CouplingScheme::Action::ReadCheckpoint));
        // The written data value is decreased in a regular manner, in order
        // to achieve a predictable convergence.
        //stepsizeData1 -= 1.0;
        stepsizeData1 -= Eigen::Vector3d::Constant(1.0);
      }
      // only check if data is received
      if (cplScheme.isCouplingOngoing())
        BOOST_TEST(cplScheme.hasDataBeenReceived());
    }
    cplScheme.finalize(); // Ends the coupling scheme
    BOOST_TEST(testing::equals(computedTime, 0.3));
    BOOST_TEST(testing::equals(computedTimesteps, 3));
  }
}

void runCouplingWithSubcycling(
    CouplingScheme &               cplScheme,
    const std::string &            nameParticipant,
    const mesh::MeshConfiguration &meshConfig,
    const std::vector<int> &       validIterations)
{
  BOOST_REQUIRE(meshConfig.meshes().size() == 1);
  mesh::PtrMesh mesh = meshConfig.meshes().at(0);
  BOOST_REQUIRE(mesh->data().size() == 2);
  BOOST_REQUIRE(!mesh->vertices().empty());
  BOOST_REQUIRE(!validIterations.empty());

  double          initialStepsizeData0 = 5.0;
  double          stepsizeData0        = 5.0;
  Eigen::Vector3d initialStepsizeData1 = Eigen::Vector3d::Constant(5.0);
  Eigen::Vector3d stepsizeData1        = Eigen::Vector3d::Constant(5.0);
  double          computedTime         = 0.0;
  int             computedTimesteps    = 0;
  std::string     nameParticipant0("Participant0");
  std::string     nameParticipant1("Participant1");
  BOOST_TEST(((nameParticipant == nameParticipant0) || (nameParticipant == nameParticipant1)));
  int                              iterationCount = 0;
  std::vector<int>::const_iterator iterValidIterations =
      validIterations.begin();

  if (nameParticipant == nameParticipant0) {
    iterationCount++; // different handling due to subcycling
    mesh->data(0)->setSampleAtTime(time::Storage::WINDOW_START, time::Sample{mesh->data(0)->values()});
    cplScheme.initialize(0.0, 1);
<<<<<<< HEAD
    cplScheme.clearAllDataStorage();
=======
>>>>>>> ad95b8bd
    BOOST_TEST(not cplScheme.isTimeWindowComplete());
    BOOST_TEST(cplScheme.isActionRequired(CouplingScheme::Action::WriteCheckpoint));
    BOOST_TEST(not cplScheme.isActionRequired(CouplingScheme::Action::ReadCheckpoint));
    BOOST_TEST(not cplScheme.hasDataBeenReceived());

    // Tells coupling scheme, that a checkpoint has been created.
    // All required actions have to be performed before calling advance().
    cplScheme.markActionFulfilled(CouplingScheme::Action::WriteCheckpoint);
    BOOST_TEST(cplScheme.isActionFulfilled(CouplingScheme::Action::WriteCheckpoint));

    double maxTimeStepSize      = cplScheme.getNextTimeStepMaxSize();
    double computedTimeStepSize = maxTimeStepSize / 2.0;
    int    subcyclingStep       = 0;

    // Clear data for iteration.
    mesh->data(0)->timeStepsStorage().trim();

    // Main coupling loop
    while (cplScheme.isCouplingOngoing()) {
      cplScheme.addComputedTime(computedTimeStepSize);
      mesh->data(0)->setSampleAtTime(cplScheme.getNormalizedWindowTime(), time::Sample{mesh->data(0)->values()});
      cplScheme.firstSynchronization({});
      cplScheme.firstExchange();
      cplScheme.secondSynchronization();
      cplScheme.secondExchange();
      cplScheme.clearAllDataStorage();
      // A coupling timestep is complete, when the coupling iterations are
      // globally converged and if subcycling steps have filled one global
      // timestep.
      if (cplScheme.isTimeWindowComplete()) {
        // Advance participant time and timestep
        mesh->data(0)->timeStepsStorage().trim();
        computedTime += maxTimeStepSize;
        computedTimesteps++;
        BOOST_TEST(testing::equals(computedTime, cplScheme.getTime()));
        BOOST_TEST(testing::equals(computedTimesteps, cplScheme.getTimeWindows() - 1));
        // The iteration number is enforced by the controlled decrease of the
        // change of data written
        BOOST_TEST(testing::equals(iterationCount, *iterValidIterations));
        if (cplScheme.isCouplingOngoing()) {
          BOOST_TEST(cplScheme.isActionRequired(CouplingScheme::Action::WriteCheckpoint));
          cplScheme.markActionFulfilled(CouplingScheme::Action::WriteCheckpoint);
          BOOST_TEST(cplScheme.isActionFulfilled(CouplingScheme::Action::WriteCheckpoint));
        } else {
          BOOST_TEST(not cplScheme.isActionRequired(CouplingScheme::Action::WriteCheckpoint));
          BOOST_TEST(not cplScheme.isActionRequired(CouplingScheme::Action::ReadCheckpoint));
        }
        iterationCount = 1;
        iterValidIterations++;
        if (iterValidIterations == validIterations.end()) {
          BOOST_TEST(not cplScheme.isCouplingOngoing());
        }
        // Reset data values, to simulate same convergence behavior of
        // interface values in next time step.
        stepsizeData0 = initialStepsizeData0;
        BOOST_TEST(testing::equals(subcyclingStep, 1));
        subcyclingStep = 0;
      } else { // coupling timestep is not yet complete
        BOOST_TEST(cplScheme.isCouplingOngoing());
        // If end of time window is reached
        if (cplScheme.hasDataBeenReceived()) {
          BOOST_TEST(iterationCount <= *iterValidIterations);
          BOOST_TEST(cplScheme.isActionRequired(CouplingScheme::Action::ReadCheckpoint));
          BOOST_TEST(not cplScheme.isActionRequired(CouplingScheme::Action::WriteCheckpoint));
          cplScheme.markActionFulfilled(CouplingScheme::Action::ReadCheckpoint);
          BOOST_TEST(cplScheme.isActionFulfilled(CouplingScheme::Action::ReadCheckpoint));
          // The written data value is decreased in a regular manner, in order
          // to achieve a predictable convergence.
          stepsizeData0 -= 1.0;
          subcyclingStep = 0; // Subcycling steps
          iterationCount++;   // Implicit coupling iterations
        } else {              // If subcycling
          BOOST_TEST(iterationCount <= *iterValidIterations);
          BOOST_TEST(not cplScheme.isActionRequired(CouplingScheme::Action::ReadCheckpoint));
          BOOST_TEST(not cplScheme.isActionRequired(CouplingScheme::Action::WriteCheckpoint));
          BOOST_TEST(subcyclingStep < 2);
          subcyclingStep++;
        }
      }
    }
    cplScheme.finalize(); // Ends the coupling scheme
    BOOST_TEST(testing::equals(computedTime, 0.3));
    BOOST_TEST(testing::equals(computedTimesteps, 3));
    BOOST_TEST(stepsizeData0 == 5.0);
  }

  else if (nameParticipant == nameParticipant1) {
    iterationCount++; // different handling due to subcycling
    mesh->data(1)->setSampleAtTime(time::Storage::WINDOW_START, time::Sample{mesh->data(1)->values()});
    cplScheme.initialize(0.0, 1);
<<<<<<< HEAD
    cplScheme.clearAllDataStorage();
=======
>>>>>>> ad95b8bd
    BOOST_TEST(not cplScheme.isTimeWindowComplete());
    BOOST_TEST(cplScheme.isActionRequired(CouplingScheme::Action::WriteCheckpoint));
    BOOST_TEST(not cplScheme.isActionRequired(CouplingScheme::Action::ReadCheckpoint));
    BOOST_TEST(cplScheme.hasDataBeenReceived());

    // Tells coupling scheme, that a checkpoint has been created.
    // All required actions have to be performed before calling advance().
    cplScheme.markActionFulfilled(CouplingScheme::Action::WriteCheckpoint);
    BOOST_TEST(cplScheme.isActionFulfilled(CouplingScheme::Action::WriteCheckpoint));

    double maxTimeStepSize       = cplScheme.getNextTimeStepMaxSize();
    double preferredTimeStepSize = maxTimeStepSize / 2.5;
    double computedTimeStepSize  = preferredTimeStepSize;
    int    subcyclingStep        = 0;

    // Clear data for iteration.
    mesh->data(1)->timeStepsStorage().trim();

    // Main coupling loop
    while (cplScheme.isCouplingOngoing()) {
      cplScheme.addComputedTime(computedTimeStepSize);
      mesh->data(1)->setSampleAtTime(cplScheme.getNormalizedWindowTime(), time::Sample{mesh->data(1)->values()});
      cplScheme.firstSynchronization({});
      cplScheme.firstExchange();
      cplScheme.secondSynchronization();
      cplScheme.secondExchange();
<<<<<<< HEAD
      cplScheme.clearAllDataStorage();
      computedTimestepLength =
          cplScheme.getNextTimestepMaxLength() < preferredTimestepLength
              ? cplScheme.getNextTimestepMaxLength()
              : preferredTimestepLength;
      // A coupling timestep is complete, when the coupling iterations are
=======
      computedTimeStepSize =
          cplScheme.getNextTimeStepMaxSize() < preferredTimeStepSize
              ? cplScheme.getNextTimeStepMaxSize()
              : preferredTimeStepSize;
      // A coupling time step is complete, when the coupling iterations are
>>>>>>> ad95b8bd
      // globally converged and if subcycling steps have filled one global
      // time step.
      if (cplScheme.isTimeWindowComplete()) {
        mesh->data(1)->timeStepsStorage().trim();
        // Advance participant time and time step
        computedTime += maxTimeStepSize;
        computedTimesteps++;
        BOOST_TEST(testing::equals(computedTime, cplScheme.getTime()));
        BOOST_TEST(testing::equals(computedTimesteps, cplScheme.getTimeWindows() - 1));
        // The iteration number is enforced by the controlled decrease of the
        // change of data written
        BOOST_TEST(testing::equals(iterationCount, *iterValidIterations));
        if (cplScheme.isCouplingOngoing()) {
          BOOST_TEST(cplScheme.isActionRequired(CouplingScheme::Action::WriteCheckpoint));
          cplScheme.markActionFulfilled(CouplingScheme::Action::WriteCheckpoint);
          BOOST_TEST(cplScheme.isActionFulfilled(CouplingScheme::Action::WriteCheckpoint));
        } else {
          BOOST_TEST(not cplScheme.isActionRequired(CouplingScheme::Action::WriteCheckpoint));
          BOOST_TEST(not cplScheme.isActionRequired(CouplingScheme::Action::ReadCheckpoint));
        }
        iterationCount = 1;
        iterValidIterations++;
        if (iterValidIterations == validIterations.end()) {
          BOOST_TEST(not cplScheme.isCouplingOngoing());
        }
        // Reset data values, to simulate same convergence behavior of
        // interface values in next time step.
        stepsizeData1 = initialStepsizeData1;
        BOOST_TEST(testing::equals(subcyclingStep, 2));
        subcyclingStep = 0;
      } else { // coupling timestep is not yet complete
        BOOST_TEST(cplScheme.isCouplingOngoing());
        // If end of time window is reached
        if (cplScheme.hasDataBeenReceived()) {
          BOOST_TEST(iterationCount <= *iterValidIterations);
          BOOST_TEST(cplScheme.isActionRequired(CouplingScheme::Action::ReadCheckpoint));
          BOOST_TEST(not cplScheme.isActionRequired(CouplingScheme::Action::WriteCheckpoint));
          cplScheme.markActionFulfilled(CouplingScheme::Action::ReadCheckpoint);
          BOOST_TEST(cplScheme.isActionFulfilled(CouplingScheme::Action::ReadCheckpoint));
          // The written data value is decreased in a regular manner, in order
          // to achieve a predictable convergence.
          stepsizeData1.array() -= 1.0;
          subcyclingStep = 0; // Subcycling steps
          iterationCount++;   // Implicit coupling iterations
        } else {              // If subcycling
          BOOST_TEST(iterationCount <= *iterValidIterations);
          BOOST_TEST(not cplScheme.isActionRequired(CouplingScheme::Action::ReadCheckpoint));
          BOOST_TEST(not cplScheme.isActionRequired(CouplingScheme::Action::WriteCheckpoint));
          BOOST_TEST(subcyclingStep < 3);
          subcyclingStep++;
        }
      }
    }
    cplScheme.finalize(); // Ends the coupling scheme
    BOOST_TEST(testing::equals(computedTime, 0.3));
    BOOST_TEST(testing::equals(computedTimesteps, 3));
  }
}

struct SerialImplicitCouplingSchemeFixture : m2n::WhiteboxAccessor {
  std::string _pathToTests;

  SerialImplicitCouplingSchemeFixture()
  {
    _pathToTests = testing::getPathToSources() + "/cplscheme/tests/";
  }
};

BOOST_FIXTURE_TEST_SUITE(SerialImplicitCouplingSchemeTests, SerialImplicitCouplingSchemeFixture)

BOOST_AUTO_TEST_CASE(testParseConfigurationWithRelaxation)
{
  PRECICE_TEST(1_rank);
  using namespace mesh;

  int dimensions = 3;

  std::string path(_pathToTests + "serial-implicit-cplscheme-relax-const-config.xml");

  xml::XMLTag          root = xml::getRootTag();
  PtrDataConfiguration dataConfig(new DataConfiguration(root));
  dataConfig->setDimensions(dimensions);
  PtrMeshConfiguration meshConfig(new MeshConfiguration(root, dataConfig));
  meshConfig->setDimensions(dimensions);
  m2n::M2NConfiguration::SharedPointer m2nConfig(
      new m2n::M2NConfiguration(root));
  precice::config::PtrParticipantConfiguration participantConfig(new precice::config::ParticipantConfiguration(root, meshConfig));
  participantConfig->setDimensions(dimensions);
  CouplingSchemeConfiguration cplSchemeConfig(root, meshConfig, m2nConfig, participantConfig);

  xml::configure(root, xml::ConfigurationContext{}, path);
  BOOST_CHECK(cplSchemeConfig.getData("Data0", "Mesh") != cplSchemeConfig.getData("Data1", "Mesh"));
  BOOST_CHECK(cplSchemeConfig.findDataByID(cplSchemeConfig.getData("Data0", "Mesh")->getID()) != cplSchemeConfig.findDataByID(cplSchemeConfig.getData("Data1", "Mesh")->getID()));
  BOOST_CHECK(cplSchemeConfig.getData("Data0", "Mesh") == cplSchemeConfig.findDataByID(cplSchemeConfig.getData("Data0", "Mesh")->getID()));
  BOOST_CHECK(cplSchemeConfig.getData("Data1", "Mesh") == cplSchemeConfig.findDataByID(cplSchemeConfig.getData("Data1", "Mesh")->getID()));
  BOOST_CHECK(cplSchemeConfig.findDataByID(2) == nullptr);                   // nullptr, there are only two pieces of data.
  BOOST_CHECK(cplSchemeConfig._accelerationConfig->getAcceleration().get()); // no nullptr
}

BOOST_AUTO_TEST_SUITE(Extrapolation)
BOOST_AUTO_TEST_CASE(FirstOrder)
{
  PRECICE_TEST(1_rank);
  using namespace mesh;

  PtrMesh mesh(new Mesh("MyMesh", 3, testing::nextMeshID()));
  PtrData data   = mesh->createData("MyData", 1, 0_dataID);
  int     dataID = data->getID();
  mesh->createVertex(Eigen::Vector3d::Zero());
  mesh->allocateDataValues();
  BOOST_TEST(data->values().size() == 1);

  const double          maxTime        = CouplingScheme::UNDEFINED_MAX_TIME;
  const int             maxTimeWindows = 1;
  const double          timeWindowSize = 1.0;
  std::string           first          = "First";
  std::string           second         = "Second";
  std::string           accessor       = second;
  com::PtrCommunication com(new com::MPIDirectCommunication());
  m2n::PtrM2N           globalCom(new m2n::M2N(com, m2n::DistributedComFactory::SharedPointer()));
  const int             maxIterations      = 1;
  const int             extrapolationOrder = 1;

  // Test first order extrapolation
  SerialCouplingScheme scheme(maxTime, maxTimeWindows, timeWindowSize, 16, first, second,
                              accessor, globalCom, constants::FIXED_TIME_WINDOW_SIZE,
                              BaseCouplingScheme::Implicit, maxIterations, extrapolationOrder);

  using Fixture = testing::SerialCouplingSchemeFixture;

  scheme.addDataToSend(data, mesh, true);
  Fixture::initializeAcceleration(scheme);
  CouplingData *cplData = Fixture::getSendData(scheme, dataID);
  BOOST_CHECK(cplData); // no nullptr
  BOOST_TEST(cplData->getSize() == 1);
  BOOST_TEST(cplData->getPreviousIterationSize() == 1);
<<<<<<< HEAD
  cplData->storeValuesAtTime(time::Storage::WINDOW_START, cplData->values());
  cplData->storeValuesAtTime(time::Storage::WINDOW_END, cplData->values());

  Fixture::moveToNextWindow(scheme);
=======
  cplData->setSampleAtTime(time::Storage::WINDOW_START, time::Sample{cplData->values()}); // data provided for initial value
>>>>>>> ad95b8bd

  // data is uninitialized
  BOOST_TEST(testing::equals(cplData->values()(0), 0.0));
  BOOST_TEST(testing::equals(cplData->previousIteration()(0), 0.0));

  // start first window
<<<<<<< HEAD
  cplData->clearTimeStepsStorage();
  cplData->values()(0) = 1.0; // data provided at end of first window
  cplData->storeValuesAtTime(time::Storage::WINDOW_END, cplData->values());
=======
  cplData->values()(0) = 1.0;                                                           // data provided at end of first window
  cplData->setSampleAtTime(time::Storage::WINDOW_END, time::Sample{cplData->values()}); // data provided at end of first window
>>>>>>> ad95b8bd
  Fixture::setTimeWindows(scheme, scheme.getTimeWindows() + 1);
  BOOST_TEST(testing::equals(cplData->values()(0), 1.0));

  // go to second window
  Fixture::moveToNextWindow(scheme); // uses first order extrapolation at end of first window
  BOOST_TEST(testing::equals(cplData->previousIteration()(0), 0.0));
  Fixture::storeIteration(scheme);
  BOOST_TEST(testing::equals(cplData->values()(0), 2.0)); // = 2*1 - 0
  BOOST_TEST(testing::equals(cplData->previousIteration()(0), 2.0));
<<<<<<< HEAD
  cplData->clearTimeStepsStorage();
  cplData->values()(0) = 4.0; // data provided at end of second window
  cplData->storeValuesAtTime(time::Storage::WINDOW_END, cplData->values());
=======
  cplData->values()(0) = 4.0;                                                           // data provided at end of second window
  cplData->setSampleAtTime(time::Storage::WINDOW_END, time::Sample{cplData->values()}); // data provided at end of second window
>>>>>>> ad95b8bd
  Fixture::setTimeWindows(scheme, scheme.getTimeWindows() + 1);

  // go to third window
  Fixture::moveToNextWindow(scheme); // uses first order extrapolation (maximum allowed) at end of second window
  BOOST_TEST(testing::equals(cplData->previousIteration()(0), 2.0));
  Fixture::storeIteration(scheme);
  BOOST_TEST(testing::equals(cplData->values()(0), 7.0)); // = 2*4 - 1
  BOOST_TEST(testing::equals(cplData->previousIteration()(0), 7.0));
<<<<<<< HEAD
  cplData->clearTimeStepsStorage();
  cplData->values()(0) = 10.0; // data provided at end of third window
  cplData->storeValuesAtTime(time::Storage::WINDOW_END, cplData->values());
=======
  cplData->values()(0) = 10.0;                                                          // data provided at end of third window
  cplData->setSampleAtTime(time::Storage::WINDOW_END, time::Sample{cplData->values()}); // data provided at end of third window
>>>>>>> ad95b8bd
  Fixture::setTimeWindows(scheme, scheme.getTimeWindows() + 1);

  // go to fourth window
  Fixture::moveToNextWindow(scheme); // uses first order extrapolation (maximum allowed) at end of third window
  BOOST_TEST(testing::equals(cplData->previousIteration()(0), 7.0));
  Fixture::storeIteration(scheme);
  BOOST_TEST(testing::equals(cplData->values()(0), 16.0)); // = 2*10 - 4
  BOOST_TEST(testing::equals(cplData->previousIteration()(0), 16.0));
}

/// Test that cplScheme gives correct results when applying extrapolation.
BOOST_AUTO_TEST_CASE(FirstOrderWithAcceleration)
{
  /**
   * Perform first order and constant relaxation acceleration
   *
   * Do two time windows with three iterations each.
   *
   * Each participant writes dummy data to other participant, received data is checked.
   *
   * Make sure that the following happens, if NOT converged (first two iterations):
   * 1. acceleration is performed
   * 2. participants receive correct (accelerated) data
   *
   * Make sure that the following happens, if converged (end of third iteration):
   * 1. old data is stored (we cannot access this from the coupling scheme, but we can deduct this from the extrapolated value)
   * 2. we move to the next window
   * 3. initial guess for first participant is computed via extrapolation from old data
   **/

  PRECICE_TEST("Participant0"_on(1_rank), "Participant1"_on(1_rank), Require::Events);
  testing::ConnectionOptions options;
  options.useOnlyPrimaryCom = true;
  auto m2n                  = context.connectPrimaryRanks("Participant0", "Participant1", options);

  xml::XMLTag root = xml::getRootTag();

  // Create a data configuration, to simplify configuration of data

  mesh::PtrDataConfiguration dataConfig(new mesh::DataConfiguration(root));
  const int                  geometrical_dimensions = 3; // 3d problem
  const int                  data_dimensions        = 1; // only one sample in data
  dataConfig->setDimensions(geometrical_dimensions);
  dataConfig->addData("Data0", data_dimensions);
  dataConfig->addData("Data1", data_dimensions);

  mesh::MeshConfiguration meshConfig(root, dataConfig);
  meshConfig.setDimensions(3);
  mesh::PtrMesh mesh(new mesh::Mesh("Mesh", geometrical_dimensions, testing::nextMeshID()));
  const auto    dataID0 = mesh->createData("Data0", data_dimensions, 0_dataID)->getID();
  const auto    dataID1 = mesh->createData("Data1", data_dimensions, 1_dataID)->getID();
  mesh->createVertex(Eigen::Vector3d::Zero());
  mesh->allocateDataValues();
  meshConfig.addMesh(mesh);

  // Create all parameters necessary to create an ImplicitCouplingScheme object
  const double maxTime            = CouplingScheme::UNDEFINED_MAX_TIME;
  const int    maxTimeWindows     = 2;
  const double timeWindowSize     = 0.1;
  const int    maxIterations      = 3;
  const int    extrapolationOrder = 1;
  const double timeStepSize       = timeWindowSize; // solver is not subcycling
  std::string  first("Participant0");
  std::string  second("Participant1");
  int          sendDataIndex        = -1;
  int          receiveDataIndex     = -1;
  int          convergenceDataIndex = -1;

  BOOST_TEST(dataID0 == 0);
  BOOST_TEST(dataID1 == 1);

  if (context.isNamed(first)) {
    sendDataIndex        = dataID0;
    receiveDataIndex     = dataID1;
    convergenceDataIndex = receiveDataIndex;
  } else {
    sendDataIndex        = dataID1;
    receiveDataIndex     = dataID0;
    convergenceDataIndex = sendDataIndex;
  }

  // Create the coupling scheme object
  cplscheme::SerialCouplingScheme cplScheme(
      maxTime, maxTimeWindows, timeWindowSize, 16, first, second,
      context.name, m2n, constants::FIXED_TIME_WINDOW_SIZE,
      BaseCouplingScheme::Implicit, maxIterations, extrapolationOrder);
  cplScheme.addDataToSend(mesh->data(sendDataIndex), mesh, false);
  cplScheme.addDataToReceive(mesh->data(receiveDataIndex), mesh, false);
  cplScheme.determineInitialDataExchange();

  // Add acceleration
  acceleration::PtrAcceleration ptrAcceleration(new acceleration::ConstantRelaxationAcceleration(0.5, std::vector<int>({sendDataIndex})));
  cplScheme.setAcceleration(ptrAcceleration);

  // Add convergence measures
  const int                              minIterations = maxIterations;
  cplscheme::impl::PtrConvergenceMeasure minIterationConvMeasure1(
      new cplscheme::impl::MinIterationConvergenceMeasure(minIterations));
  cplScheme.addConvergenceMeasure(convergenceDataIndex, false, false, minIterationConvMeasure1, true);

<<<<<<< HEAD
  cplScheme.initialize(0.0, 1);
  cplScheme.clearAllDataStorage();

=======
>>>>>>> ad95b8bd
  Eigen::VectorXd v(1); // buffer for data
  v << 0;
  mesh->data(sendDataIndex)->setSampleAtTime(time::Storage::WINDOW_START, time::Sample{v});
  cplScheme.initialize(0.0, 1);
  // write data is uninitialized
  BOOST_TEST(mesh->data(sendDataIndex)->values()(0) == 0);

  // first window
  for (int i = 0; i < maxIterations; i++) {
    // first, second and third iteration
    BOOST_TEST(cplScheme.isCouplingOngoing());

    if (context.isNamed(first)) {
      if (i == 0) {
        // data is uninitialized for first participant
        BOOST_TEST(mesh->data(receiveDataIndex)->values()(0) == 0);
      } else if (i == 1) {
        // accelerated data from second participant: 0.5 * 0 + 0.5 * 2 = 1
        BOOST_TEST(mesh->data(receiveDataIndex)->values()(0) == 1);
      } else if (i == 2) {
        // accelerated data from second participant: 0.5 * 1 + 0.5 * 2 = 1
        BOOST_TEST(mesh->data(receiveDataIndex)->values()(0) == 1.5);
      }
    } else if (context.isNamed(second)) {
      // data from first participant
      BOOST_TEST(mesh->data(receiveDataIndex)->values()(0) == 1);
    }

    if (i == 0) {
      BOOST_TEST(cplScheme.isActionRequired(CouplingScheme::Action::WriteCheckpoint));
      cplScheme.markActionFulfilled(CouplingScheme::Action::WriteCheckpoint);
      BOOST_TEST(not cplScheme.isActionRequired(CouplingScheme::Action::ReadCheckpoint));
    } else {
      BOOST_TEST(not cplScheme.isActionRequired(CouplingScheme::Action::WriteCheckpoint));
      BOOST_TEST(cplScheme.isActionRequired(CouplingScheme::Action::ReadCheckpoint));
      cplScheme.markActionFulfilled(CouplingScheme::Action::ReadCheckpoint);
    }

    // write data to mesh
    if (context.isNamed(first)) {
      v << 1.0;
    } else if (context.isNamed(second)) {
      v << 2.0;
    }
    mesh->data(sendDataIndex)->setSampleAtTime(time::Storage::WINDOW_END, time::Sample{v});
    cplScheme.addComputedTime(timeStepSize);

    cplScheme.firstSynchronization({});
    cplScheme.firstExchange();
    cplScheme.secondSynchronization();
    cplScheme.secondExchange();
    cplScheme.clearAllDataStorage();

    if (i < maxIterations - 1) {
      BOOST_TEST(not cplScheme.isTimeWindowComplete());
    } else {
      // window complete since max iterations reached
      BOOST_TEST(cplScheme.isTimeWindowComplete());
    }
  }

  // second window
  for (int i = 0; i < maxIterations; i++) {
    // first, second and third iteration
    BOOST_TEST(cplScheme.isCouplingOngoing());
    if (context.isNamed(first)) {
      if (i == 0) {
        // first order extrapolation
        BOOST_TEST(mesh->data(receiveDataIndex)->values()(0) == 4); // = 2*2 - 0
      } else if (i == 1) {
        // accelerated data from second participant
        BOOST_TEST(mesh->data(receiveDataIndex)->values()(0) == 3.5); // = 0.5 * 4 + 0.5 * 3
      } else if (i == 2) {
        // accelerated data from second participant
        BOOST_TEST(mesh->data(receiveDataIndex)->values()(0) == 3.25); // = 0.5 * 3.5 + 0.5 * 3
      }
    } else if (context.isNamed(second)) {
      // extrapolation only applied to accelerated data. So data written by first participant.
      BOOST_TEST(mesh->data(receiveDataIndex)->values()(0) == 3);
    }

    if (i == 0) {
      BOOST_TEST(cplScheme.isActionRequired(CouplingScheme::Action::WriteCheckpoint));
      cplScheme.markActionFulfilled(CouplingScheme::Action::WriteCheckpoint);
      BOOST_TEST(not cplScheme.isActionRequired(CouplingScheme::Action::ReadCheckpoint));
    } else {
      BOOST_TEST(not cplScheme.isActionRequired(CouplingScheme::Action::WriteCheckpoint));
      BOOST_TEST(cplScheme.isActionRequired(CouplingScheme::Action::ReadCheckpoint));
      cplScheme.markActionFulfilled(CouplingScheme::Action::ReadCheckpoint);
    }

    v << 3.0;
    mesh->data(sendDataIndex)->setSampleAtTime(time::Storage::WINDOW_END, time::Sample{v});
    cplScheme.addComputedTime(timeStepSize);

    cplScheme.firstSynchronization({});
    cplScheme.firstExchange();
    cplScheme.secondSynchronization();
    cplScheme.secondExchange();
    cplScheme.clearAllDataStorage();

    if (i < maxIterations - 1) {
      BOOST_TEST(not cplScheme.isTimeWindowComplete());
    } else {
      // window complete since max iterations reached
      BOOST_TEST(cplScheme.isTimeWindowComplete());
    }
  }

  // third window
  if (context.isNamed(first)) {
    // first order extrapolation
    BOOST_TEST(mesh->data(receiveDataIndex)->values()(0) == 4); // = 2*3 - 2
  } else if (context.isNamed(second)) {
<<<<<<< HEAD
    // first order extrapolation
=======
    // first order extrapolation, because no more data is written
>>>>>>> ad95b8bd
    BOOST_TEST(mesh->data(receiveDataIndex)->values()(0) == 5); // = 2*3 - 1
  }

  // reached end of simulation, ready to finalize
  BOOST_TEST(not cplScheme.isCouplingOngoing());

  cplScheme.finalize();
}

/// Test that cplScheme gives correct results when applying extrapolation using non-zero initial data.
BOOST_AUTO_TEST_CASE(FirstOrderWithInitializationAndAcceleration)
{
  /**
   * Perform first order extrapolation and use initialization
   *
   * Do two time windows with three iterations each.
   *
   * Each participant writes dummy data to other participant, received data is checked.
   *
   **/

  PRECICE_TEST("Participant0"_on(1_rank), "Participant1"_on(1_rank), Require::Events);
  testing::ConnectionOptions options;
  options.useOnlyPrimaryCom = true;
  auto m2n                  = context.connectPrimaryRanks("Participant0", "Participant1", options);

  xml::XMLTag root = xml::getRootTag();

  // Create a data configuration, to simplify configuration of data

  mesh::PtrDataConfiguration dataConfig(new mesh::DataConfiguration(root));
  const int                  geometrical_dimensions = 3; // 3d problem
  const int                  data_dimensions        = 1; // only one sample in data
  dataConfig->setDimensions(geometrical_dimensions);
  dataConfig->addData("Data0", data_dimensions);
  dataConfig->addData("Data1", data_dimensions);

  mesh::MeshConfiguration meshConfig(root, dataConfig);
  meshConfig.setDimensions(3);
  mesh::PtrMesh mesh(new mesh::Mesh("Mesh", geometrical_dimensions, testing::nextMeshID()));
  const auto    dataID0 = mesh->createData("Data0", data_dimensions, 0_dataID)->getID();
  const auto    dataID1 = mesh->createData("Data1", data_dimensions, 1_dataID)->getID();
  mesh->createVertex(Eigen::Vector3d::Zero());
  mesh->allocateDataValues();
  meshConfig.addMesh(mesh);

  // Create all parameters necessary to create an ImplicitCouplingScheme object
  const double maxTime            = CouplingScheme::UNDEFINED_MAX_TIME;
  const int    maxTimeWindows     = 2;
  const double timeWindowSize     = 0.1;
  const int    maxIterations      = 3;
  const int    extrapolationOrder = 1;
  const double timeStepSize       = timeWindowSize; // solver is not subcycling
  std::string  first("Participant0");
  std::string  second("Participant1");
  int          sendDataIndex        = -1;
  int          receiveDataIndex     = -1;
  int          convergenceDataIndex = -1;

  BOOST_TEST(dataID0 == 0);
  BOOST_TEST(dataID1 == 1);

  if (context.isNamed(first)) {
    sendDataIndex        = dataID0;
    receiveDataIndex     = dataID1;
    convergenceDataIndex = receiveDataIndex;
  } else {
    sendDataIndex        = dataID1;
    receiveDataIndex     = dataID0;
    convergenceDataIndex = sendDataIndex;
  }

  // Create the coupling scheme object
  cplscheme::SerialCouplingScheme cplScheme(
      maxTime, maxTimeWindows, timeWindowSize, 16, first, second,
      context.name, m2n, constants::FIXED_TIME_WINDOW_SIZE,
      BaseCouplingScheme::Implicit, maxIterations, extrapolationOrder);
  cplScheme.addDataToSend(mesh->data(sendDataIndex), mesh, context.isNamed(second));
  cplScheme.addDataToReceive(mesh->data(receiveDataIndex), mesh, context.isNamed(first));
  cplScheme.determineInitialDataExchange();

  // Add acceleration
  acceleration::PtrAcceleration ptrAcceleration(new acceleration::ConstantRelaxationAcceleration(0.5, std::vector<int>({sendDataIndex})));
  cplScheme.setAcceleration(ptrAcceleration);

  // Add convergence measures
  const int                              minIterations = maxIterations;
  cplscheme::impl::PtrConvergenceMeasure minIterationConvMeasure1(
      new cplscheme::impl::MinIterationConvergenceMeasure(minIterations));
  cplScheme.addConvergenceMeasure(convergenceDataIndex, false, false, minIterationConvMeasure1, true);

  Eigen::VectorXd v(1); // buffer for data

  // ensure that data is uninitialized
  BOOST_TEST(mesh->data(receiveDataIndex)->values().size() == 1);
  BOOST_TEST(testing::equals(mesh->data(receiveDataIndex)->values()(0), 0.0));
  BOOST_TEST(mesh->data(sendDataIndex)->values().size() == 1);
  BOOST_TEST(testing::equals(mesh->data(sendDataIndex)->values()(0), 0.0));

  if (context.isNamed(first)) {
    BOOST_TEST(not cplScheme.isActionRequired(CouplingScheme::Action::InitializeData));
    v << 0.0;
    mesh->data(sendDataIndex)->setSampleAtTime(time::Storage::WINDOW_START, time::Sample{v});
  } else {
    BOOST_TEST(context.isNamed(second));
    BOOST_TEST(cplScheme.isActionRequired(CouplingScheme::Action::InitializeData));
    v << 4.0;
    mesh->data(sendDataIndex)->setSampleAtTime(time::Storage::WINDOW_START, time::Sample{v});
    cplScheme.markActionFulfilled(CouplingScheme::Action::InitializeData);
    BOOST_TEST(mesh->data(sendDataIndex)->values().size() == 1);
    BOOST_TEST(testing::equals(mesh->data(sendDataIndex)->values()(0), 4.0));
  }

  if (context.isNamed(first)) {
    // first participant receives initial data = 4 (see above)
    cplScheme.initialize(0.0, 1);
    cplScheme.clearAllDataStorage();
    BOOST_TEST(cplScheme.hasDataBeenReceived());
    BOOST_TEST(mesh->data(receiveDataIndex)->values().size() == 1);
    BOOST_TEST(testing::equals(mesh->data(receiveDataIndex)->values()(0), 4.0));
    // first participant does not send any data here
    BOOST_TEST(mesh->data(sendDataIndex)->values().size() == 1);
    BOOST_TEST(testing::equals(mesh->data(sendDataIndex)->values()(0), 0.0));
  } else {
    // second participant result written by first participant in its first window = 1 (see below)
    cplScheme.initialize(0.0, 1);
<<<<<<< HEAD
    cplScheme.clearAllDataStorage();
=======
>>>>>>> ad95b8bd
    BOOST_TEST(cplScheme.hasDataBeenReceived());
    BOOST_TEST(context.isNamed(second));
    BOOST_TEST(mesh->data(receiveDataIndex)->values().size() == 1);
    BOOST_TEST(testing::equals(mesh->data(receiveDataIndex)->values()(0), 1.0));
    // second participant has send data above (should remain untouched)
    BOOST_TEST(mesh->data(sendDataIndex)->values().size() == 1);
    BOOST_TEST(testing::equals(mesh->data(sendDataIndex)->values()(0), 4.0));
  }

  // first window
  for (int i = 0; i < maxIterations; i++) {
    // first, second and third iteration
    BOOST_TEST(cplScheme.isCouplingOngoing());

    if (context.isNamed(first)) {
      if (i == 0) {
        // data is uninitialized for first participant
        BOOST_TEST(mesh->data(receiveDataIndex)->values()(0) == 4);
      } else if (i == 1) {
        // accelerated data from second participant
        BOOST_TEST(mesh->data(receiveDataIndex)->values()(0) == 3); // = 0.5 * 4 + 0.5 * 2
      } else if (i == 2) {
        // accelerated data from second participant
        BOOST_TEST(mesh->data(receiveDataIndex)->values()(0) == 2.5); // = 0.5 * 3 + 0.5 * 2
      }
    } else if (context.isNamed(second)) {
      // data from first participant
      BOOST_TEST(mesh->data(receiveDataIndex)->values()(0) == 1);
    }

    if (i == 0) {
      BOOST_TEST(cplScheme.isActionRequired(CouplingScheme::Action::WriteCheckpoint));
      cplScheme.markActionFulfilled(CouplingScheme::Action::WriteCheckpoint);
      BOOST_TEST(not cplScheme.isActionRequired(CouplingScheme::Action::ReadCheckpoint));
    } else {
      BOOST_TEST(not cplScheme.isActionRequired(CouplingScheme::Action::WriteCheckpoint));
      BOOST_TEST(cplScheme.isActionRequired(CouplingScheme::Action::ReadCheckpoint));
      cplScheme.markActionFulfilled(CouplingScheme::Action::ReadCheckpoint);
    }

    // write data to mesh
    if (context.isNamed(first)) {
      v << 1.0;
    } else if (context.isNamed(second)) {
      v << 2.0;
    }
    mesh->data(sendDataIndex)->setSampleAtTime(time::Storage::WINDOW_END, time::Sample{v});
    cplScheme.addComputedTime(timeStepSize);

    cplScheme.firstSynchronization({});
    cplScheme.firstExchange();
    cplScheme.secondSynchronization();
    cplScheme.secondExchange();
    cplScheme.clearAllDataStorage();

    if (i < maxIterations - 1) {
      BOOST_TEST(not cplScheme.isTimeWindowComplete());
    } else {
      // window complete since max iterations reached
      BOOST_TEST(cplScheme.isTimeWindowComplete());
    }
  }

  // second window
  for (int i = 0; i < maxIterations; i++) {
    // first, second and third iteration
    BOOST_TEST(cplScheme.isCouplingOngoing());
    if (context.isNamed(first)) {
      if (i == 0) {
        // first order extrapolation uses initial data and final value from last window.
        BOOST_TEST(mesh->data(receiveDataIndex)->values()(0) == 0); // = 2*2 - 4
      } else if (i == 1) {
        // accelerated data from second participant
        BOOST_TEST(mesh->data(receiveDataIndex)->values()(0) == 1.5); // = 0.5 * 0 + 0.5 * 3
      } else if (i == 2) {
        // accelerated data from second participant
        BOOST_TEST(mesh->data(receiveDataIndex)->values()(0) == 2.25); // = 0.5 * 1.5 + 0.5 * 3
      }
    } else if (context.isNamed(second)) {
      // extrapolation only applied to accelerated data. So data written by first participant.
      BOOST_TEST(mesh->data(receiveDataIndex)->values()(0) == 3);
    }

    if (i == 0) {
      BOOST_TEST(cplScheme.isActionRequired(CouplingScheme::Action::WriteCheckpoint));
      cplScheme.markActionFulfilled(CouplingScheme::Action::WriteCheckpoint);
      BOOST_TEST(not cplScheme.isActionRequired(CouplingScheme::Action::ReadCheckpoint));
    } else {
      BOOST_TEST(not cplScheme.isActionRequired(CouplingScheme::Action::WriteCheckpoint));
      BOOST_TEST(cplScheme.isActionRequired(CouplingScheme::Action::ReadCheckpoint));
      cplScheme.markActionFulfilled(CouplingScheme::Action::ReadCheckpoint);
    }

    v << 3.0;
    mesh->data(sendDataIndex)->setSampleAtTime(time::Storage::WINDOW_END, time::Sample{v});
    cplScheme.addComputedTime(timeStepSize);

    cplScheme.firstSynchronization({});
    cplScheme.firstExchange();
    cplScheme.secondSynchronization();
    cplScheme.secondExchange();
    cplScheme.clearAllDataStorage();

    if (i < maxIterations - 1) {
      BOOST_TEST(not cplScheme.isTimeWindowComplete());
    } else {
      // window complete since max iterations reached
      BOOST_TEST(cplScheme.isTimeWindowComplete());
    }
  }

  // third window
  if (context.isNamed(first)) {
    // first order extrapolation
    BOOST_TEST(mesh->data(receiveDataIndex)->values()(0) == 4); // = 2*3 - 2
  } else if (context.isNamed(second)) {
<<<<<<< HEAD
    // first order extrapolation
=======
    // first order extrapolation, because no more data is written
>>>>>>> ad95b8bd
    BOOST_TEST(mesh->data(receiveDataIndex)->values()(0) == 5); // = 2*3 - 1
  }

  // reached end of simulation, ready to finalize
  BOOST_TEST(not cplScheme.isCouplingOngoing());

  cplScheme.finalize();
}
BOOST_AUTO_TEST_SUITE_END()

/// Test that runs on 2 processors.
BOOST_AUTO_TEST_CASE(testAbsConvergenceMeasureSynchronized)
{
  PRECICE_TEST("Participant0"_on(1_rank), "Participant1"_on(1_rank), Require::Events);
  testing::ConnectionOptions options;
  options.useOnlyPrimaryCom = true;
  auto m2n                  = context.connectPrimaryRanks("Participant0", "Participant1", options);

  using namespace mesh;

  int dimensions = 3;

  xml::XMLTag root = xml::getRootTag();
  // Create a data configuration, to simplify configuration of data
  PtrDataConfiguration dataConfig(new DataConfiguration(root));
  dataConfig->setDimensions(dimensions);
  dataConfig->addData("data0", 1);
  dataConfig->addData("data1", 3);

  MeshConfiguration meshConfig(root, dataConfig);
  meshConfig.setDimensions(dimensions);
  mesh::PtrMesh mesh(new Mesh("Mesh", 3, testing::nextMeshID()));
  mesh->createData("data0", 1, 0_dataID);
  mesh->createData("data1", 3, 1_dataID);
  mesh->createVertex(Eigen::Vector3d::Zero());
  mesh->allocateDataValues();
  meshConfig.addMesh(mesh);

  // Create all parameters necessary to create an ImplicitCouplingScheme object
  const double maxTime        = 1.0;
  const int    maxTimeWindows = 3;
  const double timeWindowSize = 0.1;
  std::string  nameParticipant0("Participant0");
  std::string  nameParticipant1("Participant1");
  int          sendDataIndex        = -1;
  int          receiveDataIndex     = -1;
  int          convergenceDataIndex = -1;
  int          extrapolationOrder   = 0;
  if (context.isNamed(nameParticipant0)) {
    sendDataIndex        = 0;
    receiveDataIndex     = 1;
    convergenceDataIndex = receiveDataIndex;
  } else {
    sendDataIndex        = 1;
    receiveDataIndex     = 0;
    convergenceDataIndex = sendDataIndex;
  }

  // Create the coupling scheme object
  cplscheme::SerialCouplingScheme cplScheme(
      maxTime, maxTimeWindows, timeWindowSize, 16, nameParticipant0,
      nameParticipant1, context.name, m2n, constants::FIXED_TIME_WINDOW_SIZE,
      BaseCouplingScheme::Implicit, 100, extrapolationOrder);
  cplScheme.addDataToSend(mesh->data(sendDataIndex), mesh, false);
  cplScheme.addDataToReceive(mesh->data(receiveDataIndex), mesh, false);
  cplScheme.determineInitialDataExchange();

  double                                 convergenceLimit1 = sqrt(3.0); // when diff_vector = (1.0, 1.0, 1.0)
  cplscheme::impl::PtrConvergenceMeasure absoluteConvMeasure1(
      new cplscheme::impl::AbsoluteConvergenceMeasure(convergenceLimit1));
  cplScheme.addConvergenceMeasure(convergenceDataIndex, false, false, absoluteConvMeasure1, true);

  // Expected iterations per implicit timesptep
  std::vector<int> validIterations = {5, 5, 5};
  runCoupling(cplScheme, context.name, meshConfig, validIterations);
}

BOOST_AUTO_TEST_CASE(testConfiguredAbsConvergenceMeasureSynchronized)
{
  PRECICE_TEST("Participant0"_on(1_rank), "Participant1"_on(1_rank), Require::Events);

  using namespace mesh;

  int dimensions = 3;

  std::string configurationPath(
      _pathToTests + "serial-implicit-cplscheme-absolute-config.xml");

  xml::XMLTag          root = xml::getRootTag();
  PtrDataConfiguration dataConfig(new DataConfiguration(root));
  dataConfig->setDimensions(dimensions);
  PtrMeshConfiguration meshConfig(new MeshConfiguration(root, dataConfig));
  meshConfig->setDimensions(dimensions);
  m2n::M2NConfiguration::SharedPointer         m2nConfig(new m2n::M2NConfiguration(root));
  precice::config::PtrParticipantConfiguration participantConfig(new precice::config::ParticipantConfiguration(root, meshConfig));
  participantConfig->setDimensions(dimensions);
  CouplingSchemeConfiguration cplSchemeConfig(root, meshConfig, m2nConfig, participantConfig);

  xml::configure(root, xml::ConfigurationContext{}, configurationPath);
  m2n::PtrM2N m2n        = m2nConfig->getM2N("Participant0", "Participant1");
  useOnlyPrimaryCom(m2n) = true;

  // some dummy mesh
  meshConfig->meshes().at(0)->createVertex(Eigen::Vector3d(1.0, 1.0, 1.0));
  meshConfig->meshes().at(0)->createVertex(Eigen::Vector3d(2.0, 1.0, -1.0));
  meshConfig->meshes().at(0)->createVertex(Eigen::Vector3d(3.0, 1.0, 1.0));
  meshConfig->meshes().at(0)->createVertex(Eigen::Vector3d(4.0, 1.0, -1.0));
  meshConfig->meshes().at(0)->allocateDataValues();

  std::vector<int> validIterations = {5, 5, 5};

  if (context.isNamed("Participant0")) {
    m2n->requestPrimaryRankConnection("Participant1", "Participant0");
  } else {
    m2n->acceptPrimaryRankConnection("Participant1", "Participant0");
  }

  runCoupling(*cplSchemeConfig.getCouplingScheme(context.name),
              context.name, *meshConfig, validIterations);
}

BOOST_AUTO_TEST_CASE(testMinIterConvergenceMeasureSynchronized)
{
  PRECICE_TEST("Participant0"_on(1_rank), "Participant1"_on(1_rank), Require::Events);
  testing::ConnectionOptions options;
  options.useOnlyPrimaryCom = true;
  auto m2n                  = context.connectPrimaryRanks("Participant0", "Participant1", options);

  xml::XMLTag root = xml::getRootTag();
  // Create a data configuration, to simplify configuration of data
  mesh::PtrDataConfiguration dataConfig(new mesh::DataConfiguration(root));
  dataConfig->setDimensions(3);
  dataConfig->addData("data0", 1);
  dataConfig->addData("data1", 3);

  mesh::MeshConfiguration meshConfig(root, dataConfig);
  meshConfig.setDimensions(3);
  mesh::PtrMesh mesh(new mesh::Mesh("Mesh", 3, testing::nextMeshID()));
  mesh->createData("data0", 1, 0_dataID);
  mesh->createData("data1", 3, 1_dataID);
  mesh->createVertex(Eigen::Vector3d::Zero());
  mesh->allocateDataValues();
  meshConfig.addMesh(mesh);

  // Create all parameters necessary to create an ImplicitCouplingScheme object
  const double maxTime        = 1.0;
  const int    maxTimeWindows = 3;
  const double timeWindowSize = 0.1;
  std::string  nameParticipant0("Participant0");
  std::string  nameParticipant1("Participant1");
  int          sendDataIndex        = -1;
  int          receiveDataIndex     = -1;
  int          convergenceDataIndex = -1;
  int          extrapolationOrder   = 0;
  if (context.isNamed(nameParticipant0)) {
    sendDataIndex        = 0;
    receiveDataIndex     = 1;
    convergenceDataIndex = receiveDataIndex;
  } else {
    sendDataIndex        = 1;
    receiveDataIndex     = 0;
    convergenceDataIndex = sendDataIndex;
  }

  // Create the coupling scheme object
  cplscheme::SerialCouplingScheme cplScheme(
      maxTime, maxTimeWindows, timeWindowSize, 16, nameParticipant0, nameParticipant1,
      context.name, m2n, constants::FIXED_TIME_WINDOW_SIZE,
      BaseCouplingScheme::Implicit, 100, extrapolationOrder);
  cplScheme.addDataToSend(mesh->data(sendDataIndex), mesh, false);
  cplScheme.addDataToReceive(mesh->data(receiveDataIndex), mesh, false);
  cplScheme.determineInitialDataExchange();

  // Add convergence measures
  int                                    minIterations = 3;
  cplscheme::impl::PtrConvergenceMeasure minIterationConvMeasure1(
      new cplscheme::impl::MinIterationConvergenceMeasure(minIterations));
  cplScheme.addConvergenceMeasure(convergenceDataIndex, false, false, minIterationConvMeasure1, true);

  // Expected iterations per implicit timesptep
  std::vector<int> validIterations = {3, 3, 3};
  runCoupling(cplScheme, context.name, meshConfig, validIterations);
}

BOOST_AUTO_TEST_CASE(testMinIterConvergenceMeasureSynchronizedWithSubcycling)
{
  PRECICE_TEST("Participant0"_on(1_rank), "Participant1"_on(1_rank), Require::Events);
  testing::ConnectionOptions options;
  options.useOnlyPrimaryCom = true;
  auto m2n                  = context.connectPrimaryRanks("Participant0", "Participant1", options);

  xml::XMLTag root = xml::getRootTag();
  // Create a data configuration, to simplify configuration of data
  mesh::PtrDataConfiguration dataConfig(new mesh::DataConfiguration(root));
  dataConfig->setDimensions(3);
  dataConfig->addData("data0", 1);
  dataConfig->addData("data1", 3);

  mesh::MeshConfiguration meshConfig(root, dataConfig);
  meshConfig.setDimensions(3);
  mesh::PtrMesh mesh(new mesh::Mesh("Mesh", 3, testing::nextMeshID()));
  mesh->createData("data0", 1, 0_dataID);
  mesh->createData("data1", 3, 1_dataID);
  mesh->createVertex(Eigen::Vector3d::Zero());
  mesh->allocateDataValues();
  meshConfig.addMesh(mesh);

  // Create all parameters necessary to create an ImplicitCouplingScheme object
  double           maxTime        = 1.0;
  int              maxTimeWindows = 3;
  double           timeWindowSize = 0.1;
  std::string      nameParticipant0("Participant0");
  std::string      nameParticipant1("Participant1");
  int              sendDataIndex        = -1;
  int              receiveDataIndex     = -1;
  int              convergenceDataIndex = -1;
  int              extrapolationOrder   = 0;
  std::vector<int> validIterations;
  if (context.isNamed(nameParticipant0)) {
    sendDataIndex        = 0;
    receiveDataIndex     = 1;
    validIterations      = {3, 3, 3};
    convergenceDataIndex = receiveDataIndex;
  } else {
    sendDataIndex        = 1;
    receiveDataIndex     = 0;
    validIterations      = {3, 3, 3};
    convergenceDataIndex = sendDataIndex;
  }

  // Create the coupling scheme object
  cplscheme::SerialCouplingScheme cplScheme(
      maxTime, maxTimeWindows, timeWindowSize, 16, nameParticipant0, nameParticipant1,
      context.name, m2n, constants::FIXED_TIME_WINDOW_SIZE,
      BaseCouplingScheme::Implicit, 100, extrapolationOrder);
  cplScheme.addDataToSend(mesh->data(sendDataIndex), mesh, false);
  cplScheme.addDataToReceive(mesh->data(receiveDataIndex), mesh, false);
  cplScheme.determineInitialDataExchange();

  // Add convergence measures
  int                                    minIterations = 3;
  cplscheme::impl::PtrConvergenceMeasure minIterationConvMeasure1(
      new cplscheme::impl::MinIterationConvergenceMeasure(minIterations));
  cplScheme.addConvergenceMeasure(convergenceDataIndex, false, false, minIterationConvMeasure1, true);
  runCouplingWithSubcycling(
      cplScheme, context.name, meshConfig, validIterations);
}

BOOST_AUTO_TEST_CASE(testInitializeData)
{
  PRECICE_TEST("Participant0"_on(1_rank), "Participant1"_on(1_rank), Require::Events);
  testing::ConnectionOptions options;
  options.useOnlyPrimaryCom = true;
  auto m2n                  = context.connectPrimaryRanks("Participant0", "Participant1", options);

  xml::XMLTag root = xml::getRootTag();

  // Create a data configuration, to simplify configuration of data

  mesh::PtrDataConfiguration dataConfig(new mesh::DataConfiguration(root));
  dataConfig->setDimensions(3);
  dataConfig->addData("Data0", 1);
  dataConfig->addData("Data1", 3);

  mesh::MeshConfiguration meshConfig(root, dataConfig);
  meshConfig.setDimensions(3);
  mesh::PtrMesh mesh(new mesh::Mesh("Mesh", 3, testing::nextMeshID()));
  const auto    dataID0 = mesh->createData("Data0", 1, 0_dataID)->getID();
  const auto    dataID1 = mesh->createData("Data1", 3, 1_dataID)->getID();
  mesh->createVertex(Eigen::Vector3d::Zero());
  mesh->allocateDataValues();
  meshConfig.addMesh(mesh);

  // Create all parameters necessary to create an ImplicitCouplingScheme object
  const double maxTime        = 1.0;
  const int    maxTimeWindows = 3;
  const double timeWindowSize = 0.1;
  const double timeStepSize   = timeWindowSize; // solver is not subcycling
  std::string  nameParticipant0("Participant0");
  std::string  nameParticipant1("Participant1");
  int          sendDataIndex              = -1;
  int          receiveDataIndex           = -1;
  bool         dataRequiresInitialization = false;
  int          convergenceDataIndex       = -1;
  int          extrapolationOrder         = 0;
  if (context.isNamed(nameParticipant0)) {
    sendDataIndex        = dataID0;
    receiveDataIndex     = dataID1;
    convergenceDataIndex = receiveDataIndex;
  } else {
    sendDataIndex              = dataID1;
    receiveDataIndex           = dataID0;
    dataRequiresInitialization = true;
    convergenceDataIndex       = sendDataIndex;
  }

  // Create the coupling scheme object
  cplscheme::SerialCouplingScheme cplScheme(
      maxTime, maxTimeWindows, timeWindowSize, 16, nameParticipant0, nameParticipant1,
      context.name, m2n, constants::FIXED_TIME_WINDOW_SIZE,
      BaseCouplingScheme::Implicit, 100, extrapolationOrder);
  using Fixture = testing::SerialCouplingSchemeFixture;

  cplScheme.addDataToSend(mesh->data(sendDataIndex), mesh, dataRequiresInitialization);
  CouplingData *sendCouplingData = Fixture::getSendData(cplScheme, sendDataIndex);
  cplScheme.addDataToReceive(mesh->data(receiveDataIndex), mesh, not dataRequiresInitialization);
  CouplingData *receiveCouplingData = Fixture::getReceiveData(cplScheme, receiveDataIndex);
  cplScheme.determineInitialDataExchange();

  // Add convergence measures
  int                                    minIterations = 3;
  cplscheme::impl::PtrConvergenceMeasure minIterationConvMeasure1(
      new cplscheme::impl::MinIterationConvergenceMeasure(minIterations));
  cplScheme.addConvergenceMeasure(convergenceDataIndex, false, false, minIterationConvMeasure1, true);

  if (context.isNamed(nameParticipant0)) {
    // ensure that read data is uninitialized
    BOOST_TEST(receiveCouplingData->getSize() == 3);
    BOOST_TEST(testing::equals(receiveCouplingData->values(), Eigen::Vector3d(0.0, 0.0, 0.0)));
    BOOST_TEST(receiveCouplingData->getPreviousIterationSize() == 3);
    BOOST_TEST(testing::equals(receiveCouplingData->previousIteration(), Eigen::Vector3d(0.0, 0.0, 0.0)));
    // ensure that write data is uninitialized
    BOOST_TEST(sendCouplingData->getSize() == 1);
    BOOST_TEST(testing::equals(sendCouplingData->values()(0), 0.0));
    BOOST_TEST(sendCouplingData->getPreviousIterationSize() == 1);
    BOOST_TEST(testing::equals(sendCouplingData->previousIteration()(0), 0.0));

    BOOST_TEST(Fixture::isImplicitCouplingScheme(cplScheme));
    sendCouplingData->setSampleAtTime(time::Storage::WINDOW_START, time::Sample{sendCouplingData->values()});
    cplScheme.initialize(0.0, 1);
    cplScheme.clearAllDataStorage();
    BOOST_TEST(cplScheme.hasDataBeenReceived());
    // ensure that initial data was read
    BOOST_TEST(receiveCouplingData->getSize() == 3);
    BOOST_TEST(testing::equals(receiveCouplingData->values(), Eigen::Vector3d(1.0, 2.0, 3.0)));
    BOOST_TEST(receiveCouplingData->getPreviousIterationSize() == 3);
    BOOST_TEST(testing::equals(receiveCouplingData->previousIteration(), Eigen::Vector3d(0.0, 0.0, 0.0)));
    // ensure that write data is still uninitialized
    BOOST_TEST(sendCouplingData->getSize() == 1);
    BOOST_TEST(testing::equals(sendCouplingData->values()(0), 0.0));
    BOOST_TEST(sendCouplingData->getPreviousIterationSize() == 1);
    BOOST_TEST(testing::equals(sendCouplingData->previousIteration()(0), 0.0));
    BOOST_TEST(sendCouplingData->getPreviousIterationSize() == 1);
    // set write data
    sendCouplingData->setSampleAtTime(time::Storage::WINDOW_END, time::Sample{Eigen::VectorXd::Constant(sendCouplingData->getSize(), 4.0)});
    while (cplScheme.isCouplingOngoing()) {
      if (cplScheme.isActionRequired(CouplingScheme::Action::WriteCheckpoint)) {
        cplScheme.markActionFulfilled(CouplingScheme::Action::WriteCheckpoint);
      }
      if (cplScheme.isActionRequired(CouplingScheme::Action::ReadCheckpoint)) {
        cplScheme.markActionFulfilled(CouplingScheme::Action::ReadCheckpoint);
      }
      cplScheme.addComputedTime(timeStepSize);
      cplScheme.firstSynchronization({});
      cplScheme.firstExchange();
      cplScheme.secondSynchronization();
      cplScheme.secondExchange();
      cplScheme.clearAllDataStorage();
      BOOST_TEST(cplScheme.hasDataBeenReceived());
    }
  } else {
    BOOST_TEST(context.isNamed(nameParticipant1));
    BOOST_TEST(cplScheme.isActionRequired(CouplingScheme::Action::InitializeData));
    Eigen::VectorXd v(3);
    v << 1.0, 2.0, 3.0;
    sendCouplingData->setSampleAtTime(time::Storage::WINDOW_START, time::Sample{v});
    cplScheme.markActionFulfilled(CouplingScheme::Action::InitializeData);
    BOOST_TEST(receiveCouplingData->getSize() == 1);
    BOOST_TEST(testing::equals(receiveCouplingData->values()(0), 0.0));
    BOOST_TEST(receiveCouplingData->getPreviousIterationSize() == 1);
    BOOST_TEST(receiveCouplingData->getPreviousIterationSize() == 1); // here, previousIteration is correctly initialized, see above
    BOOST_TEST(sendCouplingData->getSize() == 3);
    BOOST_TEST(testing::equals(sendCouplingData->values(), Eigen::Vector3d(1.0, 2.0, 3.0)));
    BOOST_TEST(sendCouplingData->getPreviousIterationSize() == 3); // here, previousIteration is correctly initialized, see above
    BOOST_TEST(testing::equals(sendCouplingData->values(), Eigen::Vector3d(1.0, 2.0, 3.0)));
    cplScheme.initialize(0.0, 1);
<<<<<<< HEAD
    cplScheme.clearAllDataStorage();
=======
>>>>>>> ad95b8bd
    BOOST_TEST(cplScheme.hasDataBeenReceived());
    BOOST_TEST(receiveCouplingData->getSize() == 1);
    BOOST_TEST(testing::equals(receiveCouplingData->values()(0), 4.0));
    BOOST_TEST(receiveCouplingData->getPreviousIterationSize() == 1);
    BOOST_TEST(testing::equals(receiveCouplingData->previousIteration()(0), 0.0));
    BOOST_TEST(sendCouplingData->getSize() == 3);
    BOOST_TEST(testing::equals(sendCouplingData->values(), Eigen::Vector3d(1.0, 2.0, 3.0)));
    BOOST_TEST(sendCouplingData->getPreviousIterationSize() == 3);
    BOOST_TEST(testing::equals(sendCouplingData->previousIteration(), Eigen::Vector3d(1.0, 2.0, 3.0)));
    while (cplScheme.isCouplingOngoing()) {
      if (cplScheme.isActionRequired(CouplingScheme::Action::WriteCheckpoint)) {
        cplScheme.markActionFulfilled(CouplingScheme::Action::WriteCheckpoint);
      }
      cplScheme.addComputedTime(timeStepSize);
      cplScheme.firstSynchronization({});
      cplScheme.firstExchange();
      cplScheme.secondSynchronization();
      cplScheme.secondExchange();
      cplScheme.clearAllDataStorage();
      if (cplScheme.isCouplingOngoing()) {
        BOOST_TEST(cplScheme.hasDataBeenReceived());
      }
      if (cplScheme.isActionRequired(CouplingScheme::Action::ReadCheckpoint)) {
        cplScheme.markActionFulfilled(CouplingScheme::Action::ReadCheckpoint);
      }
    }
  }
  cplScheme.finalize();
}

BOOST_AUTO_TEST_SUITE_END()
BOOST_AUTO_TEST_SUITE_END()

#endif // not PRECICE_NO_MPI<|MERGE_RESOLUTION|>--- conflicted
+++ resolved
@@ -75,10 +75,6 @@
   if (nameParticipant == nameParticipant0) {
     mesh->data(0)->setSampleAtTime(time::Storage::WINDOW_START, time::Sample{mesh->data(0)->values()});
     cplScheme.initialize(0.0, 1);
-<<<<<<< HEAD
-    cplScheme.clearAllDataStorage();
-=======
->>>>>>> ad95b8bd
     BOOST_TEST(not cplScheme.isTimeWindowComplete());
     BOOST_TEST(cplScheme.isActionRequired(CouplingScheme::Action::WriteCheckpoint));
     BOOST_TEST(not cplScheme.isActionRequired(CouplingScheme::Action::ReadCheckpoint));
@@ -99,7 +95,6 @@
       cplScheme.firstExchange();
       cplScheme.secondSynchronization();
       cplScheme.secondExchange();
-      cplScheme.clearAllDataStorage();
       iterationCount++;
       // A coupling timestep is complete, when the coupling iterations are
       // globally converged and if subcycling steps have filled one global
@@ -149,10 +144,6 @@
   } else if (nameParticipant == nameParticipant1) {
     mesh->data(1)->setSampleAtTime(time::Storage::WINDOW_START, time::Sample{mesh->data(1)->values()});
     cplScheme.initialize(0.0, 1);
-<<<<<<< HEAD
-    cplScheme.clearAllDataStorage();
-=======
->>>>>>> ad95b8bd
     BOOST_TEST(not cplScheme.isTimeWindowComplete());
     BOOST_TEST(cplScheme.isActionRequired(CouplingScheme::Action::WriteCheckpoint));
     BOOST_TEST(not cplScheme.isActionRequired(CouplingScheme::Action::ReadCheckpoint));
@@ -176,7 +167,6 @@
       cplScheme.firstExchange();
       cplScheme.secondSynchronization();
       cplScheme.secondExchange();
-      cplScheme.clearAllDataStorage();
       iterationCount++;
       // A coupling timestep is complete, when the coupling iterations are
       // globally converged and if subcycling steps have filled one global
@@ -258,10 +248,6 @@
     iterationCount++; // different handling due to subcycling
     mesh->data(0)->setSampleAtTime(time::Storage::WINDOW_START, time::Sample{mesh->data(0)->values()});
     cplScheme.initialize(0.0, 1);
-<<<<<<< HEAD
-    cplScheme.clearAllDataStorage();
-=======
->>>>>>> ad95b8bd
     BOOST_TEST(not cplScheme.isTimeWindowComplete());
     BOOST_TEST(cplScheme.isActionRequired(CouplingScheme::Action::WriteCheckpoint));
     BOOST_TEST(not cplScheme.isActionRequired(CouplingScheme::Action::ReadCheckpoint));
@@ -287,7 +273,6 @@
       cplScheme.firstExchange();
       cplScheme.secondSynchronization();
       cplScheme.secondExchange();
-      cplScheme.clearAllDataStorage();
       // A coupling timestep is complete, when the coupling iterations are
       // globally converged and if subcycling steps have filled one global
       // timestep.
@@ -352,10 +337,6 @@
     iterationCount++; // different handling due to subcycling
     mesh->data(1)->setSampleAtTime(time::Storage::WINDOW_START, time::Sample{mesh->data(1)->values()});
     cplScheme.initialize(0.0, 1);
-<<<<<<< HEAD
-    cplScheme.clearAllDataStorage();
-=======
->>>>>>> ad95b8bd
     BOOST_TEST(not cplScheme.isTimeWindowComplete());
     BOOST_TEST(cplScheme.isActionRequired(CouplingScheme::Action::WriteCheckpoint));
     BOOST_TEST(not cplScheme.isActionRequired(CouplingScheme::Action::ReadCheckpoint));
@@ -382,20 +363,11 @@
       cplScheme.firstExchange();
       cplScheme.secondSynchronization();
       cplScheme.secondExchange();
-<<<<<<< HEAD
-      cplScheme.clearAllDataStorage();
-      computedTimestepLength =
-          cplScheme.getNextTimestepMaxLength() < preferredTimestepLength
-              ? cplScheme.getNextTimestepMaxLength()
-              : preferredTimestepLength;
-      // A coupling timestep is complete, when the coupling iterations are
-=======
       computedTimeStepSize =
           cplScheme.getNextTimeStepMaxSize() < preferredTimeStepSize
               ? cplScheme.getNextTimeStepMaxSize()
               : preferredTimeStepSize;
       // A coupling time step is complete, when the coupling iterations are
->>>>>>> ad95b8bd
       // globally converged and if subcycling steps have filled one global
       // time step.
       if (cplScheme.isTimeWindowComplete()) {
@@ -532,28 +504,15 @@
   BOOST_CHECK(cplData); // no nullptr
   BOOST_TEST(cplData->getSize() == 1);
   BOOST_TEST(cplData->getPreviousIterationSize() == 1);
-<<<<<<< HEAD
-  cplData->storeValuesAtTime(time::Storage::WINDOW_START, cplData->values());
-  cplData->storeValuesAtTime(time::Storage::WINDOW_END, cplData->values());
-
-  Fixture::moveToNextWindow(scheme);
-=======
   cplData->setSampleAtTime(time::Storage::WINDOW_START, time::Sample{cplData->values()}); // data provided for initial value
->>>>>>> ad95b8bd
 
   // data is uninitialized
   BOOST_TEST(testing::equals(cplData->values()(0), 0.0));
   BOOST_TEST(testing::equals(cplData->previousIteration()(0), 0.0));
 
   // start first window
-<<<<<<< HEAD
-  cplData->clearTimeStepsStorage();
-  cplData->values()(0) = 1.0; // data provided at end of first window
-  cplData->storeValuesAtTime(time::Storage::WINDOW_END, cplData->values());
-=======
   cplData->values()(0) = 1.0;                                                           // data provided at end of first window
   cplData->setSampleAtTime(time::Storage::WINDOW_END, time::Sample{cplData->values()}); // data provided at end of first window
->>>>>>> ad95b8bd
   Fixture::setTimeWindows(scheme, scheme.getTimeWindows() + 1);
   BOOST_TEST(testing::equals(cplData->values()(0), 1.0));
 
@@ -563,14 +522,8 @@
   Fixture::storeIteration(scheme);
   BOOST_TEST(testing::equals(cplData->values()(0), 2.0)); // = 2*1 - 0
   BOOST_TEST(testing::equals(cplData->previousIteration()(0), 2.0));
-<<<<<<< HEAD
-  cplData->clearTimeStepsStorage();
-  cplData->values()(0) = 4.0; // data provided at end of second window
-  cplData->storeValuesAtTime(time::Storage::WINDOW_END, cplData->values());
-=======
   cplData->values()(0) = 4.0;                                                           // data provided at end of second window
   cplData->setSampleAtTime(time::Storage::WINDOW_END, time::Sample{cplData->values()}); // data provided at end of second window
->>>>>>> ad95b8bd
   Fixture::setTimeWindows(scheme, scheme.getTimeWindows() + 1);
 
   // go to third window
@@ -579,14 +532,8 @@
   Fixture::storeIteration(scheme);
   BOOST_TEST(testing::equals(cplData->values()(0), 7.0)); // = 2*4 - 1
   BOOST_TEST(testing::equals(cplData->previousIteration()(0), 7.0));
-<<<<<<< HEAD
-  cplData->clearTimeStepsStorage();
-  cplData->values()(0) = 10.0; // data provided at end of third window
-  cplData->storeValuesAtTime(time::Storage::WINDOW_END, cplData->values());
-=======
   cplData->values()(0) = 10.0;                                                          // data provided at end of third window
   cplData->setSampleAtTime(time::Storage::WINDOW_END, time::Sample{cplData->values()}); // data provided at end of third window
->>>>>>> ad95b8bd
   Fixture::setTimeWindows(scheme, scheme.getTimeWindows() + 1);
 
   // go to fourth window
@@ -687,12 +634,6 @@
       new cplscheme::impl::MinIterationConvergenceMeasure(minIterations));
   cplScheme.addConvergenceMeasure(convergenceDataIndex, false, false, minIterationConvMeasure1, true);
 
-<<<<<<< HEAD
-  cplScheme.initialize(0.0, 1);
-  cplScheme.clearAllDataStorage();
-
-=======
->>>>>>> ad95b8bd
   Eigen::VectorXd v(1); // buffer for data
   v << 0;
   mesh->data(sendDataIndex)->setSampleAtTime(time::Storage::WINDOW_START, time::Sample{v});
@@ -744,7 +685,6 @@
     cplScheme.firstExchange();
     cplScheme.secondSynchronization();
     cplScheme.secondExchange();
-    cplScheme.clearAllDataStorage();
 
     if (i < maxIterations - 1) {
       BOOST_TEST(not cplScheme.isTimeWindowComplete());
@@ -792,7 +732,6 @@
     cplScheme.firstExchange();
     cplScheme.secondSynchronization();
     cplScheme.secondExchange();
-    cplScheme.clearAllDataStorage();
 
     if (i < maxIterations - 1) {
       BOOST_TEST(not cplScheme.isTimeWindowComplete());
@@ -807,11 +746,7 @@
     // first order extrapolation
     BOOST_TEST(mesh->data(receiveDataIndex)->values()(0) == 4); // = 2*3 - 2
   } else if (context.isNamed(second)) {
-<<<<<<< HEAD
-    // first order extrapolation
-=======
     // first order extrapolation, because no more data is written
->>>>>>> ad95b8bd
     BOOST_TEST(mesh->data(receiveDataIndex)->values()(0) == 5); // = 2*3 - 1
   }
 
@@ -928,7 +863,6 @@
   if (context.isNamed(first)) {
     // first participant receives initial data = 4 (see above)
     cplScheme.initialize(0.0, 1);
-    cplScheme.clearAllDataStorage();
     BOOST_TEST(cplScheme.hasDataBeenReceived());
     BOOST_TEST(mesh->data(receiveDataIndex)->values().size() == 1);
     BOOST_TEST(testing::equals(mesh->data(receiveDataIndex)->values()(0), 4.0));
@@ -938,10 +872,6 @@
   } else {
     // second participant result written by first participant in its first window = 1 (see below)
     cplScheme.initialize(0.0, 1);
-<<<<<<< HEAD
-    cplScheme.clearAllDataStorage();
-=======
->>>>>>> ad95b8bd
     BOOST_TEST(cplScheme.hasDataBeenReceived());
     BOOST_TEST(context.isNamed(second));
     BOOST_TEST(mesh->data(receiveDataIndex)->values().size() == 1);
@@ -995,7 +925,6 @@
     cplScheme.firstExchange();
     cplScheme.secondSynchronization();
     cplScheme.secondExchange();
-    cplScheme.clearAllDataStorage();
 
     if (i < maxIterations - 1) {
       BOOST_TEST(not cplScheme.isTimeWindowComplete());
@@ -1043,7 +972,6 @@
     cplScheme.firstExchange();
     cplScheme.secondSynchronization();
     cplScheme.secondExchange();
-    cplScheme.clearAllDataStorage();
 
     if (i < maxIterations - 1) {
       BOOST_TEST(not cplScheme.isTimeWindowComplete());
@@ -1058,11 +986,7 @@
     // first order extrapolation
     BOOST_TEST(mesh->data(receiveDataIndex)->values()(0) == 4); // = 2*3 - 2
   } else if (context.isNamed(second)) {
-<<<<<<< HEAD
-    // first order extrapolation
-=======
     // first order extrapolation, because no more data is written
->>>>>>> ad95b8bd
     BOOST_TEST(mesh->data(receiveDataIndex)->values()(0) == 5); // = 2*3 - 1
   }
 
@@ -1393,7 +1317,6 @@
     BOOST_TEST(Fixture::isImplicitCouplingScheme(cplScheme));
     sendCouplingData->setSampleAtTime(time::Storage::WINDOW_START, time::Sample{sendCouplingData->values()});
     cplScheme.initialize(0.0, 1);
-    cplScheme.clearAllDataStorage();
     BOOST_TEST(cplScheme.hasDataBeenReceived());
     // ensure that initial data was read
     BOOST_TEST(receiveCouplingData->getSize() == 3);
@@ -1420,7 +1343,6 @@
       cplScheme.firstExchange();
       cplScheme.secondSynchronization();
       cplScheme.secondExchange();
-      cplScheme.clearAllDataStorage();
       BOOST_TEST(cplScheme.hasDataBeenReceived());
     }
   } else {
@@ -1439,10 +1361,6 @@
     BOOST_TEST(sendCouplingData->getPreviousIterationSize() == 3); // here, previousIteration is correctly initialized, see above
     BOOST_TEST(testing::equals(sendCouplingData->values(), Eigen::Vector3d(1.0, 2.0, 3.0)));
     cplScheme.initialize(0.0, 1);
-<<<<<<< HEAD
-    cplScheme.clearAllDataStorage();
-=======
->>>>>>> ad95b8bd
     BOOST_TEST(cplScheme.hasDataBeenReceived());
     BOOST_TEST(receiveCouplingData->getSize() == 1);
     BOOST_TEST(testing::equals(receiveCouplingData->values()(0), 4.0));
@@ -1461,7 +1379,6 @@
       cplScheme.firstExchange();
       cplScheme.secondSynchronization();
       cplScheme.secondExchange();
-      cplScheme.clearAllDataStorage();
       if (cplScheme.isCouplingOngoing()) {
         BOOST_TEST(cplScheme.hasDataBeenReceived());
       }
