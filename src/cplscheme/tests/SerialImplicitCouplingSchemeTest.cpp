--- conflicted
+++ resolved
@@ -465,7 +465,7 @@
   BOOST_TEST(testing::equals(cplData->values()(0), 0.0));            // initialized as zero
   BOOST_TEST(testing::equals(cplData->previousIteration()(0), 0.0)); // initial value of first window: 0
 
-<<<<<<< HEAD
+  // start first window
   cplData->values()(0) = 1.0; // store new value for first window, overwrite 0 -> 1
   scheme.setTimeWindows(scheme.getTimeWindows() + 1);
   scheme.storeDataInWaveforms();
@@ -473,65 +473,39 @@
   BOOST_TEST(testing::equals(cplData->previousIteration()(0), 0.0));
   scheme.storeIteration();
   BOOST_TEST(testing::equals(cplData->previousIteration()(0), 1.0));
-  scheme.moveToNextWindow();                              // final value of first window: 1
-  BOOST_TEST(testing::equals(cplData->values()(0), 1.0)); // only a single value is available, so 1.0 is constantly extrapolated
-  scheme.storeIteration();                                // initial value of second window: 1
+
+  // go to second window
+  scheme.moveToNextWindow(); // uses zeroth order extrapolation at end of first window
+  BOOST_TEST(testing::equals(cplData->previousIteration()(0), 1.0)); // only a single value is available, so 1.0 is constantly extrapolated
+  scheme.storeIteration();// initial value of second window: 1
+  BOOST_TEST(testing::equals(cplData->values()(0), 1.0));
   BOOST_TEST(testing::equals(cplData->previousIteration()(0), 1.0));
-
   cplData->values()(0) = 4.0; // store new value for second window, overwrite 1 -> 4
   scheme.setTimeWindows(scheme.getTimeWindows() + 1);
   scheme.storeDataInWaveforms();
-=======
-  // start first window
-  cplData->values()(0) = 1.0; // data provided at end of first window
-  scheme.setTimeWindows(scheme.getTimeWindows() + 1);
-  scheme.storeDataInWaveforms();
-  BOOST_TEST(testing::equals(cplData->values()(0), 1.0));
-
-  // go to second window
-  scheme.moveToNextWindow(); // uses zeroth order extrapolation at end of first window
-  BOOST_TEST(testing::equals(cplData->previousIteration()(0), 0.0));
-  scheme.storeIteration();
-  BOOST_TEST(testing::equals(cplData->values()(0), 1.0));
   BOOST_TEST(testing::equals(cplData->previousIteration()(0), 1.0));
-  cplData->values()(0) = 4.0; // data provided at end of second window
-  scheme.setTimeWindows(scheme.getTimeWindows() + 1);
-  scheme.storeDataInWaveforms();
+  scheme.storeIteration();// initial value of second window: 4
+  BOOST_TEST(testing::equals(cplData->previousIteration()(0), 4.0));
 
   // go to third window
   scheme.moveToNextWindow(); // uses first order extrapolation (maximum allowed) at end of second window
->>>>>>> f7e4ebff
-  BOOST_TEST(testing::equals(cplData->previousIteration()(0), 1.0));
-  scheme.storeIteration();
-  BOOST_TEST(testing::equals(cplData->previousIteration()(0), 4.0));
-  scheme.moveToNextWindow();                              // final value of second window: 4
   BOOST_TEST(testing::equals(cplData->values()(0), 7.0)); // two values are available, linear extrapolation - 1.0 + 2 * 4.0 = 7.0
   scheme.storeIteration();                                // initial value of third window: 7
+  BOOST_TEST(testing::equals(cplData->values()(0), 7.0));
   BOOST_TEST(testing::equals(cplData->previousIteration()(0), 7.0));
-
   cplData->values()(0) = 8.0; // store new value for third window, overwrite 7 -> 8
   scheme.setTimeWindows(scheme.getTimeWindows() + 1);
   scheme.storeDataInWaveforms();
   BOOST_TEST(testing::equals(cplData->previousIteration()(0), 7.0));
-<<<<<<< HEAD
   scheme.storeIteration();
   BOOST_TEST(testing::equals(cplData->previousIteration()(0), 8.0));
-  scheme.moveToNextWindow();                               // final value for third window: 8
+
+  // go to fourth window
+  scheme.moveToNextWindow(); // uses first order extrapolation (maximum allowed) at end of third window
   BOOST_TEST(testing::equals(cplData->values()(0), 12.0)); // three values are available, linear extrapolation - 4.0 + 2 * 8.0 = 12.0 (1.0 is ignored)
   scheme.storeIteration();                                 // initial value for fourth window: 12
+  BOOST_TEST(testing::equals(cplData->values()(0), 12.0));
   BOOST_TEST(testing::equals(cplData->previousIteration()(0), 12.0));
-=======
-  cplData->values()(0) = 10.0; // data provided at end of third window
-  scheme.setTimeWindows(scheme.getTimeWindows() + 1);
-  scheme.storeDataInWaveforms();
-
-  // go to fourth window
-  scheme.moveToNextWindow(); // uses first order extrapolation (maximum allowed) at end of third window
-  BOOST_TEST(testing::equals(cplData->previousIteration()(0), 7.0));
-  scheme.storeIteration();
-  BOOST_TEST(testing::equals(cplData->values()(0), 16.0)); // = 2*10 - 4
-  BOOST_TEST(testing::equals(cplData->previousIteration()(0), 16.0));
->>>>>>> f7e4ebff
 
   // Test second order extrapolation
   cplData->values() = Eigen::VectorXd::Zero(cplData->values().size());
@@ -545,98 +519,65 @@
   BOOST_CHECK(cplData); // no nullptr
   BOOST_TEST(cplData->values().size() == 1);
   BOOST_TEST(cplData->previousIteration().size() == 1);
-<<<<<<< HEAD
-  BOOST_TEST(testing::equals(cplData->values()(0), 0.0));            // initialized as zero
+
+  // initialized as zero
+  BOOST_TEST(testing::equals(cplData->values()(0), 0.0));           // initialized as zero
   BOOST_TEST(testing::equals(cplData->previousIteration()(0), 0.0)); // initial value of first window: 0
 
-  cplData->values()(0) = 1.0; // store new value for first window, overwrite 0 -> 1
+  // start first window
+  cplData->values()(0) = 2.0; // store new value for first window, overwrite 0 -> 1
   scheme2.setTimeWindows(scheme2.getTimeWindows() + 1);
   scheme2.storeDataInWaveforms();
-  BOOST_TEST(testing::equals(cplData->values()(0), 1.0));
+  BOOST_TEST(testing::equals(cplData->values()(0), 2.0));
   BOOST_TEST(testing::equals(cplData->previousIteration()(0), 0.0));
   scheme2.storeIteration();
-  BOOST_TEST(testing::equals(cplData->previousIteration()(0), 1.0));
-  scheme2.moveToNextWindow();                             // final value of first window: 1
-  BOOST_TEST(testing::equals(cplData->values()(0), 1.0)); // only a single value is available, so 1.0 is constantly extrapolated
-  scheme2.storeIteration();                               // initial value of second window: 1
-  BOOST_TEST(testing::equals(cplData->previousIteration()(0), 1.0));
-
+  BOOST_TEST(testing::equals(cplData->previousIteration()(0), 2.0));
+
+  // go to second window
+  scheme2.moveToNextWindow(); // uses zeroth order extrapolation at end of first window
+  BOOST_TEST(testing::equals(cplData->previousIteration()(0), 2.0));
+    scheme2.storeIteration();                               // initial value of second window: 1
+  BOOST_TEST(testing::equals(cplData->values()(0), 2.0)); // only a single value is available, so 1.0 is constantly extrapolated
+  BOOST_TEST(testing::equals(cplData->previousIteration()(0), 2.0));
   cplData->values()(0) = 4.0; // store new value for second window, overwrite 1 -> 4
   scheme2.setTimeWindows(scheme2.getTimeWindows() + 1);
   scheme2.storeDataInWaveforms();
-  BOOST_TEST(testing::equals(cplData->previousIteration()(0), 1.0));
+  BOOST_TEST(testing::equals(cplData->previousIteration()(0), 2.0));
   scheme2.storeIteration();
   BOOST_TEST(testing::equals(cplData->previousIteration()(0), 4.0));
-  scheme2.moveToNextWindow();                             // final value of second window: 4
-  BOOST_TEST(testing::equals(cplData->values()(0), 7.0)); // two values are available, linear extrapolation - 1.0 + 2 * 4.0 = 7.0
-  scheme2.storeIteration();                               // initial value of third window: 7
-  BOOST_TEST(testing::equals(cplData->previousIteration()(0), 7.0));
-
-  cplData->values()(0) = 9.0; // store new value for third window, overwrite 7 -> 9
+
+  //go to third window
+  scheme2.moveToNextWindow(); // uses first order extrapolation at end of second window
+  BOOST_TEST(testing::equals(cplData->previousIteration()(0), 4.0));
+  scheme2.storeIteration();
+  BOOST_TEST(testing::equals(cplData->values()(0), 6.0)); // two values are available, linear extrapolation - 2.0 + 2 * 4.0 = 6.0
+  BOOST_TEST(testing::equals(cplData->previousIteration()(0), 6.0));
+  cplData->values()(0) = 8.0; // data provided at end of third window
   scheme2.setTimeWindows(scheme2.getTimeWindows() + 1);
   scheme2.storeDataInWaveforms();
-  BOOST_TEST(testing::equals(cplData->previousIteration()(0), 7.0));
+  BOOST_TEST(testing::equals(cplData->previousIteration()(0), 6.0));
+  scheme2.storeIteration();                               
+  BOOST_TEST(testing::equals(cplData->previousIteration()(0), 8.0));
+
+  // go to fourth window
+  scheme2.moveToNextWindow(); // uses second order extrapolation at end of third window
+  BOOST_TEST(testing::equals(cplData->previousIteration()(0), 8.0));
   scheme2.storeIteration();
-  BOOST_TEST(testing::equals(cplData->previousIteration()(0), 9.0));
-  scheme2.moveToNextWindow(); // final value for third window: 9
-  //failing. See https://github.com/precice/precice/issues/1089
-  //BOOST_TEST(testing::equals(cplData->values()(0), 16.0));  // three values are available, quadratic extrapolation - 4.0 + 2 * 8.0 = 16.0
-  scheme2.storeIteration(); // initial value for fourth window: 16.0
-  //failing. See https://github.com/precice/precice/issues/1089
-  //BOOST_TEST(testing::equals(cplData->previousIteration()(0), 16.0));
-
-  cplData->values()(0) = 4.0; // store new value for fourth window, overwrite 16 -> 4
+  BOOST_TEST(testing::equals(cplData->values()(0), 13.0)); // = 2.5*8 - 2*4 + 0.5*2
+  BOOST_TEST(testing::equals(cplData->previousIteration()(0), 13.0));
+  cplData->values()(0) = 4.0; // store new value for fourth window, overwrite 13.0 -> 4.0
   scheme2.setTimeWindows(scheme2.getTimeWindows() + 1);
   scheme2.storeDataInWaveforms();
-  //failing. See https://github.com/precice/precice/issues/1089
-  //BOOST_TEST(testing::equals(cplData->previousIteration()(0), 16.0));
+  BOOST_TEST(testing::equals(cplData->previousIteration()(0), 13.0));
+  scheme2.storeIteration();                               
+  BOOST_TEST(testing::equals(cplData->previousIteration()(0), 4.0));
+
+  // go to fifth window
+  scheme2.moveToNextWindow(); // uses second order extrapolation at end of fourth window
+  BOOST_TEST(testing::equals(cplData->previousIteration()(0), 4.0));
   scheme2.storeIteration();
-  //failing. See https://github.com/precice/precice/issues/1089
-  //BOOST_TEST(testing::equals(cplData->previousIteration()(0), 4.0));
-  scheme2.moveToNextWindow(); // final value for fourth window: 4
-  //failing. See https://github.com/precice/precice/issues/1089
-  //BOOST_TEST(testing::equals(cplData->values()(0), 16.0));  // three values are available, quadratic extrapolation - 4.0 + 2 * 8.0 = 1.0
-  scheme2.storeIteration(); // initial value for fourth window: 1.0
-  //failing. See https://github.com/precice/precice/issues/1089
-  //BOOST_TEST(testing::equals(cplData->previousIteration()(0), 1.0));
-=======
-
-  // initialized as zero
-  BOOST_TEST(testing::equals(cplData->values()(0), 0.0));
-  BOOST_TEST(testing::equals(cplData->previousIteration()(0), 0.0));
-
-  // start first window
-  cplData->values()(0) = 1.0; // data provided at end of first window
-  scheme2.setTimeWindows(scheme2.getTimeWindows() + 1);
-  scheme2.storeDataInWaveforms();
-
-  // go to second window
-  scheme2.moveToNextWindow(); // uses zeroth order extrapolation at end of first window
-  BOOST_TEST(testing::equals(cplData->previousIteration()(0), 0.0));
-  scheme2.storeIteration();
-  BOOST_TEST(testing::equals(cplData->values()(0), 1.0));
-  BOOST_TEST(testing::equals(cplData->previousIteration()(0), 1.0));
-  cplData->values()(0) = 4.0; // data provided at end of second window
-  scheme2.setTimeWindows(scheme2.getTimeWindows() + 1);
-  scheme2.storeDataInWaveforms();
-
-  //go to third window
-  scheme2.moveToNextWindow(); // uses first order extrapolation at end of second window
-  BOOST_TEST(testing::equals(cplData->previousIteration()(0), 1.0));
-  scheme2.storeIteration();
-  BOOST_TEST(testing::equals(cplData->values()(0), 7.0)); // = 2*4.0 - 1.0
-  BOOST_TEST(testing::equals(cplData->previousIteration()(0), 7.0));
-  cplData->values()(0) = 10.0; // data provided at end of third window
-  scheme2.setTimeWindows(scheme2.getTimeWindows() + 1);
-  scheme2.storeDataInWaveforms();
-
-  // go to fourth window
-  scheme2.moveToNextWindow(); // uses second order extrapolation at end of third window
-  BOOST_TEST(testing::equals(cplData->previousIteration()(0), 7.0));
-  scheme2.storeIteration();
-  BOOST_TEST(testing::equals(cplData->values()(0), 17.5)); // = 2.5*10 - 2*4 + 0.5*1
-  BOOST_TEST(testing::equals(cplData->previousIteration()(0), 17.5));
->>>>>>> f7e4ebff
+  BOOST_TEST(testing::equals(cplData->values()(0), -4.0)); // = 2.5*4 - 2*8 + 0.5*4
+  BOOST_TEST(testing::equals(cplData->previousIteration()(0), -4.0));
 }
 
 /// Test that cplScheme gives correct results when applying extrapolation.
@@ -793,11 +734,7 @@
     BOOST_TEST(cplScheme.isCouplingOngoing());
     if (context.isNamed(first)) {
       if (i == 0) {
-<<<<<<< HEAD
-        // extrapolated data: 2 = 2 * 1 - 0 (first order extrapolation)
-=======
         // extrapolated data, constant extrapolation from first window
->>>>>>> f7e4ebff
         BOOST_TEST(mesh->data(receiveDataIndex)->values()(0) == 2);
       } else if (i == 1) {
         // accelerated data from second participant: 0.5 * 2 + 0.5 * 3 = 2.5
@@ -836,11 +773,7 @@
 
   // third window
   if (context.isNamed(first)) {
-<<<<<<< HEAD
-    // extrapolated data: 4 = 2 * 3 - 2 (first order extrapolation)
-=======
     // extrapolated data, linear extrapolation from first and second window
->>>>>>> f7e4ebff
     BOOST_TEST(mesh->data(receiveDataIndex)->values()(0) == 4); // extrapolated data: 2, 3, 4
   } else if (context.isNamed(second)) {
     BOOST_TEST(mesh->data(receiveDataIndex)->values()(0) == 5); // this is now actually an extrapolated value, since it's not overwritten by the first participant: 1, 3, 5
@@ -1005,11 +938,7 @@
     BOOST_TEST(cplScheme.isCouplingOngoing());
     if (context.isNamed(first)) {
       if (i == 0) {
-<<<<<<< HEAD
-        // extrapolated data: 2 (constant extrapolation)
-=======
         // extrapolated data, constant extrapolation from first window
->>>>>>> f7e4ebff
         BOOST_TEST(mesh->data(receiveDataIndex)->values()(0) == 2);
       } else if (i == 1) {
         // accelerated data from second participant: 0.5 * 2 + 0.5 * 3 = 2.5
@@ -1052,14 +981,7 @@
     BOOST_TEST(cplScheme.isCouplingOngoing());
     if (context.isNamed(first)) {
       if (i == 0) {
-<<<<<<< HEAD
         // extrapolated data: 4 = 2 * 3 - 2 (first order extrapolation)
-        BOOST_TEST(mesh->data(receiveDataIndex)->values()(0) == 4);
-      } else if (i == 1) {
-        // accelerated data from second participant: 0.5 * 3 + 0.5 * 5 = 4
-=======
-        // extrapolated data, linear extrapolation from first window and second
->>>>>>> f7e4ebff
         BOOST_TEST(mesh->data(receiveDataIndex)->values()(0) == 4);
       } else if (i == 1) {
         // accelerated data from second participant: 0.5 * 3 + 0.5 * 4 = 4.5
@@ -1098,13 +1020,8 @@
 
   // fourth window
   if (context.isNamed(first)) {
-<<<<<<< HEAD
     // extrapolated data
     BOOST_TEST(mesh->data(receiveDataIndex)->values()(0) == 7.5); // extrapolated data: 2, 3, 5 -> 2.5*x^t - 2*x^(t-1) + 0.5*x^(t-2) = 7.5  (second order extrapolation)
-=======
-    // extrapolated data: 2, 3, 5 -> 2.5*x^t - 2*x^(t-1) + 0.5*x^(t-2) = 7.5
-    BOOST_TEST(mesh->data(receiveDataIndex)->values()(0) == 7.5);
->>>>>>> f7e4ebff
   } else if (context.isNamed(second)) {
     BOOST_TEST(mesh->data(receiveDataIndex)->values()(0) == 7); // this is now actually an extrapolated value, since it's not overwritten by the first participant: 1, 3, 5 -> 2.5*x^t - 2*x^(t-1) + 0.5*x^(t-2) = 7
   }
