#include <Eigen/Core>
#include <algorithm>
#include <boost/test/tools/old/interface.hpp>
#include <iterator>
#include <memory>
#include <string>
#include <vector>
#include "acceleration/ConstantRelaxationAcceleration.hpp"
#include "acceleration/SharedPointer.hpp"
#include "acceleration/config/AccelerationConfiguration.hpp"
#include "com/MPIDirectCommunication.hpp"
#include "com/SharedPointer.hpp"
#include "cplscheme/BaseCouplingScheme.hpp"
#include "cplscheme/Constants.hpp"
#include "cplscheme/CouplingData.hpp"
#include "cplscheme/CouplingScheme.hpp"
#include "cplscheme/SerialCouplingScheme.hpp"
#include "cplscheme/SharedPointer.hpp"
#include "cplscheme/config/CouplingSchemeConfiguration.hpp"
#include "cplscheme/impl/AbsoluteConvergenceMeasure.hpp"
#include "cplscheme/impl/MinIterationConvergenceMeasure.hpp"
#include "cplscheme/impl/SharedPointer.hpp"
#include "logging/LogMacros.hpp"
#include "m2n/DistributedComFactory.hpp"
#include "m2n/M2N.hpp"
#include "m2n/SharedPointer.hpp"
#include "m2n/config/M2NConfiguration.hpp"
#include "mesh/Data.hpp"
#include "mesh/Mesh.hpp"
#include "mesh/SharedPointer.hpp"
#include "mesh/Vertex.hpp"
#include "mesh/config/DataConfiguration.hpp"
#include "mesh/config/MeshConfiguration.hpp"
#include "precice/config/ParticipantConfiguration.hpp"
#include "testing/SerialCouplingSchemeFixture.hpp"
#include "testing/TestContext.hpp"
#include "testing/Testing.hpp"
#include "xml/XMLTag.hpp"

using namespace precice;
using namespace precice::cplscheme;

#ifndef PRECICE_NO_MPI

BOOST_AUTO_TEST_SUITE(CplSchemeTests)

void runCoupling(
    CouplingScheme &               cplScheme,
    const std::string &            nameParticipant,
    const mesh::MeshConfiguration &meshConfig,
    const std::vector<int> &       validIterations)
{
  BOOST_REQUIRE(meshConfig.meshes().size() == 1);
  mesh::PtrMesh mesh = meshConfig.meshes().at(0);
  BOOST_REQUIRE(mesh->data().size() == 2);
  BOOST_REQUIRE(!mesh->vertices().empty());
  BOOST_REQUIRE(!validIterations.empty());

  mesh::Vertex &  vertex               = mesh->vertices().at(0);
  int             index                = vertex.getID();
  auto &          dataValues0          = mesh->data(0)->values();
  auto &          dataValues1          = mesh->data(1)->values();
  double          initialStepsizeData0 = 5.0;
  double          stepsizeData0        = 5.0;
  Eigen::VectorXd initialStepsizeData1 = Eigen::VectorXd::Constant(3, 5.0);
  Eigen::VectorXd stepsizeData1        = Eigen::VectorXd::Constant(3, 5.0);
  double          computedTime         = 0.0;
  int             computedTimesteps    = 0;
  std::string     nameParticipant0("Participant0");
  std::string     nameParticipant1("Participant1");
  BOOST_TEST(((nameParticipant == nameParticipant0) || (nameParticipant == nameParticipant1)));
  int                              iterationCount      = 0;
  std::vector<int>::const_iterator iterValidIterations = validIterations.begin();

  if (nameParticipant == nameParticipant0) {
    cplScheme.initialize(0.0, 1);
    cplScheme.receiveResultOfFirstAdvance();
    BOOST_TEST(not cplScheme.isTimeWindowComplete());
    BOOST_TEST(cplScheme.isActionRequired(CouplingScheme::Action::WriteCheckpoint));
    BOOST_TEST(not cplScheme.isActionRequired(CouplingScheme::Action::ReadCheckpoint));
    BOOST_TEST(not cplScheme.hasDataBeenReceived());

    // Tells coupling scheme, that a checkpoint has been created.
    // All required actions have to be performed before calling advance().
    cplScheme.markActionFulfilled(CouplingScheme::Action::WriteCheckpoint);
    BOOST_TEST(cplScheme.isActionFulfilled(CouplingScheme::Action::WriteCheckpoint));

    while (cplScheme.isCouplingOngoing()) {
      dataValues0(index) += stepsizeData0;
      // The max timestep length is required to be obeyed.
      double maxLengthTimestep = cplScheme.getNextTimestepMaxLength();
      cplScheme.addComputedTime(maxLengthTimestep);
      cplScheme.firstSynchronization({});
      cplScheme.firstExchange();
      cplScheme.secondSynchronization();
      cplScheme.secondExchange();
      iterationCount++;
      // A coupling timestep is complete, when the coupling iterations are
      // globally converged and if subcycling steps have filled one global
      // timestep.
      if (cplScheme.isTimeWindowComplete()) {
        // Advance participant time and timestep
        computedTime += maxLengthTimestep;
        computedTimesteps++;
        BOOST_TEST(testing::equals(computedTime, cplScheme.getTime()));
        BOOST_TEST(testing::equals(computedTimesteps, cplScheme.getTimeWindows() - 1));
        // The iteration number is enforced by the controlled decrease of the
        // change of data written
        BOOST_TEST(testing::equals(iterationCount, *iterValidIterations));
        if (cplScheme.isCouplingOngoing()) {
          BOOST_TEST(cplScheme.isActionRequired(CouplingScheme::Action::WriteCheckpoint));
          cplScheme.markActionFulfilled(CouplingScheme::Action::WriteCheckpoint);
          BOOST_TEST(cplScheme.isActionFulfilled(CouplingScheme::Action::WriteCheckpoint));
        } else {
          BOOST_TEST(not cplScheme.isActionRequired(CouplingScheme::Action::WriteCheckpoint));
          BOOST_TEST(not cplScheme.isActionRequired(CouplingScheme::Action::ReadCheckpoint));
        }
        iterationCount = 0;
        iterValidIterations++;
        if (iterValidIterations == validIterations.end()) {
          BOOST_TEST(not cplScheme.isCouplingOngoing());
        }
        // Reset data values, to simulate same convergence behavior of
        // interface values in next timestep.
        stepsizeData0 = initialStepsizeData0;
      } else { // coupling timestep is not yet complete
        BOOST_TEST(cplScheme.isCouplingOngoing());
        BOOST_TEST(iterationCount < *iterValidIterations);
        BOOST_TEST(cplScheme.isActionRequired(CouplingScheme::Action::ReadCheckpoint));
        cplScheme.markActionFulfilled(CouplingScheme::Action::ReadCheckpoint);
        BOOST_TEST(cplScheme.isActionFulfilled(CouplingScheme::Action::ReadCheckpoint));
        // The written data value is decreased in a regular manner, in order
        // to achieve a predictable convergence.
        stepsizeData0 -= 1.0;
      }
      // the first participant always receives new data
      //if(cplScheme.isCouplingOngoing())
      BOOST_TEST(cplScheme.hasDataBeenReceived());
    }
    cplScheme.finalize(); // Ends the coupling scheme
    BOOST_TEST(testing::equals(computedTime, 0.3));
    BOOST_TEST(testing::equals(computedTimesteps, 3));
  } else if (nameParticipant == nameParticipant1) {
    cplScheme.initialize(0.0, 1);
    cplScheme.receiveResultOfFirstAdvance();
    BOOST_TEST(not cplScheme.isTimeWindowComplete());
    BOOST_TEST(cplScheme.isActionRequired(CouplingScheme::Action::WriteCheckpoint));
    BOOST_TEST(not cplScheme.isActionRequired(CouplingScheme::Action::ReadCheckpoint));
    BOOST_TEST(cplScheme.hasDataBeenReceived());

    // Tells coupling scheme, that a checkpoint has been created.
    // All required actions have to be performed before calling advance().
    cplScheme.markActionFulfilled(CouplingScheme::Action::WriteCheckpoint);
    BOOST_TEST(cplScheme.isActionFulfilled(CouplingScheme::Action::WriteCheckpoint));

    while (cplScheme.isCouplingOngoing()) {
      Eigen::VectorXd currentData(3);
      currentData = dataValues1.segment(index * 3, 3);
      currentData += stepsizeData1;
      dataValues1.segment(index * 3, 3) = currentData;
      // The max timestep length is required to be obeyed.
      double maxLengthTimestep = cplScheme.getNextTimestepMaxLength();
      cplScheme.addComputedTime(maxLengthTimestep);
      cplScheme.firstSynchronization({});
      cplScheme.firstExchange();
      cplScheme.secondSynchronization();
      cplScheme.secondExchange();
      iterationCount++;
      // A coupling timestep is complete, when the coupling iterations are
      // globally converged and if subcycling steps have filled one global
      // timestep.
      if (cplScheme.isTimeWindowComplete()) {
        // Advance participant time and timestep
        computedTime += maxLengthTimestep;
        computedTimesteps++;
        BOOST_TEST(testing::equals(computedTime, cplScheme.getTime()));
        BOOST_TEST(testing::equals(computedTimesteps, cplScheme.getTimeWindows() - 1));
        // The iterations are enforced by the controlled decrease of the
        // change of data written
        BOOST_TEST(testing::equals(iterationCount, *iterValidIterations));
        if (cplScheme.isCouplingOngoing()) {
          BOOST_TEST(cplScheme.isActionRequired(CouplingScheme::Action::WriteCheckpoint));
          cplScheme.markActionFulfilled(CouplingScheme::Action::WriteCheckpoint);
          BOOST_TEST(cplScheme.isActionFulfilled(CouplingScheme::Action::WriteCheckpoint));
        } else {
          BOOST_TEST(not cplScheme.isActionRequired(CouplingScheme::Action::WriteCheckpoint));
          BOOST_TEST(not cplScheme.isActionRequired(CouplingScheme::Action::ReadCheckpoint));
        }
        iterationCount = 0;
        iterValidIterations++;
        if (iterValidIterations == validIterations.end()) {
          BOOST_TEST(not cplScheme.isCouplingOngoing());
        }
        // Reset data values, to simulate same convergence behavior of
        // interface values in next timestep.
        stepsizeData1 = initialStepsizeData1;
      } else { // coupling timestep is not yet complete
        BOOST_TEST(cplScheme.isCouplingOngoing());
        BOOST_TEST(iterationCount < *iterValidIterations);
        BOOST_TEST(cplScheme.isActionRequired(CouplingScheme::Action::ReadCheckpoint));
        // The load checkpoint action requires to fallback to the cplScheme of the
        // first implicit iteration of the current timestep/time.
        cplScheme.markActionFulfilled(CouplingScheme::Action::ReadCheckpoint);
        BOOST_TEST(cplScheme.isActionFulfilled(CouplingScheme::Action::ReadCheckpoint));
        // The written data value is decreased in a regular manner, in order
        // to achieve a predictable convergence.
        //stepsizeData1 -= 1.0;
        stepsizeData1 -= Eigen::Vector3d::Constant(1.0);
      }
      // only check if data is received
      if (cplScheme.isCouplingOngoing())
        BOOST_TEST(cplScheme.hasDataBeenReceived());
    }
    cplScheme.finalize(); // Ends the coupling scheme
    BOOST_TEST(testing::equals(computedTime, 0.3));
    BOOST_TEST(testing::equals(computedTimesteps, 3));
  }
}

void runCouplingWithSubcycling(
    CouplingScheme &               cplScheme,
    const std::string &            nameParticipant,
    const mesh::MeshConfiguration &meshConfig,
    const std::vector<int> &       validIterations)
{
  BOOST_REQUIRE(meshConfig.meshes().size() == 1);
  mesh::PtrMesh mesh = meshConfig.meshes().at(0);
  BOOST_REQUIRE(mesh->data().size() == 2);
  BOOST_REQUIRE(!mesh->vertices().empty());
  BOOST_REQUIRE(!validIterations.empty());

  double          initialStepsizeData0 = 5.0;
  double          stepsizeData0        = 5.0;
  Eigen::Vector3d initialStepsizeData1 = Eigen::Vector3d::Constant(5.0);
  Eigen::Vector3d stepsizeData1        = Eigen::Vector3d::Constant(5.0);
  double          computedTime         = 0.0;
  int             computedTimesteps    = 0;
  std::string     nameParticipant0("Participant0");
  std::string     nameParticipant1("Participant1");
  BOOST_TEST(((nameParticipant == nameParticipant0) || (nameParticipant == nameParticipant1)));
  int                              iterationCount = 0;
  std::vector<int>::const_iterator iterValidIterations =
      validIterations.begin();

  if (nameParticipant == nameParticipant0) {
    iterationCount++; // different handling due to subcycling
    cplScheme.initialize(0.0, 1);
    cplScheme.receiveResultOfFirstAdvance();
    BOOST_TEST(not cplScheme.isTimeWindowComplete());
    BOOST_TEST(cplScheme.isActionRequired(CouplingScheme::Action::WriteCheckpoint));
    BOOST_TEST(not cplScheme.isActionRequired(CouplingScheme::Action::ReadCheckpoint));
    BOOST_TEST(not cplScheme.hasDataBeenReceived());

    // Tells coupling scheme, that a checkpoint has been created.
    // All required actions have to be performed before calling advance().
    cplScheme.markActionFulfilled(CouplingScheme::Action::WriteCheckpoint);
    BOOST_TEST(cplScheme.isActionFulfilled(CouplingScheme::Action::WriteCheckpoint));

    double maxTimestepLength      = cplScheme.getNextTimestepMaxLength();
    double computedTimestepLength = maxTimestepLength / 2.0;
    int    subcyclingStep         = 0;

    // Main coupling loop
    while (cplScheme.isCouplingOngoing()) {
      cplScheme.addComputedTime(computedTimestepLength);
      cplScheme.firstSynchronization({});
      cplScheme.firstExchange();
      cplScheme.secondSynchronization();
      cplScheme.secondExchange();
      // A coupling timestep is complete, when the coupling iterations are
      // globally converged and if subcycling steps have filled one global
      // timestep.
      if (cplScheme.isTimeWindowComplete()) {
        // Advance participant time and timestep
        computedTime += maxTimestepLength;
        computedTimesteps++;
        BOOST_TEST(testing::equals(computedTime, cplScheme.getTime()));
        BOOST_TEST(testing::equals(computedTimesteps, cplScheme.getTimeWindows() - 1));
        // The iteration number is enforced by the controlled decrease of the
        // change of data written
        BOOST_TEST(testing::equals(iterationCount, *iterValidIterations));
        if (cplScheme.isCouplingOngoing()) {
          BOOST_TEST(cplScheme.isActionRequired(CouplingScheme::Action::WriteCheckpoint));
          cplScheme.markActionFulfilled(CouplingScheme::Action::WriteCheckpoint);
          BOOST_TEST(cplScheme.isActionFulfilled(CouplingScheme::Action::WriteCheckpoint));
        } else {
          BOOST_TEST(not cplScheme.isActionRequired(CouplingScheme::Action::WriteCheckpoint));
          BOOST_TEST(not cplScheme.isActionRequired(CouplingScheme::Action::ReadCheckpoint));
        }
        iterationCount = 1;
        iterValidIterations++;
        if (iterValidIterations == validIterations.end()) {
          BOOST_TEST(not cplScheme.isCouplingOngoing());
        }
        // Reset data values, to simulate same convergence behavior of
        // interface values in next timestep.
        stepsizeData0 = initialStepsizeData0;
        BOOST_TEST(testing::equals(subcyclingStep, 1));
        subcyclingStep = 0;
      } else { // coupling timestep is not yet complete
        BOOST_TEST(cplScheme.isCouplingOngoing());
        // If length of global timestep is reached
        if (cplScheme.hasDataBeenReceived()) {
          BOOST_TEST(iterationCount <= *iterValidIterations);
          BOOST_TEST(cplScheme.isActionRequired(CouplingScheme::Action::ReadCheckpoint));
          BOOST_TEST(not cplScheme.isActionRequired(CouplingScheme::Action::WriteCheckpoint));
          cplScheme.markActionFulfilled(CouplingScheme::Action::ReadCheckpoint);
          BOOST_TEST(cplScheme.isActionFulfilled(CouplingScheme::Action::ReadCheckpoint));
          // The written data value is decreased in a regular manner, in order
          // to achieve a predictable convergence.
          stepsizeData0 -= 1.0;
          subcyclingStep = 0; // Subcycling steps
          iterationCount++;   // Implicit coupling iterations
        } else {              // If subcycling
          BOOST_TEST(iterationCount <= *iterValidIterations);
          BOOST_TEST(not cplScheme.isActionRequired(CouplingScheme::Action::ReadCheckpoint));
          BOOST_TEST(not cplScheme.isActionRequired(CouplingScheme::Action::WriteCheckpoint));
          BOOST_TEST(subcyclingStep < 2);
          subcyclingStep++;
        }
      }
    }
    cplScheme.finalize(); // Ends the coupling scheme
    BOOST_TEST(testing::equals(computedTime, 0.3));
    BOOST_TEST(testing::equals(computedTimesteps, 3));
    BOOST_TEST(stepsizeData0 == 5.0);
  }

  else if (nameParticipant == nameParticipant1) {
    iterationCount++; // different handling due to subcycling
    cplScheme.initialize(0.0, 1);
    cplScheme.receiveResultOfFirstAdvance();
    BOOST_TEST(not cplScheme.isTimeWindowComplete());
    BOOST_TEST(cplScheme.isActionRequired(CouplingScheme::Action::WriteCheckpoint));
    BOOST_TEST(not cplScheme.isActionRequired(CouplingScheme::Action::ReadCheckpoint));
    BOOST_TEST(cplScheme.hasDataBeenReceived());

    // Tells coupling scheme, that a checkpoint has been created.
    // All required actions have to be performed before calling advance().
    cplScheme.markActionFulfilled(CouplingScheme::Action::WriteCheckpoint);
    BOOST_TEST(cplScheme.isActionFulfilled(CouplingScheme::Action::WriteCheckpoint));

    double maxTimestepLength       = cplScheme.getNextTimestepMaxLength();
    double preferredTimestepLength = maxTimestepLength / 2.5;
    double computedTimestepLength  = preferredTimestepLength;
    int    subcyclingStep          = 0;

    // Main coupling loop
    while (cplScheme.isCouplingOngoing()) {
      cplScheme.addComputedTime(computedTimestepLength);
      cplScheme.firstSynchronization({});
      cplScheme.firstExchange();
      cplScheme.secondSynchronization();
      cplScheme.secondExchange();
      computedTimestepLength =
          cplScheme.getNextTimestepMaxLength() < preferredTimestepLength
              ? cplScheme.getNextTimestepMaxLength()
              : preferredTimestepLength;
      // A coupling timestep is complete, when the coupling iterations are
      // globally converged and if subcycling steps have filled one global
      // timestep.
      if (cplScheme.isTimeWindowComplete()) {
        // Advance participant time and timestep
        computedTime += maxTimestepLength;
        computedTimesteps++;
        BOOST_TEST(testing::equals(computedTime, cplScheme.getTime()));
        BOOST_TEST(testing::equals(computedTimesteps, cplScheme.getTimeWindows() - 1));
        // The iteration number is enforced by the controlled decrease of the
        // change of data written
        BOOST_TEST(testing::equals(iterationCount, *iterValidIterations));
        if (cplScheme.isCouplingOngoing()) {
          BOOST_TEST(cplScheme.isActionRequired(CouplingScheme::Action::WriteCheckpoint));
          cplScheme.markActionFulfilled(CouplingScheme::Action::WriteCheckpoint);
          BOOST_TEST(cplScheme.isActionFulfilled(CouplingScheme::Action::WriteCheckpoint));
        } else {
          BOOST_TEST(not cplScheme.isActionRequired(CouplingScheme::Action::WriteCheckpoint));
          BOOST_TEST(not cplScheme.isActionRequired(CouplingScheme::Action::ReadCheckpoint));
        }
        iterationCount = 1;
        iterValidIterations++;
        if (iterValidIterations == validIterations.end()) {
          BOOST_TEST(not cplScheme.isCouplingOngoing());
        }
        // Reset data values, to simulate same convergence behavior of
        // interface values in next timestep.
        stepsizeData1 = initialStepsizeData1;
        BOOST_TEST(testing::equals(subcyclingStep, 2));
        subcyclingStep = 0;
      } else { // coupling timestep is not yet complete
        BOOST_TEST(cplScheme.isCouplingOngoing());
        // If length of global timestep is reached
        if (cplScheme.hasDataBeenReceived()) {
          BOOST_TEST(iterationCount <= *iterValidIterations);
          BOOST_TEST(cplScheme.isActionRequired(CouplingScheme::Action::ReadCheckpoint));
          BOOST_TEST(not cplScheme.isActionRequired(CouplingScheme::Action::WriteCheckpoint));
          cplScheme.markActionFulfilled(CouplingScheme::Action::ReadCheckpoint);
          BOOST_TEST(cplScheme.isActionFulfilled(CouplingScheme::Action::ReadCheckpoint));
          // The written data value is decreased in a regular manner, in order
          // to achieve a predictable convergence.
          stepsizeData1.array() -= 1.0;
          subcyclingStep = 0; // Subcycling steps
          iterationCount++;   // Implicit coupling iterations
        } else {              // If subcycling
          BOOST_TEST(iterationCount <= *iterValidIterations);
          BOOST_TEST(not cplScheme.isActionRequired(CouplingScheme::Action::ReadCheckpoint));
          BOOST_TEST(not cplScheme.isActionRequired(CouplingScheme::Action::WriteCheckpoint));
          BOOST_TEST(subcyclingStep < 3);
          subcyclingStep++;
        }
      }
    }
    cplScheme.finalize(); // Ends the coupling scheme
    BOOST_TEST(testing::equals(computedTime, 0.3));
    BOOST_TEST(testing::equals(computedTimesteps, 3));
  }
}

struct SerialImplicitCouplingSchemeFixture : m2n::WhiteboxAccessor {
  std::string _pathToTests;

  SerialImplicitCouplingSchemeFixture()
  {
    _pathToTests = testing::getPathToSources() + "/cplscheme/tests/";
  }
};

BOOST_FIXTURE_TEST_SUITE(SerialImplicitCouplingSchemeTests, SerialImplicitCouplingSchemeFixture)

BOOST_AUTO_TEST_CASE(testParseConfigurationWithRelaxation)
{
  PRECICE_TEST(1_rank);
  using namespace mesh;

  int dimensions = 3;

  std::string path(_pathToTests + "serial-implicit-cplscheme-relax-const-config.xml");

  xml::XMLTag          root = xml::getRootTag();
  PtrDataConfiguration dataConfig(new DataConfiguration(root));
  dataConfig->setDimensions(dimensions);
  PtrMeshConfiguration meshConfig(new MeshConfiguration(root, dataConfig));
  meshConfig->setDimensions(dimensions);
  m2n::M2NConfiguration::SharedPointer m2nConfig(
      new m2n::M2NConfiguration(root));
  precice::config::PtrParticipantConfiguration participantConfig(new precice::config::ParticipantConfiguration(root, meshConfig));
  participantConfig->setDimensions(dimensions);
  CouplingSchemeConfiguration cplSchemeConfig(root, meshConfig, m2nConfig, participantConfig);

  xml::configure(root, xml::ConfigurationContext{}, path);
  BOOST_CHECK(cplSchemeConfig.getData("Data0", "Mesh") != cplSchemeConfig.getData("Data1", "Mesh"));
  BOOST_CHECK(cplSchemeConfig.findDataByID(cplSchemeConfig.getData("Data0", "Mesh")->getID()) != cplSchemeConfig.findDataByID(cplSchemeConfig.getData("Data1", "Mesh")->getID()));
  BOOST_CHECK(cplSchemeConfig.getData("Data0", "Mesh") == cplSchemeConfig.findDataByID(cplSchemeConfig.getData("Data0", "Mesh")->getID()));
  BOOST_CHECK(cplSchemeConfig.getData("Data1", "Mesh") == cplSchemeConfig.findDataByID(cplSchemeConfig.getData("Data1", "Mesh")->getID()));
  BOOST_CHECK(cplSchemeConfig.findDataByID(2) == nullptr);                   // nullptr, there are only two pieces of data.
  BOOST_CHECK(cplSchemeConfig._accelerationConfig->getAcceleration().get()); // no nullptr
}

BOOST_AUTO_TEST_SUITE(Extrapolation)
BOOST_AUTO_TEST_CASE(FirstOrder)
{
  PRECICE_TEST(1_rank);
  using namespace mesh;

  PtrMesh mesh(new Mesh("MyMesh", 3, testing::nextMeshID()));
  PtrData data   = mesh->createData("MyData", 1, 0_dataID);
  int     dataID = data->getID();
  mesh->createVertex(Eigen::Vector3d::Zero());
  mesh->allocateDataValues();
  BOOST_TEST(data->values().size() == 1);

  const double          maxTime      = CouplingScheme::UNDEFINED_TIME;
  const int             maxTimesteps = 1;
  const double          dt           = 1.0;
  std::string           first        = "First";
  std::string           second       = "Second";
  std::string           accessor     = second;
  com::PtrCommunication com(new com::MPIDirectCommunication());
  m2n::PtrM2N           globalCom(new m2n::M2N(com, m2n::DistributedComFactory::SharedPointer()));
  const int             maxIterations      = 1;
  const int             extrapolationOrder = 1;

  // Test first order extrapolation
  SerialCouplingScheme scheme(maxTime, maxTimesteps, dt, 16, first, second,
                              accessor, globalCom, constants::FIXED_TIME_WINDOW_SIZE,
                              BaseCouplingScheme::Implicit, maxIterations, extrapolationOrder);

  using Fixture = testing::SerialCouplingSchemeFixture;

  scheme.addDataToSend(data, mesh, true);
  Fixture::initializeStorages(scheme);
  CouplingData *cplData = Fixture::getSendData(scheme, dataID);
  BOOST_CHECK(cplData); // no nullptr
  BOOST_TEST(cplData->getSize() == 1);
  BOOST_TEST(cplData->getPreviousIterationSize() == 1);

  Fixture::moveToNextWindow(scheme);

  // data is uninitialized
  BOOST_TEST(testing::equals(cplData->values()(0), 0.0));
  BOOST_TEST(testing::equals(cplData->previousIteration()(0), 0.0));

  // start first window
  cplData->values()(0) = 1.0; // data provided at end of first window
  Fixture::setTimeWindows(scheme, scheme.getTimeWindows() + 1);
  Fixture::storeExtrapolationData(scheme);
  BOOST_TEST(testing::equals(cplData->values()(0), 1.0));

  // go to second window
  Fixture::moveToNextWindow(scheme); // uses first order extrapolation at end of first window
  BOOST_TEST(testing::equals(cplData->previousIteration()(0), 0.0));
  Fixture::storeIteration(scheme);
  BOOST_TEST(testing::equals(cplData->values()(0), 2.0)); // = 2*1 - 0
  BOOST_TEST(testing::equals(cplData->previousIteration()(0), 2.0));
  cplData->values()(0) = 4.0; // data provided at end of second window
  Fixture::setTimeWindows(scheme, scheme.getTimeWindows() + 1);
  Fixture::storeExtrapolationData(scheme);

  // go to third window
  Fixture::moveToNextWindow(scheme); // uses first order extrapolation (maximum allowed) at end of second window
  BOOST_TEST(testing::equals(cplData->previousIteration()(0), 2.0));
  Fixture::storeIteration(scheme);
  BOOST_TEST(testing::equals(cplData->values()(0), 7.0)); // = 2*4 - 1
  BOOST_TEST(testing::equals(cplData->previousIteration()(0), 7.0));
  cplData->values()(0) = 10.0; // data provided at end of third window
  Fixture::setTimeWindows(scheme, scheme.getTimeWindows() + 1);
  Fixture::storeExtrapolationData(scheme);

  // go to fourth window
  Fixture::moveToNextWindow(scheme); // uses first order extrapolation (maximum allowed) at end of third window
  BOOST_TEST(testing::equals(cplData->previousIteration()(0), 7.0));
  Fixture::storeIteration(scheme);
  BOOST_TEST(testing::equals(cplData->values()(0), 16.0)); // = 2*10 - 4
  BOOST_TEST(testing::equals(cplData->previousIteration()(0), 16.0));
}

/// Test that cplScheme gives correct results when applying extrapolation.
BOOST_AUTO_TEST_CASE(FirstOrderWithAcceleration)
{
  /**
   * Perform first order and constant relaxation acceleration
   *
   * Do two time windows with three iterations each.
   *
   * Each participant writes dummy data to other participant, received data is checked.
   *
   * Make sure that the following happens, if NOT converged (first two iterations):
   * 1. acceleration is performed
   * 2. participants receive correct (accelerated) data
   *
   * Make sure that the following happens, if converged (end of third iteration):
   * 1. old data is stored (we cannot access this from the coupling scheme, but we can deduct this from the extrapolated value)
   * 2. we move to the next window
   * 3. initial guess for first participant is computed via extrapolation from old data
   **/

  PRECICE_TEST("Participant0"_on(1_rank), "Participant1"_on(1_rank), Require::Events);
  testing::ConnectionOptions options;
  options.useOnlyPrimaryCom = true;
  auto m2n                  = context.connectPrimaryRanks("Participant0", "Participant1", options);

  xml::XMLTag root = xml::getRootTag();

  // Create a data configuration, to simplify configuration of data

  mesh::PtrDataConfiguration dataConfig(new mesh::DataConfiguration(root));
  const int                  geometrical_dimensions = 3; // 3d problem
  const int                  data_dimensions        = 1; // only one sample in data
  dataConfig->setDimensions(geometrical_dimensions);
  dataConfig->addData("Data0", data_dimensions);
  dataConfig->addData("Data1", data_dimensions);

  mesh::MeshConfiguration meshConfig(root, dataConfig);
  meshConfig.setDimensions(3);
  mesh::PtrMesh mesh(new mesh::Mesh("Mesh", geometrical_dimensions, testing::nextMeshID()));
  const auto    dataID0 = mesh->createData("Data0", data_dimensions, 0_dataID)->getID();
  const auto    dataID1 = mesh->createData("Data1", data_dimensions, 1_dataID)->getID();
  mesh->createVertex(Eigen::Vector3d::Zero());
  mesh->allocateDataValues();
  meshConfig.addMesh(mesh);

  // Create all parameters necessary to create an ImplicitCouplingScheme object
  const double maxTime            = CouplingScheme::UNDEFINED_TIME;
  const int    maxTimeWindows     = 2;
  const double timeWindowSize     = 0.1;
  const int    maxIterations      = 3;
  const int    extrapolationOrder = 1;
  const double timestepLength     = timeWindowSize;
  std::string  first("Participant0");
  std::string  second("Participant1");
  int          sendDataIndex        = -1;
  int          receiveDataIndex     = -1;
  int          convergenceDataIndex = -1;

  BOOST_TEST(dataID0 == 0);
  BOOST_TEST(dataID1 == 1);

  if (context.isNamed(first)) {
    sendDataIndex        = dataID0;
    receiveDataIndex     = dataID1;
    convergenceDataIndex = receiveDataIndex;
  } else {
    sendDataIndex        = dataID1;
    receiveDataIndex     = dataID0;
    convergenceDataIndex = sendDataIndex;
  }

  // Create the coupling scheme object
  cplscheme::SerialCouplingScheme cplScheme(
      maxTime, maxTimeWindows, timeWindowSize, 16, first, second,
      context.name, m2n, constants::FIXED_TIME_WINDOW_SIZE,
      BaseCouplingScheme::Implicit, maxIterations, extrapolationOrder);
  cplScheme.addDataToSend(mesh->data(sendDataIndex), mesh, false);
  cplScheme.addDataToReceive(mesh->data(receiveDataIndex), mesh, false);
  cplScheme.determineInitialDataExchange();

  // Add acceleration
  acceleration::PtrAcceleration ptrAcceleration(new acceleration::ConstantRelaxationAcceleration(0.5, std::vector<int>({sendDataIndex})));
  cplScheme.setAcceleration(ptrAcceleration);

  // Add convergence measures
  const int                              minIterations = maxIterations;
  cplscheme::impl::PtrConvergenceMeasure minIterationConvMeasure1(
      new cplscheme::impl::MinIterationConvergenceMeasure(minIterations));
  cplScheme.addConvergenceMeasure(convergenceDataIndex, false, false, minIterationConvMeasure1, true);

  cplScheme.initialize(0.0, 1);
  cplScheme.receiveResultOfFirstAdvance();

  Eigen::VectorXd v(1); // buffer for data

  // write data is uninitialized
  BOOST_TEST(mesh->data(sendDataIndex)->values()(0) == 0);

  // first window
  for (int i = 0; i < maxIterations; i++) {
    // first, second and third iteration
    BOOST_TEST(cplScheme.isCouplingOngoing());

    if (context.isNamed(first)) {
      if (i == 0) {
        // data is uninitialized for first participant
        BOOST_TEST(mesh->data(receiveDataIndex)->values()(0) == 0);
      } else if (i == 1) {
        // accelerated data from second participant: 0.5 * 0 + 0.5 * 2 = 1
        BOOST_TEST(mesh->data(receiveDataIndex)->values()(0) == 1);
      } else if (i == 2) {
        // accelerated data from second participant: 0.5 * 1 + 0.5 * 2 = 1
        BOOST_TEST(mesh->data(receiveDataIndex)->values()(0) == 1.5);
      }
    } else if (context.isNamed(second)) {
      // data from first participant
      BOOST_TEST(mesh->data(receiveDataIndex)->values()(0) == 1);
    }

    if (i == 0) {
      BOOST_TEST(cplScheme.isActionRequired(CouplingScheme::Action::WriteCheckpoint));
      cplScheme.markActionFulfilled(CouplingScheme::Action::WriteCheckpoint);
      BOOST_TEST(not cplScheme.isActionRequired(CouplingScheme::Action::ReadCheckpoint));
    } else {
      BOOST_TEST(not cplScheme.isActionRequired(CouplingScheme::Action::WriteCheckpoint));
      BOOST_TEST(cplScheme.isActionRequired(CouplingScheme::Action::ReadCheckpoint));
      cplScheme.markActionFulfilled(CouplingScheme::Action::ReadCheckpoint);
    }

    // write data to mesh
    if (context.isNamed(first)) {
      v << 1.0;
    } else if (context.isNamed(second)) {
      v << 2.0;
    }
    mesh->data(sendDataIndex)->values() = v;
    cplScheme.addComputedTime(timestepLength);

    cplScheme.firstSynchronization({});
    cplScheme.firstExchange();
    cplScheme.secondSynchronization();
    cplScheme.secondExchange();

    if (i < maxIterations - 1) {
      BOOST_TEST(not cplScheme.isTimeWindowComplete());
    } else {
      // window complete since max iterations reached
      BOOST_TEST(cplScheme.isTimeWindowComplete());
    }
  }

  // second window
  for (int i = 0; i < maxIterations; i++) {
    // first, second and third iteration
    BOOST_TEST(cplScheme.isCouplingOngoing());
    if (context.isNamed(first)) {
      if (i == 0) {
        // first order extrapolation
        BOOST_TEST(mesh->data(receiveDataIndex)->values()(0) == 4); // = 2*2 - 0
      } else if (i == 1) {
        // accelerated data from second participant
        BOOST_TEST(mesh->data(receiveDataIndex)->values()(0) == 3.5); // = 0.5 * 4 + 0.5 * 3
      } else if (i == 2) {
        // accelerated data from second participant
        BOOST_TEST(mesh->data(receiveDataIndex)->values()(0) == 3.25); // = 0.5 * 3.5 + 0.5 * 3
      }
    } else if (context.isNamed(second)) {
      // extrapolation only applied to accelerated data. So data written by first participant.
      BOOST_TEST(mesh->data(receiveDataIndex)->values()(0) == 3);
    }

    if (i == 0) {
      BOOST_TEST(cplScheme.isActionRequired(CouplingScheme::Action::WriteCheckpoint));
      cplScheme.markActionFulfilled(CouplingScheme::Action::WriteCheckpoint);
      BOOST_TEST(not cplScheme.isActionRequired(CouplingScheme::Action::ReadCheckpoint));
    } else {
      BOOST_TEST(not cplScheme.isActionRequired(CouplingScheme::Action::WriteCheckpoint));
      BOOST_TEST(cplScheme.isActionRequired(CouplingScheme::Action::ReadCheckpoint));
      cplScheme.markActionFulfilled(CouplingScheme::Action::ReadCheckpoint);
    }

    v << 3.0;
    mesh->data(sendDataIndex)->values() = v;
    cplScheme.addComputedTime(timestepLength);

    cplScheme.firstSynchronization({});
    cplScheme.firstExchange();
    cplScheme.secondSynchronization();
    cplScheme.secondExchange();

    if (i < maxIterations - 1) {
      BOOST_TEST(not cplScheme.isTimeWindowComplete());
    } else {
      // window complete since max iterations reached
      BOOST_TEST(cplScheme.isTimeWindowComplete());
    }
  }

  // third window
  if (context.isNamed(first)) {
    // first order extrapolation
    BOOST_TEST(mesh->data(receiveDataIndex)->values()(0) == 4); // = 2*3 - 2
  } else if (context.isNamed(second)) {
    // extrapolation only applied to accelerated data. So data written by first participant.
    BOOST_TEST(mesh->data(receiveDataIndex)->values()(0) == 3);
  }

  // reached end of simulation, ready to finalize
  BOOST_TEST(not cplScheme.isCouplingOngoing());

  cplScheme.finalize();
}

/// Test that cplScheme gives correct results when applying extrapolation using non-zero initial data.
BOOST_AUTO_TEST_CASE(FirstOrderWithInitializationAndAcceleration)
{
  /**
   * Perform first order extrapolation and use initialization
   *
   * Do two time windows with three iterations each.
   *
   * Each participant writes dummy data to other participant, received data is checked.
   *
   **/

  PRECICE_TEST("Participant0"_on(1_rank), "Participant1"_on(1_rank), Require::Events);
  testing::ConnectionOptions options;
  options.useOnlyPrimaryCom = true;
  auto m2n                  = context.connectPrimaryRanks("Participant0", "Participant1", options);

  xml::XMLTag root = xml::getRootTag();

  // Create a data configuration, to simplify configuration of data

  mesh::PtrDataConfiguration dataConfig(new mesh::DataConfiguration(root));
  const int                  geometrical_dimensions = 3; // 3d problem
  const int                  data_dimensions        = 1; // only one sample in data
  dataConfig->setDimensions(geometrical_dimensions);
  dataConfig->addData("Data0", data_dimensions);
  dataConfig->addData("Data1", data_dimensions);

  mesh::MeshConfiguration meshConfig(root, dataConfig);
  meshConfig.setDimensions(3);
  mesh::PtrMesh mesh(new mesh::Mesh("Mesh", geometrical_dimensions, testing::nextMeshID()));
  const auto    dataID0 = mesh->createData("Data0", data_dimensions, 0_dataID)->getID();
  const auto    dataID1 = mesh->createData("Data1", data_dimensions, 1_dataID)->getID();
  mesh->createVertex(Eigen::Vector3d::Zero());
  mesh->allocateDataValues();
  meshConfig.addMesh(mesh);

  // Create all parameters necessary to create an ImplicitCouplingScheme object
  const double maxTime            = CouplingScheme::UNDEFINED_TIME;
  const int    maxTimeWindows     = 2;
  const double timeWindowSize     = 0.1;
  const int    maxIterations      = 3;
  const int    extrapolationOrder = 1;
  const double timestepLength     = timeWindowSize;
  std::string  first("Participant0");
  std::string  second("Participant1");
  int          sendDataIndex        = -1;
  int          receiveDataIndex     = -1;
  int          convergenceDataIndex = -1;

  BOOST_TEST(dataID0 == 0);
  BOOST_TEST(dataID1 == 1);

  if (context.isNamed(first)) {
    sendDataIndex        = dataID0;
    receiveDataIndex     = dataID1;
    convergenceDataIndex = receiveDataIndex;
  } else {
    sendDataIndex        = dataID1;
    receiveDataIndex     = dataID0;
    convergenceDataIndex = sendDataIndex;
  }

  // Create the coupling scheme object
  cplscheme::SerialCouplingScheme cplScheme(
      maxTime, maxTimeWindows, timeWindowSize, 16, first, second,
      context.name, m2n, constants::FIXED_TIME_WINDOW_SIZE,
      BaseCouplingScheme::Implicit, maxIterations, extrapolationOrder);
  cplScheme.addDataToSend(mesh->data(sendDataIndex), mesh, context.isNamed(second));
  cplScheme.addDataToReceive(mesh->data(receiveDataIndex), mesh, context.isNamed(first));
  cplScheme.determineInitialDataExchange();

  // Add acceleration
  acceleration::PtrAcceleration ptrAcceleration(new acceleration::ConstantRelaxationAcceleration(0.5, std::vector<int>({sendDataIndex})));
  cplScheme.setAcceleration(ptrAcceleration);

  // Add convergence measures
  const int                              minIterations = maxIterations;
  cplscheme::impl::PtrConvergenceMeasure minIterationConvMeasure1(
      new cplscheme::impl::MinIterationConvergenceMeasure(minIterations));
  cplScheme.addConvergenceMeasure(convergenceDataIndex, false, false, minIterationConvMeasure1, true);

  Eigen::VectorXd v(1); // buffer for data

  // ensure that data is uninitialized
  BOOST_TEST(mesh->data(receiveDataIndex)->values().size() == 1);
  BOOST_TEST(testing::equals(mesh->data(receiveDataIndex)->values()(0), 0.0));
  BOOST_TEST(mesh->data(sendDataIndex)->values().size() == 1);
  BOOST_TEST(testing::equals(mesh->data(sendDataIndex)->values()(0), 0.0));

  if (context.isNamed(first)) {
    BOOST_TEST(not cplScheme.isActionRequired(CouplingScheme::Action::InitializeData));
  } else {
    BOOST_TEST(context.isNamed(second));
    BOOST_TEST(cplScheme.isActionRequired(CouplingScheme::Action::InitializeData));
    v << 4.0;
    mesh->data(sendDataIndex)->values() = v;
    cplScheme.markActionFulfilled(CouplingScheme::Action::InitializeData);
    BOOST_TEST(mesh->data(sendDataIndex)->values().size() == 1);
    BOOST_TEST(testing::equals(mesh->data(sendDataIndex)->values()(0), 4.0));
  }

  if (context.isNamed(first)) {
    // first participant receives initial data = 4 (see above)
    cplScheme.initialize(0.0, 1);
    BOOST_TEST(cplScheme.hasDataBeenReceived());
    cplScheme.receiveResultOfFirstAdvance();
    BOOST_TEST(!cplScheme.hasDataBeenReceived());
    BOOST_TEST(mesh->data(receiveDataIndex)->values().size() == 1);
    BOOST_TEST(testing::equals(mesh->data(receiveDataIndex)->values()(0), 4.0));
    // first participant does not send any data here
    BOOST_TEST(mesh->data(sendDataIndex)->values().size() == 1);
    BOOST_TEST(testing::equals(mesh->data(sendDataIndex)->values()(0), 0.0));
  } else {
    // second participant result written by first participant in its first window = 1 (see below)
    cplScheme.initialize(0.0, 1);
    BOOST_TEST(!cplScheme.hasDataBeenReceived());
    cplScheme.receiveResultOfFirstAdvance();
    BOOST_TEST(cplScheme.hasDataBeenReceived());
    BOOST_TEST(context.isNamed(second));
    BOOST_TEST(mesh->data(receiveDataIndex)->values().size() == 1);
    BOOST_TEST(testing::equals(mesh->data(receiveDataIndex)->values()(0), 1.0));
    // second participant has send data above (should remain untouched)
    BOOST_TEST(mesh->data(sendDataIndex)->values().size() == 1);
    BOOST_TEST(testing::equals(mesh->data(sendDataIndex)->values()(0), 4.0));
  }

  // first window
  for (int i = 0; i < maxIterations; i++) {
    // first, second and third iteration
    BOOST_TEST(cplScheme.isCouplingOngoing());

    if (context.isNamed(first)) {
      if (i == 0) {
        // data is uninitialized for first participant
        BOOST_TEST(mesh->data(receiveDataIndex)->values()(0) == 4);
      } else if (i == 1) {
        // accelerated data from second participant
        BOOST_TEST(mesh->data(receiveDataIndex)->values()(0) == 3); // = 0.5 * 4 + 0.5 * 2
      } else if (i == 2) {
        // accelerated data from second participant
        BOOST_TEST(mesh->data(receiveDataIndex)->values()(0) == 2.5); // = 0.5 * 3 + 0.5 * 2
      }
    } else if (context.isNamed(second)) {
      // data from first participant
      BOOST_TEST(mesh->data(receiveDataIndex)->values()(0) == 1);
    }

    if (i == 0) {
      BOOST_TEST(cplScheme.isActionRequired(CouplingScheme::Action::WriteCheckpoint));
      cplScheme.markActionFulfilled(CouplingScheme::Action::WriteCheckpoint);
      BOOST_TEST(not cplScheme.isActionRequired(CouplingScheme::Action::ReadCheckpoint));
    } else {
      BOOST_TEST(not cplScheme.isActionRequired(CouplingScheme::Action::WriteCheckpoint));
      BOOST_TEST(cplScheme.isActionRequired(CouplingScheme::Action::ReadCheckpoint));
      cplScheme.markActionFulfilled(CouplingScheme::Action::ReadCheckpoint);
    }

    // write data to mesh
    if (context.isNamed(first)) {
      v << 1.0;
    } else if (context.isNamed(second)) {
      v << 2.0;
    }
    mesh->data(sendDataIndex)->values() = v;
    cplScheme.addComputedTime(timestepLength);

    cplScheme.firstSynchronization({});
    cplScheme.firstExchange();
    cplScheme.secondSynchronization();
    cplScheme.secondExchange();

    if (i < maxIterations - 1) {
      BOOST_TEST(not cplScheme.isTimeWindowComplete());
    } else {
      // window complete since max iterations reached
      BOOST_TEST(cplScheme.isTimeWindowComplete());
    }
  }

  // second window
  for (int i = 0; i < maxIterations; i++) {
    // first, second and third iteration
    BOOST_TEST(cplScheme.isCouplingOngoing());
    if (context.isNamed(first)) {
      if (i == 0) {
        // first order extrapolation uses initial data and final value from last window.
        BOOST_TEST(mesh->data(receiveDataIndex)->values()(0) == 0); // = 2*2 - 4
      } else if (i == 1) {
        // accelerated data from second participant
        BOOST_TEST(mesh->data(receiveDataIndex)->values()(0) == 1.5); // = 0.5 * 0 + 0.5 * 3
      } else if (i == 2) {
        // accelerated data from second participant
        BOOST_TEST(mesh->data(receiveDataIndex)->values()(0) == 2.25); // = 0.5 * 1.5 + 0.5 * 3
      }
    } else if (context.isNamed(second)) {
      // extrapolation only applied to accelerated data. So data written by first participant.
      BOOST_TEST(mesh->data(receiveDataIndex)->values()(0) == 3);
    }

    if (i == 0) {
      BOOST_TEST(cplScheme.isActionRequired(CouplingScheme::Action::WriteCheckpoint));
      cplScheme.markActionFulfilled(CouplingScheme::Action::WriteCheckpoint);
      BOOST_TEST(not cplScheme.isActionRequired(CouplingScheme::Action::ReadCheckpoint));
    } else {
      BOOST_TEST(not cplScheme.isActionRequired(CouplingScheme::Action::WriteCheckpoint));
      BOOST_TEST(cplScheme.isActionRequired(CouplingScheme::Action::ReadCheckpoint));
      cplScheme.markActionFulfilled(CouplingScheme::Action::ReadCheckpoint);
    }

    v << 3.0;
    mesh->data(sendDataIndex)->values() = v;
    cplScheme.addComputedTime(timestepLength);

    cplScheme.firstSynchronization({});
    cplScheme.firstExchange();
    cplScheme.secondSynchronization();
    cplScheme.secondExchange();

    if (i < maxIterations - 1) {
      BOOST_TEST(not cplScheme.isTimeWindowComplete());
    } else {
      // window complete since max iterations reached
      BOOST_TEST(cplScheme.isTimeWindowComplete());
    }
  }

  // third window
  if (context.isNamed(first)) {
    // first order extrapolation
    BOOST_TEST(mesh->data(receiveDataIndex)->values()(0) == 4); // = 2*3 - 2
  } else if (context.isNamed(second)) {
    // extrapolation only applied to accelerated data. So data written by first participant.
    BOOST_TEST(mesh->data(receiveDataIndex)->values()(0) == 3);
  }

  // reached end of simulation, ready to finalize
  BOOST_TEST(not cplScheme.isCouplingOngoing());

  cplScheme.finalize();
}

<<<<<<< HEAD
=======
BOOST_AUTO_TEST_CASE(SecondOrderWithAcceleration)
{
  /**
   * Perform second order extrapolation and constant relaxation acceleration
   *
   * Do three time windows with three iterations each.
   *
   * Each participant writes dummy data to other participant, received data is checked.
   *
   * Make sure that the following happens, if NOT converged (first two iterations):
   * 1. acceleration is performed
   * 2. participants receive correct (accelerated) data
   *
   * Make sure that the following happens, if converged (end of third iteration):
   * 1. old data is stored (we cannot access this from the coupling scheme, but we can deduct this from the extrapolated value)
   * 2. we move to the next window
   * 3. initial guess for first participant is computed via extrapolation from old data (end of first window only linear extrapolation)
   **/

  PRECICE_TEST("Participant0"_on(1_rank), "Participant1"_on(1_rank), Require::Events);
  testing::ConnectionOptions options;
  options.useOnlyPrimaryCom = true;
  auto m2n                  = context.connectPrimaryRanks("Participant0", "Participant1", options);

  xml::XMLTag root = xml::getRootTag();

  // Create a data configuration, to simplify configuration of data

  mesh::PtrDataConfiguration dataConfig(new mesh::DataConfiguration(root));
  const int                  geometrical_dimensions = 3; // 3d problem
  const int                  data_dimensions        = 1; // only one sample in data
  dataConfig->setDimensions(geometrical_dimensions);
  dataConfig->addData("Data0", data_dimensions);
  dataConfig->addData("Data1", data_dimensions);

  mesh::MeshConfiguration meshConfig(root, dataConfig);
  meshConfig.setDimensions(3);
  mesh::PtrMesh mesh(new mesh::Mesh("Mesh", geometrical_dimensions, testing::nextMeshID()));
  const auto    dataID0 = mesh->createData("Data0", data_dimensions, 0_dataID)->getID();
  const auto    dataID1 = mesh->createData("Data1", data_dimensions, 1_dataID)->getID();
  mesh->createVertex(Eigen::Vector3d::Zero());
  mesh->allocateDataValues();
  meshConfig.addMesh(mesh);

  // Create all parameters necessary to create an ImplicitCouplingScheme object
  const double maxTime            = CouplingScheme::UNDEFINED_TIME;
  const int    maxTimeWindows     = 3;
  const double timeWindowSize     = 0.1;
  const int    maxIterations      = 3;
  const int    extrapolationOrder = 2;
  const double timestepLength     = timeWindowSize;
  std::string  first("Participant0");
  std::string  second("Participant1");
  int          sendDataIndex        = -1;
  int          receiveDataIndex     = -1;
  int          convergenceDataIndex = -1;

  BOOST_TEST(dataID0 == 0);
  BOOST_TEST(dataID1 == 1);

  if (context.isNamed(first)) {
    sendDataIndex        = dataID0;
    receiveDataIndex     = dataID1;
    convergenceDataIndex = receiveDataIndex;
  } else {
    sendDataIndex        = dataID1;
    receiveDataIndex     = dataID0;
    convergenceDataIndex = sendDataIndex;
  }

  // Create the coupling scheme object
  cplscheme::SerialCouplingScheme cplScheme(
      maxTime, maxTimeWindows, timeWindowSize, 16, first, second,
      context.name, m2n, constants::FIXED_TIME_WINDOW_SIZE,
      BaseCouplingScheme::Implicit, maxIterations, extrapolationOrder);
  cplScheme.addDataToSend(mesh->data(sendDataIndex), mesh, false);
  cplScheme.addDataToReceive(mesh->data(receiveDataIndex), mesh, false);
  cplScheme.determineInitialDataExchange();

  // Add acceleration
  acceleration::PtrAcceleration ptrAcceleration(new acceleration::ConstantRelaxationAcceleration(0.5, std::vector<int>({sendDataIndex})));
  cplScheme.setAcceleration(ptrAcceleration);

  // Add convergence measures
  const int                              minIterations = maxIterations;
  cplscheme::impl::PtrConvergenceMeasure minIterationConvMeasure1(
      new cplscheme::impl::MinIterationConvergenceMeasure(minIterations));
  cplScheme.addConvergenceMeasure(convergenceDataIndex, false, false, minIterationConvMeasure1, true);

  cplScheme.initialize(0.0, 1);
  cplScheme.receiveResultOfFirstAdvance();

  Eigen::VectorXd v(1); // buffer for data

  // write data is uninitialized
  BOOST_TEST(mesh->data(sendDataIndex)->values()(0) == 0);

  // first window
  for (int i = 0; i < maxIterations; i++) {
    // first, second and third iteration
    BOOST_TEST(cplScheme.isCouplingOngoing());

    if (context.isNamed(first)) {
      if (i == 0) {
        // data is uninitialized for first participant
        BOOST_TEST(mesh->data(receiveDataIndex)->values()(0) == 0);
      } else if (i == 1) {
        // accelerated data from second participant: 0.5 * 0 + 0.5 * 2 = 1
        BOOST_TEST(mesh->data(receiveDataIndex)->values()(0) == 1);
      } else if (i == 2) {
        // accelerated data from second participant: 0.5 * 1 + 0.5 * 2 = 1
        BOOST_TEST(mesh->data(receiveDataIndex)->values()(0) == 1.5);
      }
    } else if (context.isNamed(second)) {
      // extrapolation only applied to accelerated data. So data written by first participant.
      BOOST_TEST(mesh->data(receiveDataIndex)->values()(0) == 1);
    }

    if (i == 0) {
      BOOST_TEST(cplScheme.isActionRequired(CouplingScheme::Action::WriteCheckpoint));
      cplScheme.markActionFulfilled(CouplingScheme::Action::WriteCheckpoint);
      BOOST_TEST(not cplScheme.isActionRequired(CouplingScheme::Action::ReadCheckpoint));
    } else {
      BOOST_TEST(not cplScheme.isActionRequired(CouplingScheme::Action::WriteCheckpoint));
      BOOST_TEST(cplScheme.isActionRequired(CouplingScheme::Action::ReadCheckpoint));
      cplScheme.markActionFulfilled(CouplingScheme::Action::ReadCheckpoint);
    }

    // write data to mesh
    if (context.isNamed(first)) {
      v << 1.0;
    } else if (context.isNamed(second)) {
      v << 2.0;
    }
    mesh->data(sendDataIndex)->values() = v;
    cplScheme.addComputedTime(timestepLength);

    cplScheme.firstSynchronization({});
    cplScheme.firstExchange();
    cplScheme.secondSynchronization();
    cplScheme.secondExchange();

    if (i < maxIterations - 1) {
      BOOST_TEST(not cplScheme.isTimeWindowComplete());
    } else {
      // window complete since max iterations reached
      BOOST_TEST(cplScheme.isTimeWindowComplete());
    }
  }

  // second window
  for (int i = 0; i < maxIterations; i++) {
    // first, second and third iteration
    BOOST_TEST(cplScheme.isCouplingOngoing());
    if (context.isNamed(first)) {
      if (i == 0) {
        // first order extrapolation
        BOOST_TEST(mesh->data(receiveDataIndex)->values()(0) == 4); // = 2*2 - 0
      } else if (i == 1) {
        // accelerated data from second participant
        BOOST_TEST(mesh->data(receiveDataIndex)->values()(0) == 3.5); // = 0.5 * 4 + 0.5 * 3
      } else if (i == 2) {
        // accelerated data from second participant
        BOOST_TEST(mesh->data(receiveDataIndex)->values()(0) == 3.25); // = 0.5 * 3.5 + 0.5 * 3 = 3.25
      }
    } else if (context.isNamed(second)) {
      // extrapolation only applied to accelerated data. So data written by first participant.
      BOOST_TEST(mesh->data(receiveDataIndex)->values()(0) == 3);
    }

    if (i == 0) {
      BOOST_TEST(cplScheme.isActionRequired(CouplingScheme::Action::WriteCheckpoint));
      cplScheme.markActionFulfilled(CouplingScheme::Action::WriteCheckpoint);
      BOOST_TEST(not cplScheme.isActionRequired(CouplingScheme::Action::ReadCheckpoint));
    } else {
      BOOST_TEST(not cplScheme.isActionRequired(CouplingScheme::Action::WriteCheckpoint));
      BOOST_TEST(cplScheme.isActionRequired(CouplingScheme::Action::ReadCheckpoint));
      cplScheme.markActionFulfilled(CouplingScheme::Action::ReadCheckpoint);
    }

    v << 3.0;
    mesh->data(sendDataIndex)->values() = v;
    cplScheme.addComputedTime(timestepLength);

    cplScheme.firstSynchronization({});
    cplScheme.firstExchange();
    cplScheme.secondSynchronization();
    cplScheme.secondExchange();

    if (i < maxIterations - 1) {
      BOOST_TEST(not cplScheme.isTimeWindowComplete());
    } else {
      // window complete since max iterations reached
      BOOST_TEST(cplScheme.isTimeWindowComplete());
    }
  }

  // third window
  for (int i = 0; i < maxIterations; i++) {
    // first, second and third iteration
    BOOST_TEST(cplScheme.isCouplingOngoing());
    if (context.isNamed(first)) {
      if (i == 0) {
        // second order extrapolation
        BOOST_TEST(mesh->data(receiveDataIndex)->values()(0) == 3.5); // = 2.5*3 - 2*2 + 0.5 * 0
      } else if (i == 1) {
        // accelerated data from second participant
        BOOST_TEST(mesh->data(receiveDataIndex)->values()(0) == 4.25); // = 0.5 * 3.5 + 0.5 * 5
      } else if (i == 2) {
        // accelerated data from second participant
        BOOST_TEST(mesh->data(receiveDataIndex)->values()(0) == 4.625); // = 0.5 * 4.25 + 0.5 * 5
      }
    } else if (context.isNamed(second)) {
      // extrapolation only applied to accelerated data. So data written by first participant.
      BOOST_TEST(mesh->data(receiveDataIndex)->values()(0) == 5);
    }

    if (i == 0) {
      BOOST_TEST(cplScheme.isActionRequired(CouplingScheme::Action::WriteCheckpoint));
      cplScheme.markActionFulfilled(CouplingScheme::Action::WriteCheckpoint);
      BOOST_TEST(not cplScheme.isActionRequired(CouplingScheme::Action::ReadCheckpoint));
    } else {
      BOOST_TEST(not cplScheme.isActionRequired(CouplingScheme::Action::WriteCheckpoint));
      BOOST_TEST(cplScheme.isActionRequired(CouplingScheme::Action::ReadCheckpoint));
      cplScheme.markActionFulfilled(CouplingScheme::Action::ReadCheckpoint);
    }

    v << 5.0;
    mesh->data(sendDataIndex)->values() = v;
    cplScheme.addComputedTime(timestepLength);

    cplScheme.firstSynchronization({});
    cplScheme.firstExchange();
    cplScheme.secondSynchronization();
    cplScheme.secondExchange();

    if (i < maxIterations - 1) {
      BOOST_TEST(not cplScheme.isTimeWindowComplete());
    } else {
      // window complete since max iterations reached
      BOOST_TEST(cplScheme.isTimeWindowComplete());
    }
  }

  // fourth window
  if (context.isNamed(first)) {
    // second order extrapolation
    BOOST_TEST(mesh->data(receiveDataIndex)->values()(0) == 7.5); // = 2.5*5 - 2*3 + 0.5*2
  } else if (context.isNamed(second)) {
    // extrapolation only applied to accelerated data. So data written by first participant.
    BOOST_TEST(mesh->data(receiveDataIndex)->values()(0) == 5);
  }

  // reached end of simulation, ready to finalize
  BOOST_TEST(not cplScheme.isCouplingOngoing());

  cplScheme.finalize();
}
>>>>>>> 1e6a41ec
BOOST_AUTO_TEST_SUITE_END()

/// Test that runs on 2 processors.
BOOST_AUTO_TEST_CASE(testAbsConvergenceMeasureSynchronized)
{
  PRECICE_TEST("Participant0"_on(1_rank), "Participant1"_on(1_rank), Require::Events);
  testing::ConnectionOptions options;
  options.useOnlyPrimaryCom = true;
  auto m2n                  = context.connectPrimaryRanks("Participant0", "Participant1", options);

  using namespace mesh;

  int dimensions = 3;

  xml::XMLTag root = xml::getRootTag();
  // Create a data configuration, to simplify configuration of data
  PtrDataConfiguration dataConfig(new DataConfiguration(root));
  dataConfig->setDimensions(dimensions);
  dataConfig->addData("data0", 1);
  dataConfig->addData("data1", 3);

  MeshConfiguration meshConfig(root, dataConfig);
  meshConfig.setDimensions(dimensions);
  mesh::PtrMesh mesh(new Mesh("Mesh", 3, testing::nextMeshID()));
  mesh->createData("data0", 1, 0_dataID);
  mesh->createData("data1", 3, 1_dataID);
  mesh->createVertex(Eigen::Vector3d::Zero());
  mesh->allocateDataValues();
  meshConfig.addMesh(mesh);

  // Create all parameters necessary to create an ImplicitCouplingScheme object
  double      maxTime        = 1.0;
  int         maxTimesteps   = 3;
  double      timestepLength = 0.1;
  std::string nameParticipant0("Participant0");
  std::string nameParticipant1("Participant1");
  int         sendDataIndex        = -1;
  int         receiveDataIndex     = -1;
  int         convergenceDataIndex = -1;
  int         extrapolationOrder   = 0;
  if (context.isNamed(nameParticipant0)) {
    sendDataIndex        = 0;
    receiveDataIndex     = 1;
    convergenceDataIndex = receiveDataIndex;
  } else {
    sendDataIndex        = 1;
    receiveDataIndex     = 0;
    convergenceDataIndex = sendDataIndex;
  }

  // Create the coupling scheme object
  cplscheme::SerialCouplingScheme cplScheme(
      maxTime, maxTimesteps, timestepLength, 16, nameParticipant0,
      nameParticipant1, context.name, m2n, constants::FIXED_TIME_WINDOW_SIZE,
      BaseCouplingScheme::Implicit, 100, extrapolationOrder);
  cplScheme.addDataToSend(mesh->data(sendDataIndex), mesh, false);
  cplScheme.addDataToReceive(mesh->data(receiveDataIndex), mesh, false);
  cplScheme.determineInitialDataExchange();

  double                                 convergenceLimit1 = sqrt(3.0); // when diff_vector = (1.0, 1.0, 1.0)
  cplscheme::impl::PtrConvergenceMeasure absoluteConvMeasure1(
      new cplscheme::impl::AbsoluteConvergenceMeasure(convergenceLimit1));
  cplScheme.addConvergenceMeasure(convergenceDataIndex, false, false, absoluteConvMeasure1, true);

  // Expected iterations per implicit timesptep
  std::vector<int> validIterations = {5, 5, 5};
  runCoupling(cplScheme, context.name, meshConfig, validIterations);
}

BOOST_AUTO_TEST_CASE(testConfiguredAbsConvergenceMeasureSynchronized)
{
  PRECICE_TEST("Participant0"_on(1_rank), "Participant1"_on(1_rank), Require::Events);

  using namespace mesh;

  int dimensions = 3;

  std::string configurationPath(
      _pathToTests + "serial-implicit-cplscheme-absolute-config.xml");

  xml::XMLTag          root = xml::getRootTag();
  PtrDataConfiguration dataConfig(new DataConfiguration(root));
  dataConfig->setDimensions(dimensions);
  PtrMeshConfiguration meshConfig(new MeshConfiguration(root, dataConfig));
  meshConfig->setDimensions(dimensions);
  m2n::M2NConfiguration::SharedPointer         m2nConfig(new m2n::M2NConfiguration(root));
  precice::config::PtrParticipantConfiguration participantConfig(new precice::config::ParticipantConfiguration(root, meshConfig));
  participantConfig->setDimensions(dimensions);
  CouplingSchemeConfiguration cplSchemeConfig(root, meshConfig, m2nConfig, participantConfig);

  xml::configure(root, xml::ConfigurationContext{}, configurationPath);
  m2n::PtrM2N m2n        = m2nConfig->getM2N("Participant0", "Participant1");
  useOnlyPrimaryCom(m2n) = true;

  // some dummy mesh
  meshConfig->meshes().at(0)->createVertex(Eigen::Vector3d(1.0, 1.0, 1.0));
  meshConfig->meshes().at(0)->createVertex(Eigen::Vector3d(2.0, 1.0, -1.0));
  meshConfig->meshes().at(0)->createVertex(Eigen::Vector3d(3.0, 1.0, 1.0));
  meshConfig->meshes().at(0)->createVertex(Eigen::Vector3d(4.0, 1.0, -1.0));
  meshConfig->meshes().at(0)->allocateDataValues();

  std::vector<int> validIterations = {5, 5, 5};

  if (context.isNamed("Participant0")) {
    m2n->requestPrimaryRankConnection("Participant1", "Participant0");
  } else {
    m2n->acceptPrimaryRankConnection("Participant1", "Participant0");
  }

  runCoupling(*cplSchemeConfig.getCouplingScheme(context.name),
              context.name, *meshConfig, validIterations);
}

BOOST_AUTO_TEST_CASE(testMinIterConvergenceMeasureSynchronized)
{
  PRECICE_TEST("Participant0"_on(1_rank), "Participant1"_on(1_rank), Require::Events);
  testing::ConnectionOptions options;
  options.useOnlyPrimaryCom = true;
  auto m2n                  = context.connectPrimaryRanks("Participant0", "Participant1", options);

  xml::XMLTag root = xml::getRootTag();
  // Create a data configuration, to simplify configuration of data
  mesh::PtrDataConfiguration dataConfig(new mesh::DataConfiguration(root));
  dataConfig->setDimensions(3);
  dataConfig->addData("data0", 1);
  dataConfig->addData("data1", 3);

  mesh::MeshConfiguration meshConfig(root, dataConfig);
  meshConfig.setDimensions(3);
  mesh::PtrMesh mesh(new mesh::Mesh("Mesh", 3, testing::nextMeshID()));
  mesh->createData("data0", 1, 0_dataID);
  mesh->createData("data1", 3, 1_dataID);
  mesh->createVertex(Eigen::Vector3d::Zero());
  mesh->allocateDataValues();
  meshConfig.addMesh(mesh);

  // Create all parameters necessary to create an ImplicitCouplingScheme object
  double      maxTime        = 1.0;
  int         maxTimesteps   = 3;
  double      timestepLength = 0.1;
  std::string nameParticipant0("Participant0");
  std::string nameParticipant1("Participant1");
  int         sendDataIndex        = -1;
  int         receiveDataIndex     = -1;
  int         convergenceDataIndex = -1;
  int         extrapolationOrder   = 0;
  if (context.isNamed(nameParticipant0)) {
    sendDataIndex        = 0;
    receiveDataIndex     = 1;
    convergenceDataIndex = receiveDataIndex;
  } else {
    sendDataIndex        = 1;
    receiveDataIndex     = 0;
    convergenceDataIndex = sendDataIndex;
  }

  // Create the coupling scheme object
  cplscheme::SerialCouplingScheme cplScheme(
      maxTime, maxTimesteps, timestepLength, 16, nameParticipant0, nameParticipant1,
      context.name, m2n, constants::FIXED_TIME_WINDOW_SIZE,
      BaseCouplingScheme::Implicit, 100, extrapolationOrder);
  cplScheme.addDataToSend(mesh->data(sendDataIndex), mesh, false);
  cplScheme.addDataToReceive(mesh->data(receiveDataIndex), mesh, false);
  cplScheme.determineInitialDataExchange();

  // Add convergence measures
  int                                    minIterations = 3;
  cplscheme::impl::PtrConvergenceMeasure minIterationConvMeasure1(
      new cplscheme::impl::MinIterationConvergenceMeasure(minIterations));
  cplScheme.addConvergenceMeasure(convergenceDataIndex, false, false, minIterationConvMeasure1, true);

  // Expected iterations per implicit timesptep
  std::vector<int> validIterations = {3, 3, 3};
  runCoupling(cplScheme, context.name, meshConfig, validIterations);
}

BOOST_AUTO_TEST_CASE(testMinIterConvergenceMeasureSynchronizedWithSubcycling)
{
  PRECICE_TEST("Participant0"_on(1_rank), "Participant1"_on(1_rank), Require::Events);
  testing::ConnectionOptions options;
  options.useOnlyPrimaryCom = true;
  auto m2n                  = context.connectPrimaryRanks("Participant0", "Participant1", options);

  xml::XMLTag root = xml::getRootTag();
  // Create a data configuration, to simplify configuration of data
  mesh::PtrDataConfiguration dataConfig(new mesh::DataConfiguration(root));
  dataConfig->setDimensions(3);
  dataConfig->addData("data0", 1);
  dataConfig->addData("data1", 3);

  mesh::MeshConfiguration meshConfig(root, dataConfig);
  meshConfig.setDimensions(3);
  mesh::PtrMesh mesh(new mesh::Mesh("Mesh", 3, testing::nextMeshID()));
  mesh->createData("data0", 1, 0_dataID);
  mesh->createData("data1", 3, 1_dataID);
  mesh->createVertex(Eigen::Vector3d::Zero());
  mesh->allocateDataValues();
  meshConfig.addMesh(mesh);

  // Create all parameters necessary to create an ImplicitCouplingScheme object
  double           maxTime        = 1.0;
  int              maxTimesteps   = 3;
  double           timestepLength = 0.1;
  std::string      nameParticipant0("Participant0");
  std::string      nameParticipant1("Participant1");
  int              sendDataIndex        = -1;
  int              receiveDataIndex     = -1;
  int              convergenceDataIndex = -1;
  int              extrapolationOrder   = 0;
  std::vector<int> validIterations;
  if (context.isNamed(nameParticipant0)) {
    sendDataIndex        = 0;
    receiveDataIndex     = 1;
    validIterations      = {3, 3, 3};
    convergenceDataIndex = receiveDataIndex;
  } else {
    sendDataIndex        = 1;
    receiveDataIndex     = 0;
    validIterations      = {3, 3, 3};
    convergenceDataIndex = sendDataIndex;
  }

  // Create the coupling scheme object
  cplscheme::SerialCouplingScheme cplScheme(
      maxTime, maxTimesteps, timestepLength, 16, nameParticipant0, nameParticipant1,
      context.name, m2n, constants::FIXED_TIME_WINDOW_SIZE,
      BaseCouplingScheme::Implicit, 100, extrapolationOrder);
  cplScheme.addDataToSend(mesh->data(sendDataIndex), mesh, false);
  cplScheme.addDataToReceive(mesh->data(receiveDataIndex), mesh, false);
  cplScheme.determineInitialDataExchange();

  // Add convergence measures
  int                                    minIterations = 3;
  cplscheme::impl::PtrConvergenceMeasure minIterationConvMeasure1(
      new cplscheme::impl::MinIterationConvergenceMeasure(minIterations));
  cplScheme.addConvergenceMeasure(convergenceDataIndex, false, false, minIterationConvMeasure1, true);
  runCouplingWithSubcycling(
      cplScheme, context.name, meshConfig, validIterations);
}

BOOST_AUTO_TEST_CASE(testInitializeData)
{
  PRECICE_TEST("Participant0"_on(1_rank), "Participant1"_on(1_rank), Require::Events);
  testing::ConnectionOptions options;
  options.useOnlyPrimaryCom = true;
  auto m2n                  = context.connectPrimaryRanks("Participant0", "Participant1", options);

  xml::XMLTag root = xml::getRootTag();

  // Create a data configuration, to simplify configuration of data

  mesh::PtrDataConfiguration dataConfig(new mesh::DataConfiguration(root));
  dataConfig->setDimensions(3);
  dataConfig->addData("Data0", 1);
  dataConfig->addData("Data1", 3);

  mesh::MeshConfiguration meshConfig(root, dataConfig);
  meshConfig.setDimensions(3);
  mesh::PtrMesh mesh(new mesh::Mesh("Mesh", 3, testing::nextMeshID()));
  const auto    dataID0 = mesh->createData("Data0", 1, 0_dataID)->getID();
  const auto    dataID1 = mesh->createData("Data1", 3, 1_dataID)->getID();
  mesh->createVertex(Eigen::Vector3d::Zero());
  mesh->allocateDataValues();
  meshConfig.addMesh(mesh);

  // Create all parameters necessary to create an ImplicitCouplingScheme object
  double      maxTime        = 1.0;
  int         maxTimesteps   = 3;
  double      timestepLength = 0.1;
  std::string nameParticipant0("Participant0");
  std::string nameParticipant1("Participant1");
  int         sendDataIndex              = -1;
  int         receiveDataIndex           = -1;
  bool        dataRequiresInitialization = false;
  int         convergenceDataIndex       = -1;
  int         extrapolationOrder         = 0;
  if (context.isNamed(nameParticipant0)) {
    sendDataIndex        = dataID0;
    receiveDataIndex     = dataID1;
    convergenceDataIndex = receiveDataIndex;
  } else {
    sendDataIndex              = dataID1;
    receiveDataIndex           = dataID0;
    dataRequiresInitialization = true;
    convergenceDataIndex       = sendDataIndex;
  }

  // Create the coupling scheme object
  cplscheme::SerialCouplingScheme cplScheme(
      maxTime, maxTimesteps, timestepLength, 16, nameParticipant0, nameParticipant1,
      context.name, m2n, constants::FIXED_TIME_WINDOW_SIZE,
      BaseCouplingScheme::Implicit, 100, extrapolationOrder);
  using Fixture = testing::SerialCouplingSchemeFixture;

  cplScheme.addDataToSend(mesh->data(sendDataIndex), mesh, dataRequiresInitialization);
  CouplingData *sendCouplingData = Fixture::getSendData(cplScheme, sendDataIndex);
  cplScheme.addDataToReceive(mesh->data(receiveDataIndex), mesh, not dataRequiresInitialization);
  CouplingData *receiveCouplingData = Fixture::getReceiveData(cplScheme, receiveDataIndex);
  cplScheme.determineInitialDataExchange();

  // Add convergence measures
  int                                    minIterations = 3;
  cplscheme::impl::PtrConvergenceMeasure minIterationConvMeasure1(
      new cplscheme::impl::MinIterationConvergenceMeasure(minIterations));
  cplScheme.addConvergenceMeasure(convergenceDataIndex, false, false, minIterationConvMeasure1, true);

  if (context.isNamed(nameParticipant0)) {
    // ensure that read data is uninitialized
    BOOST_TEST(receiveCouplingData->getSize() == 3);
    BOOST_TEST(testing::equals(receiveCouplingData->values(), Eigen::Vector3d(0.0, 0.0, 0.0)));
    BOOST_TEST(receiveCouplingData->getPreviousIterationSize() == 3);
    BOOST_TEST(testing::equals(receiveCouplingData->previousIteration(), Eigen::Vector3d(0.0, 0.0, 0.0)));
    // ensure that write data is uninitialized
    BOOST_TEST(sendCouplingData->getSize() == 1);
    BOOST_TEST(testing::equals(sendCouplingData->values()(0), 0.0));
    BOOST_TEST(sendCouplingData->getPreviousIterationSize() == 1);
    BOOST_TEST(testing::equals(sendCouplingData->previousIteration()(0), 0.0));

    BOOST_TEST(Fixture::isImplicitCouplingScheme(cplScheme));
    cplScheme.initialize(0.0, 1);
    BOOST_TEST(cplScheme.hasDataBeenReceived());
    cplScheme.receiveResultOfFirstAdvance();
    BOOST_TEST(!cplScheme.hasDataBeenReceived());
    // ensure that initial data was read
    BOOST_TEST(receiveCouplingData->getSize() == 3);
    BOOST_TEST(testing::equals(receiveCouplingData->values(), Eigen::Vector3d(1.0, 2.0, 3.0)));
    BOOST_TEST(receiveCouplingData->getPreviousIterationSize() == 3);
    BOOST_TEST(testing::equals(receiveCouplingData->previousIteration(), Eigen::Vector3d(0.0, 0.0, 0.0)));
    // ensure that write data is still uninitialized
    BOOST_TEST(sendCouplingData->getSize() == 1);
    BOOST_TEST(testing::equals(sendCouplingData->values()(0), 0.0));
    BOOST_TEST(sendCouplingData->getPreviousIterationSize() == 1);
    BOOST_TEST(testing::equals(sendCouplingData->previousIteration()(0), 0.0));
    BOOST_TEST(sendCouplingData->getPreviousIterationSize() == 1);
    // set write data
    sendCouplingData->values() = Eigen::VectorXd::Constant(sendCouplingData->getSize(), 4.0);
    while (cplScheme.isCouplingOngoing()) {
      if (cplScheme.isActionRequired(CouplingScheme::Action::WriteCheckpoint)) {
        cplScheme.markActionFulfilled(CouplingScheme::Action::WriteCheckpoint);
      }
      if (cplScheme.isActionRequired(CouplingScheme::Action::ReadCheckpoint)) {
        cplScheme.markActionFulfilled(CouplingScheme::Action::ReadCheckpoint);
      }
      cplScheme.addComputedTime(timestepLength);
      cplScheme.firstSynchronization({});
      cplScheme.firstExchange();
      cplScheme.secondSynchronization();
      cplScheme.secondExchange();
      BOOST_TEST(cplScheme.hasDataBeenReceived());
    }
  } else {
    BOOST_TEST(context.isNamed(nameParticipant1));
    BOOST_TEST(cplScheme.isActionRequired(CouplingScheme::Action::InitializeData));
    Eigen::VectorXd v(3);
    v << 1.0, 2.0, 3.0;
    sendCouplingData->values() = v;
    cplScheme.markActionFulfilled(CouplingScheme::Action::InitializeData);
    BOOST_TEST(receiveCouplingData->getSize() == 1);
    BOOST_TEST(testing::equals(receiveCouplingData->values()(0), 0.0));
    BOOST_TEST(receiveCouplingData->getPreviousIterationSize() == 1);
    BOOST_TEST(receiveCouplingData->getPreviousIterationSize() == 1); // here, previousIteration is correctly initialized, see above
    BOOST_TEST(sendCouplingData->getSize() == 3);
    BOOST_TEST(testing::equals(sendCouplingData->values(), Eigen::Vector3d(1.0, 2.0, 3.0)));
    BOOST_TEST(sendCouplingData->getPreviousIterationSize() == 3); // here, previousIteration is correctly initialized, see above
    BOOST_TEST(testing::equals(sendCouplingData->values(), Eigen::Vector3d(1.0, 2.0, 3.0)));
    cplScheme.initialize(0.0, 1);
    BOOST_TEST(!cplScheme.hasDataBeenReceived());
    cplScheme.receiveResultOfFirstAdvance();
    BOOST_TEST(cplScheme.hasDataBeenReceived());
    BOOST_TEST(receiveCouplingData->getSize() == 1);
    BOOST_TEST(testing::equals(receiveCouplingData->values()(0), 4.0));
    BOOST_TEST(receiveCouplingData->getPreviousIterationSize() == 1);
    BOOST_TEST(testing::equals(receiveCouplingData->previousIteration()(0), 0.0));
    BOOST_TEST(sendCouplingData->getSize() == 3);
    BOOST_TEST(testing::equals(sendCouplingData->values(), Eigen::Vector3d(1.0, 2.0, 3.0)));
    BOOST_TEST(sendCouplingData->getPreviousIterationSize() == 3);
    BOOST_TEST(testing::equals(sendCouplingData->previousIteration(), Eigen::Vector3d(1.0, 2.0, 3.0)));
    while (cplScheme.isCouplingOngoing()) {
      if (cplScheme.isActionRequired(CouplingScheme::Action::WriteCheckpoint)) {
        cplScheme.markActionFulfilled(CouplingScheme::Action::WriteCheckpoint);
      }
      cplScheme.addComputedTime(timestepLength);
      cplScheme.firstSynchronization({});
      cplScheme.firstExchange();
      cplScheme.secondSynchronization();
      cplScheme.secondExchange();
      if (cplScheme.isCouplingOngoing()) {
        BOOST_TEST(cplScheme.hasDataBeenReceived());
      }
      if (cplScheme.isActionRequired(CouplingScheme::Action::ReadCheckpoint)) {
        cplScheme.markActionFulfilled(CouplingScheme::Action::ReadCheckpoint);
      }
    }
  }
  cplScheme.finalize();
}

BOOST_AUTO_TEST_SUITE_END()
BOOST_AUTO_TEST_SUITE_END()

#endif // not PRECICE_NO_MPI<|MERGE_RESOLUTION|>--- conflicted
+++ resolved
@@ -987,268 +987,6 @@
 
   cplScheme.finalize();
 }
-
-<<<<<<< HEAD
-=======
-BOOST_AUTO_TEST_CASE(SecondOrderWithAcceleration)
-{
-  /**
-   * Perform second order extrapolation and constant relaxation acceleration
-   *
-   * Do three time windows with three iterations each.
-   *
-   * Each participant writes dummy data to other participant, received data is checked.
-   *
-   * Make sure that the following happens, if NOT converged (first two iterations):
-   * 1. acceleration is performed
-   * 2. participants receive correct (accelerated) data
-   *
-   * Make sure that the following happens, if converged (end of third iteration):
-   * 1. old data is stored (we cannot access this from the coupling scheme, but we can deduct this from the extrapolated value)
-   * 2. we move to the next window
-   * 3. initial guess for first participant is computed via extrapolation from old data (end of first window only linear extrapolation)
-   **/
-
-  PRECICE_TEST("Participant0"_on(1_rank), "Participant1"_on(1_rank), Require::Events);
-  testing::ConnectionOptions options;
-  options.useOnlyPrimaryCom = true;
-  auto m2n                  = context.connectPrimaryRanks("Participant0", "Participant1", options);
-
-  xml::XMLTag root = xml::getRootTag();
-
-  // Create a data configuration, to simplify configuration of data
-
-  mesh::PtrDataConfiguration dataConfig(new mesh::DataConfiguration(root));
-  const int                  geometrical_dimensions = 3; // 3d problem
-  const int                  data_dimensions        = 1; // only one sample in data
-  dataConfig->setDimensions(geometrical_dimensions);
-  dataConfig->addData("Data0", data_dimensions);
-  dataConfig->addData("Data1", data_dimensions);
-
-  mesh::MeshConfiguration meshConfig(root, dataConfig);
-  meshConfig.setDimensions(3);
-  mesh::PtrMesh mesh(new mesh::Mesh("Mesh", geometrical_dimensions, testing::nextMeshID()));
-  const auto    dataID0 = mesh->createData("Data0", data_dimensions, 0_dataID)->getID();
-  const auto    dataID1 = mesh->createData("Data1", data_dimensions, 1_dataID)->getID();
-  mesh->createVertex(Eigen::Vector3d::Zero());
-  mesh->allocateDataValues();
-  meshConfig.addMesh(mesh);
-
-  // Create all parameters necessary to create an ImplicitCouplingScheme object
-  const double maxTime            = CouplingScheme::UNDEFINED_TIME;
-  const int    maxTimeWindows     = 3;
-  const double timeWindowSize     = 0.1;
-  const int    maxIterations      = 3;
-  const int    extrapolationOrder = 2;
-  const double timestepLength     = timeWindowSize;
-  std::string  first("Participant0");
-  std::string  second("Participant1");
-  int          sendDataIndex        = -1;
-  int          receiveDataIndex     = -1;
-  int          convergenceDataIndex = -1;
-
-  BOOST_TEST(dataID0 == 0);
-  BOOST_TEST(dataID1 == 1);
-
-  if (context.isNamed(first)) {
-    sendDataIndex        = dataID0;
-    receiveDataIndex     = dataID1;
-    convergenceDataIndex = receiveDataIndex;
-  } else {
-    sendDataIndex        = dataID1;
-    receiveDataIndex     = dataID0;
-    convergenceDataIndex = sendDataIndex;
-  }
-
-  // Create the coupling scheme object
-  cplscheme::SerialCouplingScheme cplScheme(
-      maxTime, maxTimeWindows, timeWindowSize, 16, first, second,
-      context.name, m2n, constants::FIXED_TIME_WINDOW_SIZE,
-      BaseCouplingScheme::Implicit, maxIterations, extrapolationOrder);
-  cplScheme.addDataToSend(mesh->data(sendDataIndex), mesh, false);
-  cplScheme.addDataToReceive(mesh->data(receiveDataIndex), mesh, false);
-  cplScheme.determineInitialDataExchange();
-
-  // Add acceleration
-  acceleration::PtrAcceleration ptrAcceleration(new acceleration::ConstantRelaxationAcceleration(0.5, std::vector<int>({sendDataIndex})));
-  cplScheme.setAcceleration(ptrAcceleration);
-
-  // Add convergence measures
-  const int                              minIterations = maxIterations;
-  cplscheme::impl::PtrConvergenceMeasure minIterationConvMeasure1(
-      new cplscheme::impl::MinIterationConvergenceMeasure(minIterations));
-  cplScheme.addConvergenceMeasure(convergenceDataIndex, false, false, minIterationConvMeasure1, true);
-
-  cplScheme.initialize(0.0, 1);
-  cplScheme.receiveResultOfFirstAdvance();
-
-  Eigen::VectorXd v(1); // buffer for data
-
-  // write data is uninitialized
-  BOOST_TEST(mesh->data(sendDataIndex)->values()(0) == 0);
-
-  // first window
-  for (int i = 0; i < maxIterations; i++) {
-    // first, second and third iteration
-    BOOST_TEST(cplScheme.isCouplingOngoing());
-
-    if (context.isNamed(first)) {
-      if (i == 0) {
-        // data is uninitialized for first participant
-        BOOST_TEST(mesh->data(receiveDataIndex)->values()(0) == 0);
-      } else if (i == 1) {
-        // accelerated data from second participant: 0.5 * 0 + 0.5 * 2 = 1
-        BOOST_TEST(mesh->data(receiveDataIndex)->values()(0) == 1);
-      } else if (i == 2) {
-        // accelerated data from second participant: 0.5 * 1 + 0.5 * 2 = 1
-        BOOST_TEST(mesh->data(receiveDataIndex)->values()(0) == 1.5);
-      }
-    } else if (context.isNamed(second)) {
-      // extrapolation only applied to accelerated data. So data written by first participant.
-      BOOST_TEST(mesh->data(receiveDataIndex)->values()(0) == 1);
-    }
-
-    if (i == 0) {
-      BOOST_TEST(cplScheme.isActionRequired(CouplingScheme::Action::WriteCheckpoint));
-      cplScheme.markActionFulfilled(CouplingScheme::Action::WriteCheckpoint);
-      BOOST_TEST(not cplScheme.isActionRequired(CouplingScheme::Action::ReadCheckpoint));
-    } else {
-      BOOST_TEST(not cplScheme.isActionRequired(CouplingScheme::Action::WriteCheckpoint));
-      BOOST_TEST(cplScheme.isActionRequired(CouplingScheme::Action::ReadCheckpoint));
-      cplScheme.markActionFulfilled(CouplingScheme::Action::ReadCheckpoint);
-    }
-
-    // write data to mesh
-    if (context.isNamed(first)) {
-      v << 1.0;
-    } else if (context.isNamed(second)) {
-      v << 2.0;
-    }
-    mesh->data(sendDataIndex)->values() = v;
-    cplScheme.addComputedTime(timestepLength);
-
-    cplScheme.firstSynchronization({});
-    cplScheme.firstExchange();
-    cplScheme.secondSynchronization();
-    cplScheme.secondExchange();
-
-    if (i < maxIterations - 1) {
-      BOOST_TEST(not cplScheme.isTimeWindowComplete());
-    } else {
-      // window complete since max iterations reached
-      BOOST_TEST(cplScheme.isTimeWindowComplete());
-    }
-  }
-
-  // second window
-  for (int i = 0; i < maxIterations; i++) {
-    // first, second and third iteration
-    BOOST_TEST(cplScheme.isCouplingOngoing());
-    if (context.isNamed(first)) {
-      if (i == 0) {
-        // first order extrapolation
-        BOOST_TEST(mesh->data(receiveDataIndex)->values()(0) == 4); // = 2*2 - 0
-      } else if (i == 1) {
-        // accelerated data from second participant
-        BOOST_TEST(mesh->data(receiveDataIndex)->values()(0) == 3.5); // = 0.5 * 4 + 0.5 * 3
-      } else if (i == 2) {
-        // accelerated data from second participant
-        BOOST_TEST(mesh->data(receiveDataIndex)->values()(0) == 3.25); // = 0.5 * 3.5 + 0.5 * 3 = 3.25
-      }
-    } else if (context.isNamed(second)) {
-      // extrapolation only applied to accelerated data. So data written by first participant.
-      BOOST_TEST(mesh->data(receiveDataIndex)->values()(0) == 3);
-    }
-
-    if (i == 0) {
-      BOOST_TEST(cplScheme.isActionRequired(CouplingScheme::Action::WriteCheckpoint));
-      cplScheme.markActionFulfilled(CouplingScheme::Action::WriteCheckpoint);
-      BOOST_TEST(not cplScheme.isActionRequired(CouplingScheme::Action::ReadCheckpoint));
-    } else {
-      BOOST_TEST(not cplScheme.isActionRequired(CouplingScheme::Action::WriteCheckpoint));
-      BOOST_TEST(cplScheme.isActionRequired(CouplingScheme::Action::ReadCheckpoint));
-      cplScheme.markActionFulfilled(CouplingScheme::Action::ReadCheckpoint);
-    }
-
-    v << 3.0;
-    mesh->data(sendDataIndex)->values() = v;
-    cplScheme.addComputedTime(timestepLength);
-
-    cplScheme.firstSynchronization({});
-    cplScheme.firstExchange();
-    cplScheme.secondSynchronization();
-    cplScheme.secondExchange();
-
-    if (i < maxIterations - 1) {
-      BOOST_TEST(not cplScheme.isTimeWindowComplete());
-    } else {
-      // window complete since max iterations reached
-      BOOST_TEST(cplScheme.isTimeWindowComplete());
-    }
-  }
-
-  // third window
-  for (int i = 0; i < maxIterations; i++) {
-    // first, second and third iteration
-    BOOST_TEST(cplScheme.isCouplingOngoing());
-    if (context.isNamed(first)) {
-      if (i == 0) {
-        // second order extrapolation
-        BOOST_TEST(mesh->data(receiveDataIndex)->values()(0) == 3.5); // = 2.5*3 - 2*2 + 0.5 * 0
-      } else if (i == 1) {
-        // accelerated data from second participant
-        BOOST_TEST(mesh->data(receiveDataIndex)->values()(0) == 4.25); // = 0.5 * 3.5 + 0.5 * 5
-      } else if (i == 2) {
-        // accelerated data from second participant
-        BOOST_TEST(mesh->data(receiveDataIndex)->values()(0) == 4.625); // = 0.5 * 4.25 + 0.5 * 5
-      }
-    } else if (context.isNamed(second)) {
-      // extrapolation only applied to accelerated data. So data written by first participant.
-      BOOST_TEST(mesh->data(receiveDataIndex)->values()(0) == 5);
-    }
-
-    if (i == 0) {
-      BOOST_TEST(cplScheme.isActionRequired(CouplingScheme::Action::WriteCheckpoint));
-      cplScheme.markActionFulfilled(CouplingScheme::Action::WriteCheckpoint);
-      BOOST_TEST(not cplScheme.isActionRequired(CouplingScheme::Action::ReadCheckpoint));
-    } else {
-      BOOST_TEST(not cplScheme.isActionRequired(CouplingScheme::Action::WriteCheckpoint));
-      BOOST_TEST(cplScheme.isActionRequired(CouplingScheme::Action::ReadCheckpoint));
-      cplScheme.markActionFulfilled(CouplingScheme::Action::ReadCheckpoint);
-    }
-
-    v << 5.0;
-    mesh->data(sendDataIndex)->values() = v;
-    cplScheme.addComputedTime(timestepLength);
-
-    cplScheme.firstSynchronization({});
-    cplScheme.firstExchange();
-    cplScheme.secondSynchronization();
-    cplScheme.secondExchange();
-
-    if (i < maxIterations - 1) {
-      BOOST_TEST(not cplScheme.isTimeWindowComplete());
-    } else {
-      // window complete since max iterations reached
-      BOOST_TEST(cplScheme.isTimeWindowComplete());
-    }
-  }
-
-  // fourth window
-  if (context.isNamed(first)) {
-    // second order extrapolation
-    BOOST_TEST(mesh->data(receiveDataIndex)->values()(0) == 7.5); // = 2.5*5 - 2*3 + 0.5*2
-  } else if (context.isNamed(second)) {
-    // extrapolation only applied to accelerated data. So data written by first participant.
-    BOOST_TEST(mesh->data(receiveDataIndex)->values()(0) == 5);
-  }
-
-  // reached end of simulation, ready to finalize
-  BOOST_TEST(not cplScheme.isCouplingOngoing());
-
-  cplScheme.finalize();
-}
->>>>>>> 1e6a41ec
 BOOST_AUTO_TEST_SUITE_END()
 
 /// Test that runs on 2 processors.
