#include <Eigen/Core>
#include <algorithm>
#include <iterator>
#include <memory>
#include <string>
#include <vector>
#include "acceleration/ConstantRelaxationAcceleration.hpp"
#include "acceleration/SharedPointer.hpp"
#include "acceleration/config/AccelerationConfiguration.hpp"
#include "com/MPIDirectCommunication.hpp"
#include "com/SharedPointer.hpp"
#include "cplscheme/BaseCouplingScheme.hpp"
#include "cplscheme/Constants.hpp"
#include "cplscheme/CouplingData.hpp"
#include "cplscheme/CouplingScheme.hpp"
#include "cplscheme/SerialCouplingScheme.hpp"
#include "cplscheme/SharedPointer.hpp"
#include "cplscheme/config/CouplingSchemeConfiguration.hpp"
#include "cplscheme/impl/AbsoluteConvergenceMeasure.hpp"
#include "cplscheme/impl/MinIterationConvergenceMeasure.hpp"
#include "cplscheme/impl/SharedPointer.hpp"
#include "logging/LogMacros.hpp"
#include "m2n/DistributedComFactory.hpp"
#include "m2n/M2N.hpp"
#include "m2n/SharedPointer.hpp"
#include "m2n/config/M2NConfiguration.hpp"
#include "mesh/Data.hpp"
#include "mesh/Mesh.hpp"
#include "mesh/SharedPointer.hpp"
#include "mesh/Vertex.hpp"
#include "mesh/config/DataConfiguration.hpp"
#include "mesh/config/MeshConfiguration.hpp"
#include "testing/SerialCouplingSchemeFixture.hpp"
#include "testing/TestContext.hpp"
#include "testing/Testing.hpp"
#include "xml/XMLTag.hpp"

using namespace precice;
using namespace precice::cplscheme;

#ifndef PRECICE_NO_MPI

BOOST_AUTO_TEST_SUITE(CplSchemeTests)

void runCoupling(
    CouplingScheme &               cplScheme,
    const std::string &            nameParticipant,
    const mesh::MeshConfiguration &meshConfig,
    const std::vector<int> &       validIterations)
{
  BOOST_TEST(meshConfig.meshes().size() == 1);
  mesh::PtrMesh mesh = meshConfig.meshes().at(0);
  BOOST_TEST(mesh->data().size() == 2);
  BOOST_TEST(mesh->vertices().size() > 0);
  mesh::Vertex &  vertex               = mesh->vertices().at(0);
  int             index                = vertex.getID();
  auto &          dataValues0          = mesh->data(0)->values();
  auto &          dataValues1          = mesh->data(1)->values();
  double          initialStepsizeData0 = 5.0;
  double          stepsizeData0        = 5.0;
  Eigen::VectorXd initialStepsizeData1 = Eigen::VectorXd::Constant(3, 5.0);
  Eigen::VectorXd stepsizeData1        = Eigen::VectorXd::Constant(3, 5.0);
  double          computedTime         = 0.0;
  int             computedTimesteps    = 0;
  std::string     nameParticipant0("Participant0");
  std::string     nameParticipant1("Participant1");
  BOOST_TEST(((nameParticipant == nameParticipant0) || (nameParticipant == nameParticipant1)));
  int                              iterationCount      = 0;
  std::vector<int>::const_iterator iterValidIterations = validIterations.begin();

  if (nameParticipant == nameParticipant0) {
    cplScheme.initialize(0.0, 1);
    BOOST_TEST(not cplScheme.isTimeWindowComplete());
    BOOST_TEST(cplScheme.isActionRequired(constants::actionWriteIterationCheckpoint()));
    BOOST_TEST(not cplScheme.isActionRequired(constants::actionReadIterationCheckpoint()));
    BOOST_TEST(not cplScheme.hasDataBeenReceived());

    // Tells coupling scheme, that a checkpoint has been created.
    // All required actions have to be performed before calling advance().
    cplScheme.markActionFulfilled(constants::actionWriteIterationCheckpoint());
    BOOST_TEST(not cplScheme.isActionRequired(constants::actionWriteIterationCheckpoint()));

    while (cplScheme.isCouplingOngoing()) {
      dataValues0(index) += stepsizeData0;
      // The max timestep length is required to be obeyed.
      double maxLengthTimestep = cplScheme.getNextTimestepMaxLength();
      cplScheme.addComputedTime(maxLengthTimestep);
      cplScheme.advance();
      iterationCount++;
      // A coupling timestep is complete, when the coupling iterations are
      // globally converged and if subcycling steps have filled one global
      // timestep.
      if (cplScheme.isTimeWindowComplete()) {
        // Advance participant time and timestep
        computedTime += maxLengthTimestep;
        computedTimesteps++;
        BOOST_TEST(testing::equals(computedTime, cplScheme.getTime()));
        BOOST_TEST(testing::equals(computedTimesteps, cplScheme.getTimeWindows() - 1));
        // The iteration number is enforced by the controlled decrease of the
        // change of data written
        BOOST_TEST(testing::equals(iterationCount, *iterValidIterations));
        if (cplScheme.isCouplingOngoing()) {
          BOOST_TEST(cplScheme.isActionRequired(constants::actionWriteIterationCheckpoint()));
          cplScheme.markActionFulfilled(constants::actionWriteIterationCheckpoint());
          BOOST_TEST(not cplScheme.isActionRequired(constants::actionWriteIterationCheckpoint()));
        } else {
          BOOST_TEST(not cplScheme.isActionRequired(constants::actionWriteIterationCheckpoint()));
          BOOST_TEST(not cplScheme.isActionRequired(constants::actionReadIterationCheckpoint()));
        }
        iterationCount = 0;
        iterValidIterations++;
        if (iterValidIterations == validIterations.end()) {
          BOOST_TEST(not cplScheme.isCouplingOngoing());
        }
        // Reset data values, to simulate same convergence behavior of
        // interface values in next timestep.
        stepsizeData0 = initialStepsizeData0;
      } else { // coupling timestep is not yet complete
        BOOST_TEST(cplScheme.isCouplingOngoing());
        BOOST_TEST(iterationCount < *iterValidIterations);
        BOOST_TEST(cplScheme.isActionRequired(constants::actionReadIterationCheckpoint()));
        cplScheme.markActionFulfilled(constants::actionReadIterationCheckpoint());
        BOOST_TEST(not cplScheme.isActionRequired(constants::actionReadIterationCheckpoint()));
        // The written data value is decreased in a regular manner, in order
        // to achieve a predictable convergence.
        stepsizeData0 -= 1.0;
      }
      // the first participant always receives new data
      //if(cplScheme.isCouplingOngoing())
      BOOST_TEST(cplScheme.hasDataBeenReceived());
    }
    cplScheme.finalize(); // Ends the coupling scheme
    BOOST_TEST(testing::equals(computedTime, 0.3));
    BOOST_TEST(testing::equals(computedTimesteps, 3));
  } else if (nameParticipant == nameParticipant1) {
    cplScheme.initialize(0.0, 1);
    BOOST_TEST(not cplScheme.isTimeWindowComplete());
    BOOST_TEST(cplScheme.isActionRequired(constants::actionWriteIterationCheckpoint()));
    BOOST_TEST(not cplScheme.isActionRequired(constants::actionReadIterationCheckpoint()));
    BOOST_TEST(cplScheme.hasDataBeenReceived());

    // Tells coupling scheme, that a checkpoint has been created.
    // All required actions have to be performed before calling advance().
    cplScheme.markActionFulfilled(constants::actionWriteIterationCheckpoint());
    BOOST_TEST(not cplScheme.isActionRequired(constants::actionWriteIterationCheckpoint()));

    while (cplScheme.isCouplingOngoing()) {
      Eigen::VectorXd currentData(3);
      currentData = dataValues1.segment(index * 3, 3);
      currentData += stepsizeData1;
      dataValues1.segment(index * 3, 3) = currentData;
      // The max timestep length is required to be obeyed.
      double maxLengthTimestep = cplScheme.getNextTimestepMaxLength();
      cplScheme.addComputedTime(maxLengthTimestep);
      cplScheme.advance();
      iterationCount++;
      // A coupling timestep is complete, when the coupling iterations are
      // globally converged and if subcycling steps have filled one global
      // timestep.
      if (cplScheme.isTimeWindowComplete()) {
        // Advance participant time and timestep
        computedTime += maxLengthTimestep;
        computedTimesteps++;
        BOOST_TEST(testing::equals(computedTime, cplScheme.getTime()));
        BOOST_TEST(testing::equals(computedTimesteps, cplScheme.getTimeWindows() - 1));
        // The iterations are enforced by the controlled decrease of the
        // change of data written
        BOOST_TEST(testing::equals(iterationCount, *iterValidIterations));
        if (cplScheme.isCouplingOngoing()) {
          BOOST_TEST(cplScheme.isActionRequired(constants::actionWriteIterationCheckpoint()));
          cplScheme.markActionFulfilled(constants::actionWriteIterationCheckpoint());
          BOOST_TEST(not cplScheme.isActionRequired(constants::actionWriteIterationCheckpoint()));
        } else {
          BOOST_TEST(not cplScheme.isActionRequired(constants::actionWriteIterationCheckpoint()));
          BOOST_TEST(not cplScheme.isActionRequired(constants::actionReadIterationCheckpoint()));
        }
        iterationCount = 0;
        iterValidIterations++;
        if (iterValidIterations == validIterations.end()) {
          BOOST_TEST(not cplScheme.isCouplingOngoing());
        }
        // Reset data values, to simulate same convergence behavior of
        // interface values in next timestep.
        stepsizeData1 = initialStepsizeData1;
      } else { // coupling timestep is not yet complete
        BOOST_TEST(cplScheme.isCouplingOngoing());
        BOOST_TEST(iterationCount < *iterValidIterations);
        BOOST_TEST(cplScheme.isActionRequired(constants::actionReadIterationCheckpoint()));
        // The load checkpoint action requires to fallback to the cplScheme of the
        // first implicit iteration of the current timestep/time.
        cplScheme.markActionFulfilled(constants::actionReadIterationCheckpoint());
        BOOST_TEST(not cplScheme.isActionRequired(constants::actionReadIterationCheckpoint()));
        // The written data value is decreased in a regular manner, in order
        // to achieve a predictable convergence.
        //stepsizeData1 -= 1.0;
        stepsizeData1 -= Eigen::Vector3d::Constant(1.0);
      }
      // only check if data is received
      if (cplScheme.isCouplingOngoing())
        BOOST_TEST(cplScheme.hasDataBeenReceived());
    }
    cplScheme.finalize(); // Ends the coupling scheme
    BOOST_TEST(testing::equals(computedTime, 0.3));
    BOOST_TEST(testing::equals(computedTimesteps, 3));
  }
}

void runCouplingWithSubcycling(
    CouplingScheme &               cplScheme,
    const std::string &            nameParticipant,
    const mesh::MeshConfiguration &meshConfig,
    const std::vector<int> &       validIterations)
{
  BOOST_TEST(meshConfig.meshes().size() == 1);
  mesh::PtrMesh mesh = meshConfig.meshes().at(0);
  BOOST_TEST(mesh->data().size() == 2);
  BOOST_TEST(mesh->vertices().size() > 0);
  double          initialStepsizeData0 = 5.0;
  double          stepsizeData0        = 5.0;
  Eigen::Vector3d initialStepsizeData1 = Eigen::Vector3d::Constant(5.0);
  Eigen::Vector3d stepsizeData1        = Eigen::Vector3d::Constant(5.0);
  double          computedTime         = 0.0;
  int             computedTimesteps    = 0;
  std::string     nameParticipant0("Participant0");
  std::string     nameParticipant1("Participant1");
  BOOST_TEST(((nameParticipant == nameParticipant0) || (nameParticipant == nameParticipant1)));
  int                              iterationCount = 0;
  std::vector<int>::const_iterator iterValidIterations =
      validIterations.begin();

  if (nameParticipant == nameParticipant0) {
    iterationCount++; // different handling due to subcycling
    cplScheme.initialize(0.0, 1);
    BOOST_TEST(not cplScheme.isTimeWindowComplete());
    BOOST_TEST(cplScheme.isActionRequired(constants::actionWriteIterationCheckpoint()));
    BOOST_TEST(not cplScheme.isActionRequired(constants::actionReadIterationCheckpoint()));
    BOOST_TEST(not cplScheme.hasDataBeenReceived());

    // Tells coupling scheme, that a checkpoint has been created.
    // All required actions have to be performed before calling advance().
    cplScheme.markActionFulfilled(constants::actionWriteIterationCheckpoint());
    BOOST_TEST(not cplScheme.isActionRequired(constants::actionWriteIterationCheckpoint()));

    double maxTimestepLength      = cplScheme.getNextTimestepMaxLength();
    double computedTimestepLength = maxTimestepLength / 2.0;
    int    subcyclingStep         = 0;

    // Main coupling loop
    while (cplScheme.isCouplingOngoing()) {
      cplScheme.addComputedTime(computedTimestepLength);
      cplScheme.advance();
      // A coupling timestep is complete, when the coupling iterations are
      // globally converged and if subcycling steps have filled one global
      // timestep.
      if (cplScheme.isTimeWindowComplete()) {
        // Advance participant time and timestep
        computedTime += maxTimestepLength;
        computedTimesteps++;
        BOOST_TEST(testing::equals(computedTime, cplScheme.getTime()));
        BOOST_TEST(testing::equals(computedTimesteps, cplScheme.getTimeWindows() - 1));
        // The iteration number is enforced by the controlled decrease of the
        // change of data written
        BOOST_TEST(testing::equals(iterationCount, *iterValidIterations));
        if (cplScheme.isCouplingOngoing()) {
          BOOST_TEST(cplScheme.isActionRequired(constants::actionWriteIterationCheckpoint()));
          cplScheme.markActionFulfilled(constants::actionWriteIterationCheckpoint());
          BOOST_TEST(not cplScheme.isActionRequired(constants::actionWriteIterationCheckpoint()));
        } else {
          BOOST_TEST(not cplScheme.isActionRequired(constants::actionWriteIterationCheckpoint()));
          BOOST_TEST(not cplScheme.isActionRequired(constants::actionReadIterationCheckpoint()));
        }
        iterationCount = 1;
        iterValidIterations++;
        if (iterValidIterations == validIterations.end()) {
          BOOST_TEST(not cplScheme.isCouplingOngoing());
        }
        // Reset data values, to simulate same convergence behavior of
        // interface values in next timestep.
        stepsizeData0 = initialStepsizeData0;
        BOOST_TEST(testing::equals(subcyclingStep, 1));
        subcyclingStep = 0;
      } else { // coupling timestep is not yet complete
        BOOST_TEST(cplScheme.isCouplingOngoing());
        // If length of global timestep is reached
        if (cplScheme.hasDataBeenReceived()) {
          BOOST_TEST(iterationCount <= *iterValidIterations);
          BOOST_TEST(cplScheme.isActionRequired(constants::actionReadIterationCheckpoint()));
          BOOST_TEST(not cplScheme.isActionRequired(constants::actionWriteIterationCheckpoint()));
          cplScheme.markActionFulfilled(constants::actionReadIterationCheckpoint());
          BOOST_TEST(not cplScheme.isActionRequired(constants::actionReadIterationCheckpoint()));
          // The written data value is decreased in a regular manner, in order
          // to achieve a predictable convergence.
          stepsizeData0 -= 1.0;
          subcyclingStep = 0; // Subcycling steps
          iterationCount++;   // Implicit coupling iterations
        } else {              // If subcycling
          BOOST_TEST(iterationCount <= *iterValidIterations);
          BOOST_TEST(not cplScheme.isActionRequired(constants::actionReadIterationCheckpoint()));
          BOOST_TEST(not cplScheme.isActionRequired(constants::actionWriteIterationCheckpoint()));
          BOOST_TEST(subcyclingStep < 2);
          subcyclingStep++;
        }
      }
    }
    cplScheme.finalize(); // Ends the coupling scheme
    BOOST_TEST(testing::equals(computedTime, 0.3));
    BOOST_TEST(testing::equals(computedTimesteps, 3));
  }

  else if (nameParticipant == nameParticipant1) {
    iterationCount++; // different handling due to subcycling
    cplScheme.initialize(0.0, 1);
    BOOST_TEST(not cplScheme.isTimeWindowComplete());
    BOOST_TEST(cplScheme.isActionRequired(constants::actionWriteIterationCheckpoint()));
    BOOST_TEST(not cplScheme.isActionRequired(constants::actionReadIterationCheckpoint()));
    BOOST_TEST(cplScheme.hasDataBeenReceived());

    // Tells coupling scheme, that a checkpoint has been created.
    // All required actions have to be performed before calling advance().
    cplScheme.markActionFulfilled(constants::actionWriteIterationCheckpoint());
    BOOST_TEST(not cplScheme.isActionRequired(constants::actionWriteIterationCheckpoint()));

    double maxTimestepLength       = cplScheme.getNextTimestepMaxLength();
    double preferredTimestepLength = maxTimestepLength / 2.5;
    double computedTimestepLength  = preferredTimestepLength;
    int    subcyclingStep          = 0;

    // Main coupling loop
    while (cplScheme.isCouplingOngoing()) {
      cplScheme.addComputedTime(computedTimestepLength);
      cplScheme.advance();
      computedTimestepLength =
          cplScheme.getNextTimestepMaxLength() < preferredTimestepLength
              ? cplScheme.getNextTimestepMaxLength()
              : preferredTimestepLength;
      // A coupling timestep is complete, when the coupling iterations are
      // globally converged and if subcycling steps have filled one global
      // timestep.
      if (cplScheme.isTimeWindowComplete()) {
        // Advance participant time and timestep
        computedTime += maxTimestepLength;
        computedTimesteps++;
        BOOST_TEST(testing::equals(computedTime, cplScheme.getTime()));
        BOOST_TEST(testing::equals(computedTimesteps, cplScheme.getTimeWindows() - 1));
        // The iteration number is enforced by the controlled decrease of the
        // change of data written
        BOOST_TEST(testing::equals(iterationCount, *iterValidIterations));
        if (cplScheme.isCouplingOngoing()) {
          BOOST_TEST(cplScheme.isActionRequired(constants::actionWriteIterationCheckpoint()));
          cplScheme.markActionFulfilled(constants::actionWriteIterationCheckpoint());
          BOOST_TEST(not cplScheme.isActionRequired(constants::actionWriteIterationCheckpoint()));
        } else {
          BOOST_TEST(not cplScheme.isActionRequired(constants::actionWriteIterationCheckpoint()));
          BOOST_TEST(not cplScheme.isActionRequired(constants::actionReadIterationCheckpoint()));
        }
        iterationCount = 1;
        iterValidIterations++;
        if (iterValidIterations == validIterations.end()) {
          BOOST_TEST(not cplScheme.isCouplingOngoing());
        }
        // Reset data values, to simulate same convergence behavior of
        // interface values in next timestep.
        stepsizeData1 = initialStepsizeData1;
        BOOST_TEST(testing::equals(subcyclingStep, 2));
        subcyclingStep = 0;
      } else { // coupling timestep is not yet complete
        BOOST_TEST(cplScheme.isCouplingOngoing());
        // If length of global timestep is reached
        if (cplScheme.hasDataBeenReceived()) {
          BOOST_TEST(iterationCount <= *iterValidIterations);
          BOOST_TEST(cplScheme.isActionRequired(constants::actionReadIterationCheckpoint()));
          BOOST_TEST(not cplScheme.isActionRequired(constants::actionWriteIterationCheckpoint()));
          cplScheme.markActionFulfilled(constants::actionReadIterationCheckpoint());
          BOOST_TEST(not cplScheme.isActionRequired(constants::actionReadIterationCheckpoint()));
          // The written data value is decreased in a regular manner, in order
          // to achieve a predictable convergence.
          stepsizeData1.array() -= 1.0;
          subcyclingStep = 0; // Subcycling steps
          iterationCount++;   // Implicit coupling iterations
        } else {              // If subcycling
          BOOST_TEST(iterationCount <= *iterValidIterations);
          BOOST_TEST(not cplScheme.isActionRequired(constants::actionReadIterationCheckpoint()));
          BOOST_TEST(not cplScheme.isActionRequired(constants::actionWriteIterationCheckpoint()));
          BOOST_TEST(subcyclingStep < 3);
          subcyclingStep++;
        }
      }
    }
    cplScheme.finalize(); // Ends the coupling scheme
    BOOST_TEST(testing::equals(computedTime, 0.3));
    BOOST_TEST(testing::equals(computedTimesteps, 3));
  }
}

struct SerialImplicitCouplingSchemeFixture : m2n::WhiteboxAccessor {
  std::string _pathToTests;

  SerialImplicitCouplingSchemeFixture()
  {
    _pathToTests = testing::getPathToSources() + "/cplscheme/tests/";
  }
};

BOOST_FIXTURE_TEST_SUITE(SerialImplicitCouplingSchemeTests, SerialImplicitCouplingSchemeFixture)

BOOST_AUTO_TEST_CASE(testParseConfigurationWithRelaxation)
{
  PRECICE_TEST(1_rank);
  using namespace mesh;

  std::string path(_pathToTests + "serial-implicit-cplscheme-relax-const-config.xml");

  xml::XMLTag          root = xml::getRootTag();
  PtrDataConfiguration dataConfig(new DataConfiguration(root));
  dataConfig->setDimensions(3);
  PtrMeshConfiguration meshConfig(new MeshConfiguration(root, dataConfig));
  meshConfig->setDimensions(3);
  m2n::M2NConfiguration::SharedPointer m2nConfig(
      new m2n::M2NConfiguration(root));
  CouplingSchemeConfiguration cplSchemeConfig(root, meshConfig, m2nConfig);

  xml::configure(root, xml::ConfigurationContext{}, path);
  BOOST_CHECK(cplSchemeConfig.getData("Data0", "Mesh") != cplSchemeConfig.getData("Data1", "Mesh"));
  BOOST_CHECK(cplSchemeConfig.findDataByID(cplSchemeConfig.getData("Data0", "Mesh")->getID()) != cplSchemeConfig.findDataByID(cplSchemeConfig.getData("Data1", "Mesh")->getID()));
  BOOST_CHECK(cplSchemeConfig.getData("Data0", "Mesh") == cplSchemeConfig.findDataByID(cplSchemeConfig.getData("Data0", "Mesh")->getID()));
  BOOST_CHECK(cplSchemeConfig.getData("Data1", "Mesh") == cplSchemeConfig.findDataByID(cplSchemeConfig.getData("Data1", "Mesh")->getID()));
  BOOST_CHECK(cplSchemeConfig.findDataByID(2) == nullptr);                   // nullptr, there are only two pieces of data.
  BOOST_CHECK(cplSchemeConfig._accelerationConfig->getAcceleration().get()); // no nullptr
}

BOOST_AUTO_TEST_CASE(testFirstOrderExtrapolateData)
{
  PRECICE_TEST(1_rank);
  using namespace mesh;

  PtrMesh mesh(new Mesh("MyMesh", 3, testing::nextMeshID()));
  PtrData data   = mesh->createData("MyData", 1);
  int     dataID = data->getID();
  mesh->createVertex(Eigen::Vector3d::Zero());
  mesh->allocateDataValues();
  BOOST_TEST(data->values().size() == 1);

  double                maxTime      = CouplingScheme::UNDEFINED_TIME;
  int                   maxTimesteps = 1;
  double                dt           = 1.0;
  std::string           first        = "First";
  std::string           second       = "Second";
  std::string           accessor     = second;
  com::PtrCommunication com(new com::MPIDirectCommunication());
  m2n::PtrM2N           globalCom(new m2n::M2N(com, m2n::DistributedComFactory::SharedPointer()));
  int                   maxIterations = 1;

  // Test first order extrapolation
  SerialCouplingScheme                 scheme(maxTime, maxTimesteps, dt, 16, first, second,
                              accessor, globalCom, constants::FIXED_TIME_WINDOW_SIZE,
                              BaseCouplingScheme::Implicit, maxIterations);
  testing::SerialCouplingSchemeFixture fixture;

  scheme.addDataToSend(data, mesh, true);
  scheme.setExtrapolationOrder(1);
  fixture.setupDataMatrices(scheme);
  CouplingData *cplData = fixture.getSendData(scheme, dataID);
  BOOST_CHECK(cplData); // no nullptr
  BOOST_TEST(cplData->values().size() == 1);
  BOOST_TEST(cplData->previousIteration().size() == 1);

<<<<<<< HEAD
  scheme.moveToNextWindow();
=======
  fixture.moveToNextWindow(scheme);
>>>>>>> 964f900b

  // data is uninitialized
  BOOST_TEST(testing::equals(cplData->values()(0), 0.0));
  BOOST_TEST(testing::equals(cplData->previousIteration()(0), 0.0));

  // start first window
  cplData->values()(0) = 1.0; // data provided at end of first window
  fixture.setTimeWindows(scheme, scheme.getTimeWindows() + 1);
  fixture.storeDataInWaveforms(scheme);
  BOOST_TEST(testing::equals(cplData->values()(0), 1.0));

  // go to second window
<<<<<<< HEAD
  scheme.moveToNextWindow(); // uses first order extrapolation at end of first window
=======
  fixture.moveToNextWindow(scheme); // uses first order extrapolation at end of first window
>>>>>>> 964f900b
  BOOST_TEST(testing::equals(cplData->previousIteration()(0), 0.0));
  fixture.storeIteration(scheme);
  BOOST_TEST(testing::equals(cplData->values()(0), 2.0)); // = 2*1 - 0
  BOOST_TEST(testing::equals(cplData->previousIteration()(0), 2.0));
  cplData->values()(0) = 4.0; // data provided at end of second window
  fixture.setTimeWindows(scheme, scheme.getTimeWindows() + 1);
  fixture.storeDataInWaveforms(scheme);

  // go to third window
  fixture.moveToNextWindow(scheme); // uses first order extrapolation (maximum allowed) at end of second window
  BOOST_TEST(testing::equals(cplData->previousIteration()(0), 2.0));
  fixture.storeIteration(scheme);
  BOOST_TEST(testing::equals(cplData->values()(0), 7.0)); // = 2*4 - 1
  BOOST_TEST(testing::equals(cplData->previousIteration()(0), 7.0));
  cplData->values()(0) = 10.0; // data provided at end of third window
  fixture.setTimeWindows(scheme, scheme.getTimeWindows() + 1);
  fixture.storeDataInWaveforms(scheme);

  // go to fourth window
  fixture.moveToNextWindow(scheme); // uses first order extrapolation (maximum allowed) at end of third window
  BOOST_TEST(testing::equals(cplData->previousIteration()(0), 7.0));
  fixture.storeIteration(scheme);
  BOOST_TEST(testing::equals(cplData->values()(0), 16.0)); // = 2*10 - 4
  BOOST_TEST(testing::equals(cplData->previousIteration()(0), 16.0));
}

BOOST_AUTO_TEST_CASE(testSecondOrderExtrapolateData)
{
  PRECICE_TEST(1_rank);
  using namespace mesh;

  PtrMesh mesh(new Mesh("MyMesh", 3, testing::nextMeshID()));
  PtrData data   = mesh->createData("MyData", 1);
  int     dataID = data->getID();
  mesh->createVertex(Eigen::Vector3d::Zero());
  mesh->allocateDataValues();
  BOOST_TEST(data->values().size() == 1);

  double                maxTime      = CouplingScheme::UNDEFINED_TIME;
  int                   maxTimesteps = 1;
  double                dt           = 1.0;
  std::string           first        = "First";
  std::string           second       = "Second";
  std::string           accessor     = second;
  com::PtrCommunication com(new com::MPIDirectCommunication());
  m2n::PtrM2N           globalCom(new m2n::M2N(com, m2n::DistributedComFactory::SharedPointer()));
  int                   maxIterations = 1;

  // Test second order extrapolation
<<<<<<< HEAD
  SerialCouplingScheme scheme(maxTime, maxTimesteps, dt, 16, first, second, accessor, globalCom, constants::FIXED_TIME_WINDOW_SIZE, BaseCouplingScheme::Implicit, maxIterations);

  scheme.addDataToSend(data, mesh, true);
  scheme.setExtrapolationOrder(2);
  scheme.setupDataMatrices();
  CouplingData *cplData = scheme.getSendData(dataID);
=======
  SerialCouplingScheme                 scheme(maxTime, maxTimesteps, dt, 16, first, second, accessor, globalCom, constants::FIXED_TIME_WINDOW_SIZE, BaseCouplingScheme::Implicit, maxIterations);
  testing::SerialCouplingSchemeFixture fixture;

  scheme.addDataToSend(data, mesh, true);
  scheme.setExtrapolationOrder(2);
  fixture.setupDataMatrices(scheme);
  CouplingData *cplData = fixture.getSendData(scheme, dataID);
>>>>>>> 964f900b
  BOOST_CHECK(cplData); // no nullptr
  BOOST_TEST(cplData->values().size() == 1);
  BOOST_TEST(cplData->previousIteration().size() == 1);

<<<<<<< HEAD
  scheme.moveToNextWindow();
=======
  fixture.moveToNextWindow(scheme);
>>>>>>> 964f900b

  // data is uninitialized
  BOOST_TEST(testing::equals(cplData->values()(0), 0.0));
  BOOST_TEST(testing::equals(cplData->previousIteration()(0), 0.0));

  // start first window
  cplData->values()(0) = 1.0; // data provided at end of first window
<<<<<<< HEAD
  scheme.setTimeWindows(scheme.getTimeWindows() + 1);
  scheme.storeDataInWaveforms();

  // go to second window
  scheme.moveToNextWindow(); // uses first order extrapolation at end of first window
  BOOST_TEST(testing::equals(cplData->previousIteration()(0), 0.0));
  scheme.storeIteration();
  BOOST_TEST(testing::equals(cplData->values()(0), 2.0)); // = 2*1 - 0
  BOOST_TEST(testing::equals(cplData->previousIteration()(0), 2.0));
  cplData->values()(0) = 4.0; // data provided at end of second window
  scheme.setTimeWindows(scheme.getTimeWindows() + 1);
  scheme.storeDataInWaveforms();

  //go to third window
  scheme.moveToNextWindow(); // uses second order extrapolation at end of second window
  BOOST_TEST(testing::equals(cplData->previousIteration()(0), 2.0));
  scheme.storeIteration();
  BOOST_TEST(testing::equals(cplData->values()(0), 8.0)); // = 2.5*4 - 2*1 + 0.5*0
  BOOST_TEST(testing::equals(cplData->previousIteration()(0), 8.0));
  cplData->values()(0) = 4.0; // data provided at end of third window
  scheme.setTimeWindows(scheme.getTimeWindows() + 1);
  scheme.storeDataInWaveforms();

  // go to fourth window
  scheme.moveToNextWindow(); // uses second order extrapolation at end of third window
  BOOST_TEST(testing::equals(cplData->previousIteration()(0), 8.0));
  scheme.storeIteration();
=======
  fixture.setTimeWindows(scheme, scheme.getTimeWindows() + 1);
  fixture.storeDataInWaveforms(scheme);

  // go to second window
  fixture.moveToNextWindow(scheme); // uses first order extrapolation at end of first window
  BOOST_TEST(testing::equals(cplData->previousIteration()(0), 0.0));
  fixture.storeIteration(scheme);
  BOOST_TEST(testing::equals(cplData->values()(0), 2.0)); // = 2*1 - 0
  BOOST_TEST(testing::equals(cplData->previousIteration()(0), 2.0));
  cplData->values()(0) = 4.0; // data provided at end of second window
  fixture.setTimeWindows(scheme, scheme.getTimeWindows() + 1);
  fixture.storeDataInWaveforms(scheme);

  //go to third window
  fixture.moveToNextWindow(scheme); // uses second order extrapolation at end of second window
  BOOST_TEST(testing::equals(cplData->previousIteration()(0), 2.0));
  fixture.storeIteration(scheme);
  BOOST_TEST(testing::equals(cplData->values()(0), 8.0)); // = 2.5*4 - 2*1 + 0.5*0
  BOOST_TEST(testing::equals(cplData->previousIteration()(0), 8.0));
  cplData->values()(0) = 4.0; // data provided at end of third window
  fixture.setTimeWindows(scheme, scheme.getTimeWindows() + 1);
  fixture.storeDataInWaveforms(scheme);

  // go to fourth window
  fixture.moveToNextWindow(scheme); // uses second order extrapolation at end of third window
  BOOST_TEST(testing::equals(cplData->previousIteration()(0), 8.0));
  fixture.storeIteration(scheme);
>>>>>>> 964f900b
  BOOST_TEST(testing::equals(cplData->values()(0), 2.5)); // = 2.5*4 - 2*4 + 0.5*1
  BOOST_TEST(testing::equals(cplData->previousIteration()(0), 2.5));
}

/// Test that cplScheme gives correct results when applying extrapolation.
BOOST_AUTO_TEST_CASE(testAccelerationWithLinearExtrapolation)
{
  /**
   * Perform linear extrapolation and constant relaxation acceleration
   * 
   * Do two time windows with three iterations each. 
   * 
   * Each participant writes dummy data to other participant, received data is checked.
   * 
   * Make sure that the following happens, if NOT converged (first two iterations):
   * 1. acceleration is performed
   * 2. participants receive correct (accelerated) data
   * 
   * Make sure that the following happens, if converged (end of third iteration):
   * 1. old data is stored (we cannot access this from the coupling scheme, but we can deduct this from the extrapolated value)
   * 2. we move to the next window
   * 3. initial guess for first participant is computed via extrapolation from old data
   **/

  PRECICE_TEST("Participant0"_on(1_rank), "Participant1"_on(1_rank), Require::Events);
  testing::ConnectionOptions options;
  options.useOnlyMasterCom = true;
  auto m2n                 = context.connectMasters("Participant0", "Participant1", options);

  xml::XMLTag root = xml::getRootTag();

  // Create a data configuration, to simplify configuration of data

  mesh::PtrDataConfiguration dataConfig(new mesh::DataConfiguration(root));
  const int                  geometrical_dimensions = 3; // 3d problem
  const int                  data_dimensions        = 1; // only one sample in data
  dataConfig->setDimensions(geometrical_dimensions);
  dataConfig->addData("Data0", data_dimensions);
  dataConfig->addData("Data1", data_dimensions);

  mesh::MeshConfiguration meshConfig(root, dataConfig);
  meshConfig.setDimensions(3);
  mesh::PtrMesh mesh(new mesh::Mesh("Mesh", geometrical_dimensions, testing::nextMeshID()));
  const auto    dataID0 = mesh->createData("Data0", data_dimensions)->getID();
  const auto    dataID1 = mesh->createData("Data1", data_dimensions)->getID();
  mesh->createVertex(Eigen::Vector3d::Zero());
  mesh->allocateDataValues();
  meshConfig.addMesh(mesh);

  // Create all parameters necessary to create an ImplicitCouplingScheme object
  const double maxTime        = CouplingScheme::UNDEFINED_TIME;
  const int    maxTimeWindows = 2;
  const double timeWindowSize = 0.1;
  const int    maxIterations  = 3;
  double       timestepLength = timeWindowSize;
  std::string  first("Participant0");
  std::string  second("Participant1");
  int          sendDataIndex        = -1;
  int          receiveDataIndex     = -1;
  int          convergenceDataIndex = -1;

  BOOST_TEST(dataID0 == 0);
  BOOST_TEST(dataID1 == 1);

  if (context.isNamed(first)) {
    sendDataIndex        = dataID0;
    receiveDataIndex     = dataID1;
    convergenceDataIndex = receiveDataIndex;
  } else {
    sendDataIndex        = dataID1;
    receiveDataIndex     = dataID0;
    convergenceDataIndex = sendDataIndex;
  }

  // Create the coupling scheme object
  cplscheme::SerialCouplingScheme cplScheme(
      maxTime, maxTimeWindows, timeWindowSize, 16, first, second,
      context.name, m2n, constants::FIXED_TIME_WINDOW_SIZE,
      BaseCouplingScheme::Implicit, maxIterations);
  cplScheme.setExtrapolationOrder(1);
  cplScheme.addDataToSend(mesh->data(sendDataIndex), mesh, false);
  cplScheme.addDataToReceive(mesh->data(receiveDataIndex), mesh, false);

  // Add acceleration
  acceleration::PtrAcceleration ptrAcceleration(new acceleration::ConstantRelaxationAcceleration(0.5, std::vector<int>({sendDataIndex})));
  cplScheme.setAcceleration(ptrAcceleration);

  // Add convergence measures
  const int                              minIterations = maxIterations;
  cplscheme::impl::PtrConvergenceMeasure minIterationConvMeasure1(
      new cplscheme::impl::MinIterationConvergenceMeasure(minIterations));
  cplScheme.addConvergenceMeasure(convergenceDataIndex, false, false, minIterationConvMeasure1, true);
  std::string writeIterationCheckpoint(constants::actionWriteIterationCheckpoint());
  std::string readIterationCheckpoint(constants::actionReadIterationCheckpoint());

  cplScheme.initialize(0.0, 1);

  Eigen::VectorXd v(1); // buffer for data

  // write data is uninitialized
  BOOST_TEST(mesh->data(sendDataIndex)->values()(0) == 0);

  // first window
  for (int i = 0; i < maxIterations; i++) {
    // first, second and third iteration
    BOOST_TEST(cplScheme.isCouplingOngoing());

    if (context.isNamed(first)) {
      if (i == 0) {
        // data is uninitialized for first participant
        BOOST_TEST(mesh->data(receiveDataIndex)->values()(0) == 0);
      } else if (i == 1) {
        // accelerated data from second participant: 0.5 * 0 + 0.5 * 2 = 1
        BOOST_TEST(mesh->data(receiveDataIndex)->values()(0) == 1);
      } else if (i == 2) {
        // accelerated data from second participant: 0.5 * 1 + 0.5 * 2 = 1
        BOOST_TEST(mesh->data(receiveDataIndex)->values()(0) == 1.5);
      }
    } else if (context.isNamed(second)) {
      // data from first participant
      BOOST_TEST(mesh->data(receiveDataIndex)->values()(0) == 1);
    }

    if (i == 0) {
      BOOST_TEST(cplScheme.isActionRequired(writeIterationCheckpoint));
      cplScheme.markActionFulfilled(writeIterationCheckpoint);
      BOOST_TEST(not cplScheme.isActionRequired(readIterationCheckpoint));
    } else {
      BOOST_TEST(not cplScheme.isActionRequired(writeIterationCheckpoint));
      BOOST_TEST(cplScheme.isActionRequired(readIterationCheckpoint));
      cplScheme.markActionFulfilled(readIterationCheckpoint);
    }

    // write data to mesh
    if (context.isNamed(first)) {
      v << 1.0;
    } else if (context.isNamed(second)) {
      v << 2.0;
    }
    mesh->data(sendDataIndex)->values() = v;
    cplScheme.addComputedTime(timestepLength);

    cplScheme.advance();

    if (i < maxIterations - 1) {
      BOOST_TEST(not cplScheme.isTimeWindowComplete());
    } else {
      // window complete since max iterations reached
      BOOST_TEST(cplScheme.isTimeWindowComplete());
    }
  }

  // second window
  for (int i = 0; i < maxIterations; i++) {
    // first, second and third iteration
    BOOST_TEST(cplScheme.isCouplingOngoing());
    if (context.isNamed(first)) {
      if (i == 0) {
        // first order extrapolation
        BOOST_TEST(mesh->data(receiveDataIndex)->values()(0) == 4); // = 2*2 - 0
      } else if (i == 1) {
        // accelerated data from second participant
        BOOST_TEST(mesh->data(receiveDataIndex)->values()(0) == 3.5); // = 0.5 * 4 + 0.5 * 3
      } else if (i == 2) {
        // accelerated data from second participant
        BOOST_TEST(mesh->data(receiveDataIndex)->values()(0) == 3.25); // = 0.5 * 3.5 + 0.5 * 3
      }
    } else if (context.isNamed(second)) {
      // extrapolation only applied to accelerated data. So data written by first participant.
      BOOST_TEST(mesh->data(receiveDataIndex)->values()(0) == 3);
    }

    if (i == 0) {
      BOOST_TEST(cplScheme.isActionRequired(writeIterationCheckpoint));
      cplScheme.markActionFulfilled(writeIterationCheckpoint);
      BOOST_TEST(not cplScheme.isActionRequired(readIterationCheckpoint));
    } else {
      BOOST_TEST(not cplScheme.isActionRequired(writeIterationCheckpoint));
      BOOST_TEST(cplScheme.isActionRequired(readIterationCheckpoint));
      cplScheme.markActionFulfilled(readIterationCheckpoint);
    }

    v << 3.0;
    mesh->data(sendDataIndex)->values() = v;
    cplScheme.addComputedTime(timestepLength);

    cplScheme.advance();

    if (i < maxIterations - 1) {
      BOOST_TEST(not cplScheme.isTimeWindowComplete());
    } else {
      // window complete since max iterations reached
      BOOST_TEST(cplScheme.isTimeWindowComplete());
    }
  }

  // third window
  if (context.isNamed(first)) {
    // first order extrapolation
    BOOST_TEST(mesh->data(receiveDataIndex)->values()(0) == 4); // = 2*3 - 2
  } else if (context.isNamed(second)) {
    // extrapolation only applied to accelerated data. So data written by first participant.
    BOOST_TEST(mesh->data(receiveDataIndex)->values()(0) == 3);
  }

  // reached end of simulation, ready to finalize
  BOOST_TEST(not cplScheme.isCouplingOngoing());

  cplScheme.finalize();
}

/// Test that cplScheme gives correct results when applying extrapolation using non-zero initial data.
BOOST_AUTO_TEST_CASE(testLinearExtrapolationInit)
{
  /**
   * Perform linear extrapolation and use initialization
   * 
   * Do two time windows with three iterations each. 
   * 
   * Each participant writes dummy data to other participant, received data is checked.
   * 
   **/

  PRECICE_TEST("Participant0"_on(1_rank), "Participant1"_on(1_rank), Require::Events);
  testing::ConnectionOptions options;
  options.useOnlyMasterCom = true;
  auto m2n                 = context.connectMasters("Participant0", "Participant1", options);

  xml::XMLTag root = xml::getRootTag();

  // Create a data configuration, to simplify configuration of data

  mesh::PtrDataConfiguration dataConfig(new mesh::DataConfiguration(root));
  const int                  geometrical_dimensions = 3; // 3d problem
  const int                  data_dimensions        = 1; // only one sample in data
  dataConfig->setDimensions(geometrical_dimensions);
  dataConfig->addData("Data0", data_dimensions);
  dataConfig->addData("Data1", data_dimensions);

  mesh::MeshConfiguration meshConfig(root, dataConfig);
  meshConfig.setDimensions(3);
  mesh::PtrMesh mesh(new mesh::Mesh("Mesh", geometrical_dimensions, testing::nextMeshID()));
  const auto    dataID0 = mesh->createData("Data0", data_dimensions)->getID();
  const auto    dataID1 = mesh->createData("Data1", data_dimensions)->getID();
  mesh->createVertex(Eigen::Vector3d::Zero());
  mesh->allocateDataValues();
  meshConfig.addMesh(mesh);

  // Create all parameters necessary to create an ImplicitCouplingScheme object
  const double maxTime        = CouplingScheme::UNDEFINED_TIME;
  const int    maxTimeWindows = 2;
  const double timeWindowSize = 0.1;
  const int    maxIterations  = 3;
  double       timestepLength = timeWindowSize;
  std::string  first("Participant0");
  std::string  second("Participant1");
  int          sendDataIndex        = -1;
  int          receiveDataIndex     = -1;
  int          convergenceDataIndex = -1;

  BOOST_TEST(dataID0 == 0);
  BOOST_TEST(dataID1 == 1);

  if (context.isNamed(first)) {
    sendDataIndex        = dataID0;
    receiveDataIndex     = dataID1;
    convergenceDataIndex = receiveDataIndex;
  } else {
    sendDataIndex        = dataID1;
    receiveDataIndex     = dataID0;
    convergenceDataIndex = sendDataIndex;
  }

  // Create the coupling scheme object
  cplscheme::SerialCouplingScheme cplScheme(
      maxTime, maxTimeWindows, timeWindowSize, 16, first, second,
      context.name, m2n, constants::FIXED_TIME_WINDOW_SIZE,
      BaseCouplingScheme::Implicit, maxIterations);
  cplScheme.setExtrapolationOrder(1);
  cplScheme.addDataToSend(mesh->data(sendDataIndex), mesh, context.isNamed(second));
  cplScheme.addDataToReceive(mesh->data(receiveDataIndex), mesh, context.isNamed(first));

  // Add acceleration
  acceleration::PtrAcceleration ptrAcceleration(new acceleration::ConstantRelaxationAcceleration(0.5, std::vector<int>({sendDataIndex})));
  cplScheme.setAcceleration(ptrAcceleration);

  // Add convergence measures
  const int                              minIterations = maxIterations;
  cplscheme::impl::PtrConvergenceMeasure minIterationConvMeasure1(
      new cplscheme::impl::MinIterationConvergenceMeasure(minIterations));
  cplScheme.addConvergenceMeasure(convergenceDataIndex, false, false, minIterationConvMeasure1, true);
  std::string writeIterationCheckpoint(constants::actionWriteIterationCheckpoint());
  std::string readIterationCheckpoint(constants::actionReadIterationCheckpoint());

  cplScheme.initialize(0.0, 1);

  Eigen::VectorXd v(1); // buffer for data

  // ensure that data is uninitialized
  BOOST_TEST(mesh->data(receiveDataIndex)->values().size() == 1);
  BOOST_TEST(testing::equals(mesh->data(receiveDataIndex)->values()(0), 0.0));
  BOOST_TEST(mesh->data(sendDataIndex)->values().size() == 1);
  BOOST_TEST(testing::equals(mesh->data(sendDataIndex)->values()(0), 0.0));

  if (context.isNamed(first)) {
    BOOST_TEST(not cplScheme.isActionRequired(constants::actionWriteInitialData()));
  } else {
    BOOST_TEST(context.isNamed(second));
    BOOST_TEST(cplScheme.isActionRequired(constants::actionWriteInitialData()));
    v << 4.0;
    mesh->data(sendDataIndex)->values() = v;
    cplScheme.markActionFulfilled(constants::actionWriteInitialData());
    BOOST_TEST(mesh->data(sendDataIndex)->values().size() == 1);
    BOOST_TEST(testing::equals(mesh->data(sendDataIndex)->values()(0), 4.0));
  }

  cplScheme.initializeData();

  if (context.isNamed(first)) {
    // first participant receives initial data = 4 (see above)
    BOOST_TEST(cplScheme.hasDataBeenReceived());
    BOOST_TEST(mesh->data(receiveDataIndex)->values().size() == 1);
    BOOST_TEST(testing::equals(mesh->data(receiveDataIndex)->values()(0), 4.0));
    // first participant does not send any data here
    BOOST_TEST(mesh->data(sendDataIndex)->values().size() == 1);
    BOOST_TEST(testing::equals(mesh->data(sendDataIndex)->values()(0), 0.0));
  } else {
    // second participant receives initial data written by first participant in it's first window = 1 (see below)
    BOOST_TEST(context.isNamed(second));
    BOOST_TEST(cplScheme.hasDataBeenReceived());
    BOOST_TEST(mesh->data(receiveDataIndex)->values().size() == 1);
    BOOST_TEST(testing::equals(mesh->data(receiveDataIndex)->values()(0), 1.0));
    // second participant has send data above (should remain untouched)
    BOOST_TEST(mesh->data(sendDataIndex)->values().size() == 1);
    BOOST_TEST(testing::equals(mesh->data(sendDataIndex)->values()(0), 4.0));
  }

  // first window
  for (int i = 0; i < maxIterations; i++) {
    // first, second and third iteration
    BOOST_TEST(cplScheme.isCouplingOngoing());

    if (context.isNamed(first)) {
      if (i == 0) {
        // data is uninitialized for first participant
        BOOST_TEST(mesh->data(receiveDataIndex)->values()(0) == 4);
      } else if (i == 1) {
        // accelerated data from second participant
        BOOST_TEST(mesh->data(receiveDataIndex)->values()(0) == 3); // = 0.5 * 4 + 0.5 * 2
      } else if (i == 2) {
        // accelerated data from second participant
        BOOST_TEST(mesh->data(receiveDataIndex)->values()(0) == 2.5); // = 0.5 * 3 + 0.5 * 2
      }
    } else if (context.isNamed(second)) {
      // data from first participant
      BOOST_TEST(mesh->data(receiveDataIndex)->values()(0) == 1);
    }

    if (i == 0) {
      BOOST_TEST(cplScheme.isActionRequired(writeIterationCheckpoint));
      cplScheme.markActionFulfilled(writeIterationCheckpoint);
      BOOST_TEST(not cplScheme.isActionRequired(readIterationCheckpoint));
    } else {
      BOOST_TEST(not cplScheme.isActionRequired(writeIterationCheckpoint));
      BOOST_TEST(cplScheme.isActionRequired(readIterationCheckpoint));
      cplScheme.markActionFulfilled(readIterationCheckpoint);
    }

    // write data to mesh
    if (context.isNamed(first)) {
      v << 1.0;
    } else if (context.isNamed(second)) {
      v << 2.0;
    }
    mesh->data(sendDataIndex)->values() = v;
    cplScheme.addComputedTime(timestepLength);

    cplScheme.advance();

    if (i < maxIterations - 1) {
      BOOST_TEST(not cplScheme.isTimeWindowComplete());
    } else {
      // window complete since max iterations reached
      BOOST_TEST(cplScheme.isTimeWindowComplete());
    }
  }

  // second window
  for (int i = 0; i < maxIterations; i++) {
    // first, second and third iteration
    BOOST_TEST(cplScheme.isCouplingOngoing());
    if (context.isNamed(first)) {
      if (i == 0) {
        // first order extrapolation uses initial data and final value from last window.
        BOOST_TEST(mesh->data(receiveDataIndex)->values()(0) == 0); // = 2*2 - 4
      } else if (i == 1) {
        // accelerated data from second participant
        BOOST_TEST(mesh->data(receiveDataIndex)->values()(0) == 1.5); // = 0.5 * 0 + 0.5 * 3
      } else if (i == 2) {
        // accelerated data from second participant
        BOOST_TEST(mesh->data(receiveDataIndex)->values()(0) == 2.25); // = 0.5 * 1.5 + 0.5 * 3
      }
    } else if (context.isNamed(second)) {
      // extrapolation only applied to accelerated data. So data written by first participant.
      BOOST_TEST(mesh->data(receiveDataIndex)->values()(0) == 3);
    }

    if (i == 0) {
      BOOST_TEST(cplScheme.isActionRequired(writeIterationCheckpoint));
      cplScheme.markActionFulfilled(writeIterationCheckpoint);
      BOOST_TEST(not cplScheme.isActionRequired(readIterationCheckpoint));
    } else {
      BOOST_TEST(not cplScheme.isActionRequired(writeIterationCheckpoint));
      BOOST_TEST(cplScheme.isActionRequired(readIterationCheckpoint));
      cplScheme.markActionFulfilled(readIterationCheckpoint);
    }

    v << 3.0;
    mesh->data(sendDataIndex)->values() = v;
    cplScheme.addComputedTime(timestepLength);

    cplScheme.advance();

    if (i < maxIterations - 1) {
      BOOST_TEST(not cplScheme.isTimeWindowComplete());
    } else {
      // window complete since max iterations reached
      BOOST_TEST(cplScheme.isTimeWindowComplete());
    }
  }

  // third window
  if (context.isNamed(first)) {
    // first order extrapolation
    BOOST_TEST(mesh->data(receiveDataIndex)->values()(0) == 4); // = 2*3 - 2
  } else if (context.isNamed(second)) {
    // extrapolation only applied to accelerated data. So data written by first participant.
    BOOST_TEST(mesh->data(receiveDataIndex)->values()(0) == 3);
  }

  // reached end of simulation, ready to finalize
  BOOST_TEST(not cplScheme.isCouplingOngoing());

  cplScheme.finalize();
}

BOOST_AUTO_TEST_CASE(testAccelerationWithQuadraticExtrapolation)
{
  /**
   * Perform quadratic extrapolation and constant relaxation acceleration
   * 
   * Do three time windows with three iterations each. 
   * 
   * Each participant writes dummy data to other participant, received data is checked.
   * 
   * Make sure that the following happens, if NOT converged (first two iterations):
   * 1. acceleration is performed
   * 2. participants receive correct (accelerated) data
   * 
   * Make sure that the following happens, if converged (end of third iteration):
   * 1. old data is stored (we cannot access this from the coupling scheme, but we can deduct this from the extrapolated value)
   * 2. we move to the next window
   * 3. initial guess for first participant is computed via extrapolation from old data (end of first window only linear extrapolation)
   **/

  PRECICE_TEST("Participant0"_on(1_rank), "Participant1"_on(1_rank), Require::Events);
  testing::ConnectionOptions options;
  options.useOnlyMasterCom = true;
  auto m2n                 = context.connectMasters("Participant0", "Participant1", options);

  xml::XMLTag root = xml::getRootTag();

  // Create a data configuration, to simplify configuration of data

  mesh::PtrDataConfiguration dataConfig(new mesh::DataConfiguration(root));
  const int                  geometrical_dimensions = 3; // 3d problem
  const int                  data_dimensions        = 1; // only one sample in data
  dataConfig->setDimensions(geometrical_dimensions);
  dataConfig->addData("Data0", data_dimensions);
  dataConfig->addData("Data1", data_dimensions);

  mesh::MeshConfiguration meshConfig(root, dataConfig);
  meshConfig.setDimensions(3);
  mesh::PtrMesh mesh(new mesh::Mesh("Mesh", geometrical_dimensions, testing::nextMeshID()));
  const auto    dataID0 = mesh->createData("Data0", data_dimensions)->getID();
  const auto    dataID1 = mesh->createData("Data1", data_dimensions)->getID();
  mesh->createVertex(Eigen::Vector3d::Zero());
  mesh->allocateDataValues();
  meshConfig.addMesh(mesh);

  // Create all parameters necessary to create an ImplicitCouplingScheme object
  const double maxTime        = CouplingScheme::UNDEFINED_TIME;
  const int    maxTimeWindows = 3;
  const double timeWindowSize = 0.1;
  const int    maxIterations  = 3;
  double       timestepLength = timeWindowSize;
  std::string  first("Participant0");
  std::string  second("Participant1");
  int          sendDataIndex        = -1;
  int          receiveDataIndex     = -1;
  int          convergenceDataIndex = -1;

  BOOST_TEST(dataID0 == 0);
  BOOST_TEST(dataID1 == 1);

  if (context.isNamed(first)) {
    sendDataIndex        = dataID0;
    receiveDataIndex     = dataID1;
    convergenceDataIndex = receiveDataIndex;
  } else {
    sendDataIndex        = dataID1;
    receiveDataIndex     = dataID0;
    convergenceDataIndex = sendDataIndex;
  }

  // Create the coupling scheme object
  cplscheme::SerialCouplingScheme cplScheme(
      maxTime, maxTimeWindows, timeWindowSize, 16, first, second,
      context.name, m2n, constants::FIXED_TIME_WINDOW_SIZE,
      BaseCouplingScheme::Implicit, maxIterations);
  cplScheme.setExtrapolationOrder(2);
  cplScheme.addDataToSend(mesh->data(sendDataIndex), mesh, false);
  cplScheme.addDataToReceive(mesh->data(receiveDataIndex), mesh, false);

  // Add acceleration
  acceleration::PtrAcceleration ptrAcceleration(new acceleration::ConstantRelaxationAcceleration(0.5, std::vector<int>({sendDataIndex})));
  cplScheme.setAcceleration(ptrAcceleration);

  // Add convergence measures
  const int                              minIterations = maxIterations;
  cplscheme::impl::PtrConvergenceMeasure minIterationConvMeasure1(
      new cplscheme::impl::MinIterationConvergenceMeasure(minIterations));
  cplScheme.addConvergenceMeasure(convergenceDataIndex, false, false, minIterationConvMeasure1, true);
  std::string writeIterationCheckpoint(constants::actionWriteIterationCheckpoint());
  std::string readIterationCheckpoint(constants::actionReadIterationCheckpoint());

  cplScheme.initialize(0.0, 1);

  Eigen::VectorXd v(1); // buffer for data

  // write data is uninitialized
  BOOST_TEST(mesh->data(sendDataIndex)->values()(0) == 0);

  // first window
  for (int i = 0; i < maxIterations; i++) {
    // first, second and third iteration
    BOOST_TEST(cplScheme.isCouplingOngoing());

    if (context.isNamed(first)) {
      if (i == 0) {
        // data is uninitialized for first participant
        BOOST_TEST(mesh->data(receiveDataIndex)->values()(0) == 0);
      } else if (i == 1) {
        // accelerated data from second participant: 0.5 * 0 + 0.5 * 2 = 1
        BOOST_TEST(mesh->data(receiveDataIndex)->values()(0) == 1);
      } else if (i == 2) {
        // accelerated data from second participant: 0.5 * 1 + 0.5 * 2 = 1
        BOOST_TEST(mesh->data(receiveDataIndex)->values()(0) == 1.5);
      }
    } else if (context.isNamed(second)) {
      // extrapolation only applied to accelerated data. So data written by first participant.
      BOOST_TEST(mesh->data(receiveDataIndex)->values()(0) == 1);
    }

    if (i == 0) {
      BOOST_TEST(cplScheme.isActionRequired(writeIterationCheckpoint));
      cplScheme.markActionFulfilled(writeIterationCheckpoint);
      BOOST_TEST(not cplScheme.isActionRequired(readIterationCheckpoint));
    } else {
      BOOST_TEST(not cplScheme.isActionRequired(writeIterationCheckpoint));
      BOOST_TEST(cplScheme.isActionRequired(readIterationCheckpoint));
      cplScheme.markActionFulfilled(readIterationCheckpoint);
    }

    // write data to mesh
    if (context.isNamed(first)) {
      v << 1.0;
    } else if (context.isNamed(second)) {
      v << 2.0;
    }
    mesh->data(sendDataIndex)->values() = v;
    cplScheme.addComputedTime(timestepLength);

    cplScheme.advance();

    if (i < maxIterations - 1) {
      BOOST_TEST(not cplScheme.isTimeWindowComplete());
    } else {
      // window complete since max iterations reached
      BOOST_TEST(cplScheme.isTimeWindowComplete());
    }
  }

  // second window
  for (int i = 0; i < maxIterations; i++) {
    // first, second and third iteration
    BOOST_TEST(cplScheme.isCouplingOngoing());
    if (context.isNamed(first)) {
      if (i == 0) {
        // first order extrapolation
        BOOST_TEST(mesh->data(receiveDataIndex)->values()(0) == 4); // = 2*2 - 0
      } else if (i == 1) {
        // accelerated data from second participant
        BOOST_TEST(mesh->data(receiveDataIndex)->values()(0) == 3.5); // = 0.5 * 4 + 0.5 * 3
      } else if (i == 2) {
        // accelerated data from second participant
        BOOST_TEST(mesh->data(receiveDataIndex)->values()(0) == 3.25); // = 0.5 * 3.5 + 0.5 * 3 = 3.25
      }
    } else if (context.isNamed(second)) {
      // extrapolation only applied to accelerated data. So data written by first participant.
      BOOST_TEST(mesh->data(receiveDataIndex)->values()(0) == 3);
    }

    if (i == 0) {
      BOOST_TEST(cplScheme.isActionRequired(writeIterationCheckpoint));
      cplScheme.markActionFulfilled(writeIterationCheckpoint);
      BOOST_TEST(not cplScheme.isActionRequired(readIterationCheckpoint));
    } else {
      BOOST_TEST(not cplScheme.isActionRequired(writeIterationCheckpoint));
      BOOST_TEST(cplScheme.isActionRequired(readIterationCheckpoint));
      cplScheme.markActionFulfilled(readIterationCheckpoint);
    }

    v << 3.0;
    mesh->data(sendDataIndex)->values() = v;
    cplScheme.addComputedTime(timestepLength);

    cplScheme.advance();

    if (i < maxIterations - 1) {
      BOOST_TEST(not cplScheme.isTimeWindowComplete());
    } else {
      // window complete since max iterations reached
      BOOST_TEST(cplScheme.isTimeWindowComplete());
    }
  }

  // third window
  for (int i = 0; i < maxIterations; i++) {
    // first, second and third iteration
    BOOST_TEST(cplScheme.isCouplingOngoing());
    if (context.isNamed(first)) {
      if (i == 0) {
        // second order extrapolation
        BOOST_TEST(mesh->data(receiveDataIndex)->values()(0) == 3.5); // = 2.5*3 - 2*2 + 0.5 * 0
      } else if (i == 1) {
        // accelerated data from second participant
        BOOST_TEST(mesh->data(receiveDataIndex)->values()(0) == 4.25); // = 0.5 * 3.5 + 0.5 * 5
      } else if (i == 2) {
        // accelerated data from second participant
        BOOST_TEST(mesh->data(receiveDataIndex)->values()(0) == 4.625); // = 0.5 * 4.25 + 0.5 * 5
      }
    } else if (context.isNamed(second)) {
      // extrapolation only applied to accelerated data. So data written by first participant.
      BOOST_TEST(mesh->data(receiveDataIndex)->values()(0) == 5);
    }

    if (i == 0) {
      BOOST_TEST(cplScheme.isActionRequired(writeIterationCheckpoint));
      cplScheme.markActionFulfilled(writeIterationCheckpoint);
      BOOST_TEST(not cplScheme.isActionRequired(readIterationCheckpoint));
    } else {
      BOOST_TEST(not cplScheme.isActionRequired(writeIterationCheckpoint));
      BOOST_TEST(cplScheme.isActionRequired(readIterationCheckpoint));
      cplScheme.markActionFulfilled(readIterationCheckpoint);
    }

    v << 5.0;
    mesh->data(sendDataIndex)->values() = v;
    cplScheme.addComputedTime(timestepLength);

    cplScheme.advance();

    if (i < maxIterations - 1) {
      BOOST_TEST(not cplScheme.isTimeWindowComplete());
    } else {
      // window complete since max iterations reached
      BOOST_TEST(cplScheme.isTimeWindowComplete());
    }
  }

  // fourth window
  if (context.isNamed(first)) {
    // second order extrapolation
    BOOST_TEST(mesh->data(receiveDataIndex)->values()(0) == 7.5); // = 2.5*5 - 2*3 + 0.5*2
  } else if (context.isNamed(second)) {
    // extrapolation only applied to accelerated data. So data written by first participant.
    BOOST_TEST(mesh->data(receiveDataIndex)->values()(0) == 5);
  }

  // reached end of simulation, ready to finalize
  BOOST_TEST(not cplScheme.isCouplingOngoing());

  cplScheme.finalize();
}

/// Test that runs on 2 processors.
BOOST_AUTO_TEST_CASE(testAbsConvergenceMeasureSynchronized)
{
  PRECICE_TEST("Participant0"_on(1_rank), "Participant1"_on(1_rank), Require::Events);
  testing::ConnectionOptions options;
  options.useOnlyMasterCom = true;
  auto m2n                 = context.connectMasters("Participant0", "Participant1", options);

  using namespace mesh;

  xml::XMLTag root = xml::getRootTag();
  // Create a data configuration, to simplify configuration of data
  PtrDataConfiguration dataConfig(new DataConfiguration(root));
  dataConfig->setDimensions(3);
  dataConfig->addData("data0", 1);
  dataConfig->addData("data1", 3);

  MeshConfiguration meshConfig(root, dataConfig);
  meshConfig.setDimensions(3);
  mesh::PtrMesh mesh(new Mesh("Mesh", 3, testing::nextMeshID()));
  mesh->createData("data0", 1);
  mesh->createData("data1", 3);
  mesh->createVertex(Eigen::Vector3d::Zero());
  mesh->allocateDataValues();
  meshConfig.addMesh(mesh);

  // Create all parameters necessary to create an ImplicitCouplingScheme object
  double      maxTime        = 1.0;
  int         maxTimesteps   = 3;
  double      timestepLength = 0.1;
  std::string nameParticipant0("Participant0");
  std::string nameParticipant1("Participant1");
  int         sendDataIndex        = -1;
  int         receiveDataIndex     = -1;
  int         convergenceDataIndex = -1;
  if (context.isNamed(nameParticipant0)) {
    sendDataIndex        = 0;
    receiveDataIndex     = 1;
    convergenceDataIndex = receiveDataIndex;
  } else {
    sendDataIndex        = 1;
    receiveDataIndex     = 0;
    convergenceDataIndex = sendDataIndex;
  }

  // Create the coupling scheme object
  cplscheme::SerialCouplingScheme cplScheme(
      maxTime, maxTimesteps, timestepLength, 16, nameParticipant0,
      nameParticipant1, context.name, m2n, constants::FIXED_TIME_WINDOW_SIZE,
      BaseCouplingScheme::Implicit, 100);
  cplScheme.addDataToSend(mesh->data(sendDataIndex), mesh, false);
  cplScheme.addDataToReceive(mesh->data(receiveDataIndex), mesh, false);

  double                                 convergenceLimit1 = sqrt(3.0); // when diff_vector = (1.0, 1.0, 1.0)
  cplscheme::impl::PtrConvergenceMeasure absoluteConvMeasure1(
      new cplscheme::impl::AbsoluteConvergenceMeasure(convergenceLimit1));
  cplScheme.addConvergenceMeasure(convergenceDataIndex, false, false, absoluteConvMeasure1, true);

  // Expected iterations per implicit timesptep
  std::vector<int> validIterations = {5, 5, 5};
  runCoupling(cplScheme, context.name, meshConfig, validIterations);
}

BOOST_AUTO_TEST_CASE(testConfiguredAbsConvergenceMeasureSynchronized)
{
  PRECICE_TEST("Participant0"_on(1_rank), "Participant1"_on(1_rank), Require::Events);

  using namespace mesh;

  std::string configurationPath(
      _pathToTests + "serial-implicit-cplscheme-absolute-config.xml");

  xml::XMLTag          root = xml::getRootTag();
  PtrDataConfiguration dataConfig(new DataConfiguration(root));
  dataConfig->setDimensions(3);
  PtrMeshConfiguration meshConfig(new MeshConfiguration(root, dataConfig));
  meshConfig->setDimensions(3);
  m2n::M2NConfiguration::SharedPointer m2nConfig(new m2n::M2NConfiguration(root));
  CouplingSchemeConfiguration          cplSchemeConfig(root, meshConfig, m2nConfig);

  xml::configure(root, xml::ConfigurationContext{}, configurationPath);
  m2n::PtrM2N m2n       = m2nConfig->getM2N("Participant0", "Participant1");
  useOnlyMasterCom(m2n) = true;

  // some dummy mesh
  meshConfig->meshes().at(0)->createVertex(Eigen::Vector3d(1.0, 1.0, 1.0));
  meshConfig->meshes().at(0)->createVertex(Eigen::Vector3d(2.0, 1.0, -1.0));
  meshConfig->meshes().at(0)->createVertex(Eigen::Vector3d(3.0, 1.0, 1.0));
  meshConfig->meshes().at(0)->createVertex(Eigen::Vector3d(4.0, 1.0, -1.0));
  meshConfig->meshes().at(0)->allocateDataValues();

  std::vector<int> validIterations = {5, 5, 5};

  if (context.isNamed("Participant0")) {
    m2n->requestMasterConnection("Participant1", "Participant0");
  } else {
    m2n->acceptMasterConnection("Participant1", "Participant0");
  }

  runCoupling(*cplSchemeConfig.getCouplingScheme(context.name),
              context.name, *meshConfig, validIterations);
}

BOOST_AUTO_TEST_CASE(testMinIterConvergenceMeasureSynchronized)
{
  PRECICE_TEST("Participant0"_on(1_rank), "Participant1"_on(1_rank), Require::Events);
  testing::ConnectionOptions options;
  options.useOnlyMasterCom = true;
  auto m2n                 = context.connectMasters("Participant0", "Participant1", options);

  xml::XMLTag root = xml::getRootTag();
  // Create a data configuration, to simplify configuration of data
  mesh::PtrDataConfiguration dataConfig(new mesh::DataConfiguration(root));
  dataConfig->setDimensions(3);
  dataConfig->addData("data0", 1);
  dataConfig->addData("data1", 3);

  mesh::MeshConfiguration meshConfig(root, dataConfig);
  meshConfig.setDimensions(3);
  mesh::PtrMesh mesh(new mesh::Mesh("Mesh", 3, testing::nextMeshID()));
  mesh->createData("data0", 1);
  mesh->createData("data1", 3);
  mesh->createVertex(Eigen::Vector3d::Zero());
  mesh->allocateDataValues();
  meshConfig.addMesh(mesh);

  // Create all parameters necessary to create an ImplicitCouplingScheme object
  double      maxTime        = 1.0;
  int         maxTimesteps   = 3;
  double      timestepLength = 0.1;
  std::string nameParticipant0("Participant0");
  std::string nameParticipant1("Participant1");
  int         sendDataIndex        = -1;
  int         receiveDataIndex     = -1;
  int         convergenceDataIndex = -1;
  if (context.isNamed(nameParticipant0)) {
    sendDataIndex        = 0;
    receiveDataIndex     = 1;
    convergenceDataIndex = receiveDataIndex;
  } else {
    sendDataIndex        = 1;
    receiveDataIndex     = 0;
    convergenceDataIndex = sendDataIndex;
  }

  // Create the coupling scheme object
  cplscheme::SerialCouplingScheme cplScheme(
      maxTime, maxTimesteps, timestepLength, 16, nameParticipant0, nameParticipant1,
      context.name, m2n, constants::FIXED_TIME_WINDOW_SIZE,
      BaseCouplingScheme::Implicit, 100);
  cplScheme.addDataToSend(mesh->data(sendDataIndex), mesh, false);
  cplScheme.addDataToReceive(mesh->data(receiveDataIndex), mesh, false);

  // Add convergence measures
  int                                    minIterations = 3;
  cplscheme::impl::PtrConvergenceMeasure minIterationConvMeasure1(
      new cplscheme::impl::MinIterationConvergenceMeasure(minIterations));
  cplScheme.addConvergenceMeasure(convergenceDataIndex, false, false, minIterationConvMeasure1, true);

  // Expected iterations per implicit timesptep
  std::vector<int> validIterations = {3, 3, 3};
  runCoupling(cplScheme, context.name, meshConfig, validIterations);
}

BOOST_AUTO_TEST_CASE(testMinIterConvergenceMeasureSynchronizedWithSubcycling)
{
  PRECICE_TEST("Participant0"_on(1_rank), "Participant1"_on(1_rank), Require::Events);
  testing::ConnectionOptions options;
  options.useOnlyMasterCom = true;
  auto m2n                 = context.connectMasters("Participant0", "Participant1", options);

  xml::XMLTag root = xml::getRootTag();
  // Create a data configuration, to simplify configuration of data
  mesh::PtrDataConfiguration dataConfig(new mesh::DataConfiguration(root));
  dataConfig->setDimensions(3);
  dataConfig->addData("data0", 1);
  dataConfig->addData("data1", 3);

  mesh::MeshConfiguration meshConfig(root, dataConfig);
  meshConfig.setDimensions(3);
  mesh::PtrMesh mesh(new mesh::Mesh("Mesh", 3, testing::nextMeshID()));
  mesh->createData("data0", 1);
  mesh->createData("data1", 3);
  mesh->createVertex(Eigen::Vector3d::Zero());
  mesh->allocateDataValues();
  meshConfig.addMesh(mesh);

  // Create all parameters necessary to create an ImplicitCouplingScheme object
  double           maxTime        = 1.0;
  int              maxTimesteps   = 3;
  double           timestepLength = 0.1;
  std::string      nameParticipant0("Participant0");
  std::string      nameParticipant1("Participant1");
  int              sendDataIndex        = -1;
  int              receiveDataIndex     = -1;
  int              convergenceDataIndex = -1;
  std::vector<int> validIterations;
  if (context.isNamed(nameParticipant0)) {
    sendDataIndex        = 0;
    receiveDataIndex     = 1;
    validIterations      = {3, 3, 3};
    convergenceDataIndex = receiveDataIndex;
  } else {
    sendDataIndex        = 1;
    receiveDataIndex     = 0;
    validIterations      = {3, 3, 3};
    convergenceDataIndex = sendDataIndex;
  }

  // Create the coupling scheme object
  cplscheme::SerialCouplingScheme cplScheme(
      maxTime, maxTimesteps, timestepLength, 16, nameParticipant0, nameParticipant1,
      context.name, m2n, constants::FIXED_TIME_WINDOW_SIZE,
      BaseCouplingScheme::Implicit, 100);
  cplScheme.addDataToSend(mesh->data(sendDataIndex), mesh, false);
  cplScheme.addDataToReceive(mesh->data(receiveDataIndex), mesh, false);

  // Add convergence measures
  int                                    minIterations = 3;
  cplscheme::impl::PtrConvergenceMeasure minIterationConvMeasure1(
      new cplscheme::impl::MinIterationConvergenceMeasure(minIterations));
  cplScheme.addConvergenceMeasure(convergenceDataIndex, false, false, minIterationConvMeasure1, true);
  runCouplingWithSubcycling(
      cplScheme, context.name, meshConfig, validIterations);
}

BOOST_AUTO_TEST_CASE(testInitializeData)
{
  PRECICE_TEST("Participant0"_on(1_rank), "Participant1"_on(1_rank), Require::Events);
  testing::ConnectionOptions options;
  options.useOnlyMasterCom = true;
  auto m2n                 = context.connectMasters("Participant0", "Participant1", options);

  xml::XMLTag root = xml::getRootTag();

  // Create a data configuration, to simplify configuration of data

  mesh::PtrDataConfiguration dataConfig(new mesh::DataConfiguration(root));
  dataConfig->setDimensions(3);
  dataConfig->addData("Data0", 1);
  dataConfig->addData("Data1", 3);

  mesh::MeshConfiguration meshConfig(root, dataConfig);
  meshConfig.setDimensions(3);
  mesh::PtrMesh mesh(new mesh::Mesh("Mesh", 3, testing::nextMeshID()));
  const auto    dataID0 = mesh->createData("Data0", 1)->getID();
  const auto    dataID1 = mesh->createData("Data1", 3)->getID();
  mesh->createVertex(Eigen::Vector3d::Zero());
  mesh->allocateDataValues();
  meshConfig.addMesh(mesh);

  // Create all parameters necessary to create an ImplicitCouplingScheme object
  double      maxTime        = 1.0;
  int         maxTimesteps   = 3;
  double      timestepLength = 0.1;
  std::string nameParticipant0("Participant0");
  std::string nameParticipant1("Participant1");
  int         sendDataIndex              = -1;
  int         receiveDataIndex           = -1;
  bool        dataRequiresInitialization = false;
  int         convergenceDataIndex       = -1;
  if (context.isNamed(nameParticipant0)) {
    sendDataIndex        = dataID0;
    receiveDataIndex     = dataID1;
    convergenceDataIndex = receiveDataIndex;
  } else {
    sendDataIndex              = dataID1;
    receiveDataIndex           = dataID0;
    dataRequiresInitialization = true;
    convergenceDataIndex       = sendDataIndex;
  }

  // Create the coupling scheme object
  cplscheme::SerialCouplingScheme cplScheme(
      maxTime, maxTimesteps, timestepLength, 16, nameParticipant0, nameParticipant1,
      context.name, m2n, constants::FIXED_TIME_WINDOW_SIZE,
      BaseCouplingScheme::Implicit, 100);
  testing::SerialCouplingSchemeFixture fixture;

  cplScheme.addDataToSend(mesh->data(sendDataIndex), mesh, dataRequiresInitialization);
  CouplingData *sendCouplingData = fixture.getSendData(cplScheme, sendDataIndex);
  cplScheme.addDataToReceive(mesh->data(receiveDataIndex), mesh, not dataRequiresInitialization);
  CouplingData *receiveCouplingData = fixture.getReceiveData(cplScheme, receiveDataIndex);

  // Add convergence measures
  int                                    minIterations = 3;
  cplscheme::impl::PtrConvergenceMeasure minIterationConvMeasure1(
      new cplscheme::impl::MinIterationConvergenceMeasure(minIterations));
  cplScheme.addConvergenceMeasure(convergenceDataIndex, false, false, minIterationConvMeasure1, true);

  std::string writeIterationCheckpoint(constants::actionWriteIterationCheckpoint());
  std::string readIterationCheckpoint(constants::actionReadIterationCheckpoint());

  cplScheme.initialize(0.0, 1);

  if (context.isNamed(nameParticipant0)) {
    // ensure that read data is uninitialized
    BOOST_TEST(receiveCouplingData->values().size() == 3);
    BOOST_TEST(testing::equals(receiveCouplingData->values(), Eigen::Vector3d(0.0, 0.0, 0.0)));
    BOOST_TEST(receiveCouplingData->previousIteration().size() == 3);
    BOOST_TEST(testing::equals(receiveCouplingData->previousIteration(), Eigen::Vector3d(0.0, 0.0, 0.0)));
    // ensure that write data is uninitialized
    BOOST_TEST(sendCouplingData->values().size() == 1);
    BOOST_TEST(testing::equals(sendCouplingData->values()(0), 0.0));
    BOOST_TEST(sendCouplingData->previousIteration().size() == 1);
    BOOST_TEST(testing::equals(sendCouplingData->previousIteration()(0), 0.0));

    BOOST_TEST(fixture.isImplicitCouplingScheme(cplScheme));
    cplScheme.initializeData();
    BOOST_TEST(cplScheme.hasDataBeenReceived());
    // ensure that initial data was read
    BOOST_TEST(receiveCouplingData->values().size() == 3);
    BOOST_TEST(testing::equals(receiveCouplingData->values(), Eigen::Vector3d(1.0, 2.0, 3.0)));
    BOOST_TEST(receiveCouplingData->previousIteration().size() == 3);
    BOOST_TEST(testing::equals(receiveCouplingData->previousIteration(), Eigen::Vector3d(0.0, 0.0, 0.0)));
    // ensure that write data is still uninitialized
    BOOST_TEST(sendCouplingData->values().size() == 1);
    BOOST_TEST(testing::equals(sendCouplingData->values()(0), 0.0));
    BOOST_TEST(sendCouplingData->previousIteration().size() == 1);
    BOOST_TEST(testing::equals(sendCouplingData->previousIteration()(0), 0.0));
    BOOST_TEST(sendCouplingData->previousIteration().size() == 1);
    // set write data
    sendCouplingData->values() = Eigen::VectorXd::Constant(sendCouplingData->values().size(), 4.0);
    while (cplScheme.isCouplingOngoing()) {
      if (cplScheme.isActionRequired(writeIterationCheckpoint)) {
        cplScheme.markActionFulfilled(writeIterationCheckpoint);
      }
      if (cplScheme.isActionRequired(readIterationCheckpoint)) {
        cplScheme.markActionFulfilled(readIterationCheckpoint);
      }
      cplScheme.addComputedTime(timestepLength);
      cplScheme.advance();
    }
  } else {
    BOOST_TEST(context.isNamed(nameParticipant1));
    BOOST_TEST(cplScheme.isActionRequired(constants::actionWriteInitialData()));
    Eigen::VectorXd v(3);
    v << 1.0, 2.0, 3.0;
    sendCouplingData->values() = v;
    cplScheme.markActionFulfilled(constants::actionWriteInitialData());
    BOOST_TEST(receiveCouplingData->values().size() == 1);
    BOOST_TEST(testing::equals(receiveCouplingData->values()(0), 0.0));
    BOOST_TEST(receiveCouplingData->previousIteration().size() == 1);
    BOOST_TEST(receiveCouplingData->previousIteration().size() == 1); // here, previousIteration is correctly initialized, see above
    BOOST_TEST(sendCouplingData->values().size() == 3);
    BOOST_TEST(testing::equals(sendCouplingData->values(), Eigen::Vector3d(1.0, 2.0, 3.0)));
    BOOST_TEST(sendCouplingData->previousIteration().size() == 3); // here, previousIteration is correctly initialized, see above
    BOOST_TEST(testing::equals(sendCouplingData->values(), Eigen::Vector3d(1.0, 2.0, 3.0)));
    cplScheme.initializeData();
    BOOST_TEST(cplScheme.hasDataBeenReceived());
    BOOST_TEST(receiveCouplingData->values().size() == 1);
    BOOST_TEST(testing::equals(receiveCouplingData->values()(0), 4.0));
    BOOST_TEST(receiveCouplingData->previousIteration().size() == 1);
    BOOST_TEST(testing::equals(receiveCouplingData->previousIteration()(0), 0.0));
    BOOST_TEST(sendCouplingData->values().size() == 3);
    BOOST_TEST(testing::equals(sendCouplingData->values(), Eigen::Vector3d(1.0, 2.0, 3.0)));
    BOOST_TEST(sendCouplingData->previousIteration().size() == 3);
    BOOST_TEST(testing::equals(sendCouplingData->previousIteration(), Eigen::Vector3d(1.0, 2.0, 3.0)));
    while (cplScheme.isCouplingOngoing()) {
      if (cplScheme.isActionRequired(writeIterationCheckpoint)) {
        cplScheme.markActionFulfilled(writeIterationCheckpoint);
      }
      cplScheme.addComputedTime(timestepLength);
      cplScheme.advance();
      if (cplScheme.isActionRequired(readIterationCheckpoint)) {
        cplScheme.markActionFulfilled(readIterationCheckpoint);
      }
    }
  }
  cplScheme.finalize();
}

BOOST_AUTO_TEST_SUITE_END()
BOOST_AUTO_TEST_SUITE_END()

#endif // not PRECICE_NO_MPI<|MERGE_RESOLUTION|>--- conflicted
+++ resolved
@@ -464,11 +464,7 @@
   BOOST_TEST(cplData->values().size() == 1);
   BOOST_TEST(cplData->previousIteration().size() == 1);
 
-<<<<<<< HEAD
-  scheme.moveToNextWindow();
-=======
   fixture.moveToNextWindow(scheme);
->>>>>>> 964f900b
 
   // data is uninitialized
   BOOST_TEST(testing::equals(cplData->values()(0), 0.0));
@@ -481,11 +477,7 @@
   BOOST_TEST(testing::equals(cplData->values()(0), 1.0));
 
   // go to second window
-<<<<<<< HEAD
-  scheme.moveToNextWindow(); // uses first order extrapolation at end of first window
-=======
   fixture.moveToNextWindow(scheme); // uses first order extrapolation at end of first window
->>>>>>> 964f900b
   BOOST_TEST(testing::equals(cplData->previousIteration()(0), 0.0));
   fixture.storeIteration(scheme);
   BOOST_TEST(testing::equals(cplData->values()(0), 2.0)); // = 2*1 - 0
@@ -535,14 +527,6 @@
   int                   maxIterations = 1;
 
   // Test second order extrapolation
-<<<<<<< HEAD
-  SerialCouplingScheme scheme(maxTime, maxTimesteps, dt, 16, first, second, accessor, globalCom, constants::FIXED_TIME_WINDOW_SIZE, BaseCouplingScheme::Implicit, maxIterations);
-
-  scheme.addDataToSend(data, mesh, true);
-  scheme.setExtrapolationOrder(2);
-  scheme.setupDataMatrices();
-  CouplingData *cplData = scheme.getSendData(dataID);
-=======
   SerialCouplingScheme                 scheme(maxTime, maxTimesteps, dt, 16, first, second, accessor, globalCom, constants::FIXED_TIME_WINDOW_SIZE, BaseCouplingScheme::Implicit, maxIterations);
   testing::SerialCouplingSchemeFixture fixture;
 
@@ -550,16 +534,11 @@
   scheme.setExtrapolationOrder(2);
   fixture.setupDataMatrices(scheme);
   CouplingData *cplData = fixture.getSendData(scheme, dataID);
->>>>>>> 964f900b
   BOOST_CHECK(cplData); // no nullptr
   BOOST_TEST(cplData->values().size() == 1);
   BOOST_TEST(cplData->previousIteration().size() == 1);
 
-<<<<<<< HEAD
-  scheme.moveToNextWindow();
-=======
   fixture.moveToNextWindow(scheme);
->>>>>>> 964f900b
 
   // data is uninitialized
   BOOST_TEST(testing::equals(cplData->values()(0), 0.0));
@@ -567,35 +546,6 @@
 
   // start first window
   cplData->values()(0) = 1.0; // data provided at end of first window
-<<<<<<< HEAD
-  scheme.setTimeWindows(scheme.getTimeWindows() + 1);
-  scheme.storeDataInWaveforms();
-
-  // go to second window
-  scheme.moveToNextWindow(); // uses first order extrapolation at end of first window
-  BOOST_TEST(testing::equals(cplData->previousIteration()(0), 0.0));
-  scheme.storeIteration();
-  BOOST_TEST(testing::equals(cplData->values()(0), 2.0)); // = 2*1 - 0
-  BOOST_TEST(testing::equals(cplData->previousIteration()(0), 2.0));
-  cplData->values()(0) = 4.0; // data provided at end of second window
-  scheme.setTimeWindows(scheme.getTimeWindows() + 1);
-  scheme.storeDataInWaveforms();
-
-  //go to third window
-  scheme.moveToNextWindow(); // uses second order extrapolation at end of second window
-  BOOST_TEST(testing::equals(cplData->previousIteration()(0), 2.0));
-  scheme.storeIteration();
-  BOOST_TEST(testing::equals(cplData->values()(0), 8.0)); // = 2.5*4 - 2*1 + 0.5*0
-  BOOST_TEST(testing::equals(cplData->previousIteration()(0), 8.0));
-  cplData->values()(0) = 4.0; // data provided at end of third window
-  scheme.setTimeWindows(scheme.getTimeWindows() + 1);
-  scheme.storeDataInWaveforms();
-
-  // go to fourth window
-  scheme.moveToNextWindow(); // uses second order extrapolation at end of third window
-  BOOST_TEST(testing::equals(cplData->previousIteration()(0), 8.0));
-  scheme.storeIteration();
-=======
   fixture.setTimeWindows(scheme, scheme.getTimeWindows() + 1);
   fixture.storeDataInWaveforms(scheme);
 
@@ -623,7 +573,6 @@
   fixture.moveToNextWindow(scheme); // uses second order extrapolation at end of third window
   BOOST_TEST(testing::equals(cplData->previousIteration()(0), 8.0));
   fixture.storeIteration(scheme);
->>>>>>> 964f900b
   BOOST_TEST(testing::equals(cplData->values()(0), 2.5)); // = 2.5*4 - 2*4 + 0.5*1
   BOOST_TEST(testing::equals(cplData->previousIteration()(0), 2.5));
 }
