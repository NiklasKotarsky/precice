#pragma once

#include <string>
#include <vector>
#include "../CouplingScheme.hpp"
#include "logging/Logger.hpp"
#include "utils/assertion.hpp"

namespace precice {
namespace cplscheme {
namespace tests {

/**
 * @brief Used to test CompositionalCouplingScheme.
 */
class DummyCouplingScheme final : public CouplingScheme {
public:
  /**
   * @brief Constructor.
   *
   * @param[in] numberIterations If 1, models an explicit coupling scheme,
   *        otherwise an implicit one.
   * @param[in] maxTimeWindows Number of time windows this DummyCouplingScheme has to perform.
   */
  DummyCouplingScheme(
      int numberIterations,
      int maxTimeWindows);

  /**
   * @brief Destructor, empty.
   */
  //virtual ~DummyCouplingScheme() {}

  /**
   * @brief
   */
  void initialize(
      double startTime,
<<<<<<< HEAD
      int    startTimesteps) override final;
=======
      int    startTimeWindows) override final;
>>>>>>> ad95b8bd

  /**
   * @brief Not implemented.
   */
  bool isInitialized() const override final
  {
    PRECICE_ASSERT(false);
    return false;
  }

  /**
   * @brief Not implemented.
   */
  bool sendsInitializedData() const override final
  {
    PRECICE_ASSERT(false);
    return false;
  }

  /**
   * @brief Not implemented.
   */
  bool addComputedTime(double timeToAdd) override final
  {
    PRECICE_ASSERT(false);
    return false;
  }

  /**
   * @brief
   */
  //void advance() override final;

  ChangedMeshes firstSynchronization(const ChangedMeshes &changes) override;

  void firstExchange() override;

  ChangedMeshes secondSynchronization() override;

  void secondExchange() final;

  /**
   * @brief
   */
  void finalize() override final;

  /*
   * @brief Not implemented.
   */
  std::vector<std::string> getCouplingPartners() const override final
  {
    PRECICE_ASSERT(false);
    return std::vector<std::string>();
  }

  /**
   * @brief Not implemented.
   */
  bool willDataBeExchanged(double lastSolverTimeStepSize) const override final
  {
    PRECICE_ASSERT(false);
    return false;
  }

  /**
   * @brief Not implemented.
   */
  bool hasDataBeenReceived() const override final
  {
    PRECICE_ASSERT(false);
    return false;
  }

  /**
   * @brief Not implemented.
   */
  bool hasReceiveData(std::string dataName) override final
  {
    PRECICE_ASSERT(false);
    return false;
  }

  /**
   * @brief Not implemented.
   */
  void loadReceiveDataFromStorage(std::string dataName, double relativeDt) override final
  {
    PRECICE_ASSERT(false);
  }

  void clearAllDataStorage() override final;

  /**
   * @brief Not implemented.
   */
  std::vector<double> getReceiveTimes(std::string dataName) override final
  {
    PRECICE_ASSERT(false);
    return std::vector<double>();
  }

  /**
   * @brief Not implemented.
   */
  double getTime() const override final
  {
    PRECICE_ASSERT(false);
    return 0;
  }

  /**
   * @brief Not implemented.
   */
  int getTimeWindows() const override final
  {
    return _timeWindows;
    return 0;
  }

  /**
   * @brief Not implemented.
   */
  bool hasTimeWindowSize() const override final
  {
    PRECICE_ASSERT(false);
    return false;
  }

  /**
   * @brief Not implemented.
   */
  double getTimeWindowSize() const override final
  {
    PRECICE_ASSERT(false);
    return 0;
  }

  /**
   * @brief Not implemented.
   */
  double getNormalizedWindowTime() const override final
  {
    PRECICE_ASSERT(false);
    return 0;
  }

  /**
   * @brief Not implemented.
   */
  double getNextTimeStepMaxSize() const override final
  {
    PRECICE_ASSERT(false);
    return 0;
  }

  /**
   * @brief Not implemented.
   */
  bool isCouplingOngoing() const override final;

  /**
   * @brief Not implemented.
   */
  bool isTimeWindowComplete() const override final
  {
    PRECICE_ASSERT(false);
    return false;
  }

  /**
   * @brief Not implemented.
   */
  bool isActionRequired(Action action) const override final;

  bool isActionFulfilled(Action action) const override final
  {
    return true;
  }

  /**
   * @brief Not implemented.
   */
  void markActionFulfilled(Action action) override final
  {
    PRECICE_ASSERT(false);
  }

  /**
   * @brief Not implemented.
   */
  int getCheckpointTimestepInterval() const
  {
    PRECICE_ASSERT(false);
    return 0;
  }

  /**
   * @brief Not implemented.
   */
  void requireAction(Action action) override final
  {
    PRECICE_ASSERT(false);
  }

  /**
   * @brief Empty.
   */
  std::string printCouplingState() const override final
  {
    return std::string();
  }

  bool isImplicitCouplingScheme() const override
  {
    return _numberIterations > 1;
  }

  bool hasConverged() const override;

private:
  mutable logging::Logger _log{"cplscheme::tests::DummyCouplingScheme"};

  /// @brief Number of iterations performed per time window. 1 --> explicit.
  int _numberIterations;

  /// @brief Performed iterations in the current time window.
  int _iterations = 0;

  /// @brief Maximal number of time windows to be performed.
  int _maxTimeWindows;

  /// @brief Performed number of time windows.
  int _timeWindows = 0;

  /// @brief True, if initialize has been called.
  bool _isInitialized = false;

  /// @brief True, if timesteps are left to be performed.
  bool _isOngoing = false;

  /// @brief False, if iterations are left to be performed.
  bool _hasConverged = false;
};

} // namespace tests
} // namespace cplscheme
} // namespace precice<|MERGE_RESOLUTION|>--- conflicted
+++ resolved
@@ -36,11 +36,7 @@
    */
   void initialize(
       double startTime,
-<<<<<<< HEAD
-      int    startTimesteps) override final;
-=======
       int    startTimeWindows) override final;
->>>>>>> ad95b8bd
 
   /**
    * @brief Not implemented.
@@ -112,34 +108,6 @@
   {
     PRECICE_ASSERT(false);
     return false;
-  }
-
-  /**
-   * @brief Not implemented.
-   */
-  bool hasReceiveData(std::string dataName) override final
-  {
-    PRECICE_ASSERT(false);
-    return false;
-  }
-
-  /**
-   * @brief Not implemented.
-   */
-  void loadReceiveDataFromStorage(std::string dataName, double relativeDt) override final
-  {
-    PRECICE_ASSERT(false);
-  }
-
-  void clearAllDataStorage() override final;
-
-  /**
-   * @brief Not implemented.
-   */
-  std::vector<double> getReceiveTimes(std::string dataName) override final
-  {
-    PRECICE_ASSERT(false);
-    return std::vector<double>();
   }
 
   /**
