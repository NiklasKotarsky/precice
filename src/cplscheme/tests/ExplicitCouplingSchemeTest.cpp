--- conflicted
+++ resolved
@@ -53,15 +53,10 @@
   if (participantName == std::string("Participant0")) {
     cplScheme.initialize(0.0, 1);
     BOOST_TEST(not cplScheme.hasDataBeenReceived());
-<<<<<<< HEAD
-    BOOST_TEST(not cplScheme.isActionRequired(constants::actionWriteIterationCheckpoint()));
-    BOOST_TEST(not cplScheme.isActionRequired(constants::actionReadIterationCheckpoint()));
-=======
     cplScheme.receiveResultOfFirstAdvance();
     BOOST_TEST(not cplScheme.hasDataBeenReceived());
     BOOST_TEST(not cplScheme.isActionRequired(CouplingScheme::Action::WriteCheckpoint));
     BOOST_TEST(not cplScheme.isActionRequired(CouplingScheme::Action::ReadCheckpoint));
->>>>>>> 1e6a41ec
     BOOST_TEST(not cplScheme.isTimeWindowComplete());
     BOOST_TEST(cplScheme.isCouplingOngoing());
     while (cplScheme.isCouplingOngoing()) {
@@ -102,6 +97,8 @@
     BOOST_TEST(cplScheme.getNextTimestepMaxLength() > 0.0);
   } else if (participantName == std::string("Participant1")) {
     cplScheme.initialize(0.0, 1);
+    BOOST_TEST(not cplScheme.hasDataBeenReceived());
+    cplScheme.receiveResultOfFirstAdvance();
     BOOST_TEST(cplScheme.hasDataBeenReceived());
     double value = dataValues0(vertex.getID());
     BOOST_TEST(testing::equals(value, valueData0));
@@ -171,15 +168,10 @@
     double dtDesired = cplScheme.getNextTimestepMaxLength() / 2.0;
     double dtUsed    = dtDesired;
     BOOST_TEST(not cplScheme.hasDataBeenReceived());
-<<<<<<< HEAD
-    BOOST_TEST(not cplScheme.isActionRequired("constants::actionWriteIterationCheckpoint()"));
-    BOOST_TEST(not cplScheme.isActionRequired("constants::actionReadIterationCheckpoint()"));
-=======
     cplScheme.receiveResultOfFirstAdvance();
     BOOST_TEST(not cplScheme.hasDataBeenReceived());
     BOOST_TEST(not cplScheme.isActionRequired(CouplingScheme::Action::WriteCheckpoint));
     BOOST_TEST(not cplScheme.isActionRequired(CouplingScheme::Action::ReadCheckpoint));
->>>>>>> 1e6a41ec
     BOOST_TEST(not cplScheme.isTimeWindowComplete());
     BOOST_TEST(cplScheme.isCouplingOngoing());
     while (cplScheme.isCouplingOngoing()) {
@@ -229,6 +221,8 @@
   } else if (participantName == nameParticipant1) {
     // Start coupling
     cplScheme.initialize(0.0, 1);
+    BOOST_TEST(not cplScheme.hasDataBeenReceived());
+    cplScheme.receiveResultOfFirstAdvance();
     BOOST_TEST(cplScheme.hasDataBeenReceived());
     // Validate current coupling status
     BOOST_TEST(testing::equals(dataValues0(vertex.getID()), valueData0));
@@ -425,6 +419,8 @@
     double dt = 0.3;
     cplScheme.initialize(0.0, 1);
     BOOST_TEST(not cplScheme.hasDataBeenReceived());
+    cplScheme.receiveResultOfFirstAdvance();
+    BOOST_TEST(not cplScheme.hasDataBeenReceived());
     BOOST_TEST(not cplScheme.isTimeWindowComplete());
     BOOST_TEST(cplScheme.isCouplingOngoing());
     while (cplScheme.isCouplingOngoing()) {
@@ -450,6 +446,8 @@
   } else {
     BOOST_TEST(context.isNamed(nameParticipant1));
     cplScheme.initialize(0.0, 1);
+    BOOST_TEST(not cplScheme.hasDataBeenReceived());
+    cplScheme.receiveResultOfFirstAdvance();
     BOOST_TEST(cplScheme.hasDataBeenReceived());
     BOOST_TEST(not cplScheme.isTimeWindowComplete());
     BOOST_TEST(cplScheme.isCouplingOngoing());
@@ -524,6 +522,8 @@
     BOOST_TEST(not cplScheme.isActionRequired(CouplingScheme::Action::InitializeData));
     cplScheme.initialize(0.0, 1);
     BOOST_TEST(cplScheme.hasDataBeenReceived());
+    cplScheme.receiveResultOfFirstAdvance();
+    BOOST_TEST(not cplScheme.hasDataBeenReceived());
     BOOST_TEST(testing::equals(dataValues0(0), 0.0));
     BOOST_TEST(testing::equals(dataValues1(0), 1.0));
     dataValues2(0) = 2.0;
@@ -542,6 +542,7 @@
     dataValues1(0) = 1.0;
     cplScheme.markActionFulfilled(CouplingScheme::Action::InitializeData);
     cplScheme.initialize(0.0, 1);
+    cplScheme.receiveResultOfFirstAdvance();
     BOOST_TEST(testing::equals(dataValues2(0), 2.0));
     cplScheme.addComputedTime(cplScheme.getNextTimestepMaxLength());
     cplScheme.firstSynchronization({});
@@ -604,6 +605,8 @@
     cplScheme.markActionFulfilled(CouplingScheme::Action::InitializeData);
     cplScheme.initialize(0.0, 1);
     BOOST_TEST(cplScheme.hasDataBeenReceived());
+    cplScheme.receiveResultOfFirstAdvance();
+    BOOST_TEST(not cplScheme.hasDataBeenReceived());
     BOOST_TEST(testing::equals(dataValues0(0), 0.0));
     BOOST_TEST(testing::equals(dataValues1(0), 1.0));
     dataValues2(0) = 2.0;
@@ -624,6 +627,8 @@
     cplScheme.markActionFulfilled(CouplingScheme::Action::InitializeData);
     cplScheme.initialize(0.0, 1);
     BOOST_TEST(cplScheme.hasDataBeenReceived());
+    cplScheme.receiveResultOfFirstAdvance();
+    BOOST_TEST(not cplScheme.hasDataBeenReceived());
     BOOST_TEST(testing::equals(dataValues2(0), 3.0));
     dataValues0(0) = 4.0;
     cplScheme.addComputedTime(cplScheme.getNextTimestepMaxLength());
