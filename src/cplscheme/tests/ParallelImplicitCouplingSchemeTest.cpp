--- conflicted
+++ resolved
@@ -245,22 +245,12 @@
   using Fixture = testing::ParallelCouplingSchemeFixture;
 
   scheme.addDataToSend(data, mesh, true);
-<<<<<<< HEAD
   Fixture::initializeAcceleration(scheme);
-=======
->>>>>>> 13b42636
   CouplingData *cplData = Fixture::getSendData(scheme, dataID);
   BOOST_CHECK(cplData); // no nullptr
   BOOST_TEST(cplData->getSize() == 1);
   BOOST_TEST(cplData->getPreviousIterationSize() == 1);
-<<<<<<< HEAD
-
   cplData->setSampleAtTime(time::Storage::WINDOW_START, time::Sample{cplData->values()}); // data provided for initial value
-=======
-  cplData->setSampleAtTime(time::Storage::WINDOW_START, time::Sample{cplData->values()}); // data provided for initial value
-  Fixture::initializeStorages(scheme);
-  Fixture::moveToNextWindow(scheme);
->>>>>>> 13b42636
 
   // data is uninitialized
   BOOST_TEST(testing::equals(cplData->values()(0), 0.0));
