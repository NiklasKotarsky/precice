--- conflicted
+++ resolved
@@ -64,169 +64,6 @@
   BOOST_CHECK(cplSchemeConfig._accelerationConfig->getAcceleration().get());
 }
 
-<<<<<<< HEAD
-BOOST_AUTO_TEST_CASE(testMVQNPP)
-{
-  PRECICE_TEST(1_rank);
-  //use two vectors and see if underrelaxation works
-  double           initialRelaxation        = 0.01;
-  int              maxIterationsUsed        = 50;
-  int              timestepsReused          = 6;
-  int              reusedTimestepsAtRestart = 0;
-  int              chunkSize                = 0;
-  int              filter                   = acceleration::Acceleration::QR1FILTER;
-  int              restartType              = acceleration::MVQNAcceleration::NO_RESTART;
-  double           singularityLimit         = 1e-10;
-  double           svdTruncationEps         = 0.0;
-  bool             enforceInitialRelaxation = false;
-  bool             alwaysBuildJacobian      = false;
-  std::vector<int> dataIDs;
-  dataIDs.push_back(0);
-  dataIDs.push_back(1);
-  std::vector<double> factors;
-  factors.resize(2, 1.0);
-  acceleration::impl::PtrPreconditioner prec(new acceleration::impl::ConstantPreconditioner(factors));
-  mesh::PtrMesh                         dummyMesh(new mesh::Mesh("DummyMesh", 3, false, testing::nextMeshID()));
-
-  acceleration::MVQNAcceleration pp(initialRelaxation, enforceInitialRelaxation, maxIterationsUsed,
-                                    timestepsReused, filter, singularityLimit, dataIDs, prec, alwaysBuildJacobian,
-                                    restartType, chunkSize, reusedTimestepsAtRestart, svdTruncationEps);
-
-  Eigen::VectorXd fcol1;
-
-  mesh::PtrData displacements(new mesh::Data("dvalues", -1, 1));
-  mesh::PtrData forces(new mesh::Data("fvalues", -1, 1));
-
-  //init displacements
-  displacements->values().resize(4);
-  displacements->values() << 1.0, 1.0, 1.0, 1.0;
-
-  //init forces
-  forces->values().resize(4);
-  forces->values() << 0.2, 0.2, 0.2, 0.2;
-
-  PtrCouplingData dpcd(new CouplingData(displacements, dummyMesh, false));
-  PtrCouplingData fpcd(new CouplingData(forces, dummyMesh, false));
-
-  DataMap data;
-  data.insert(std::pair<int, PtrCouplingData>(0, dpcd));
-  data.insert(std::pair<int, PtrCouplingData>(1, fpcd));
-  dpcd->storeIteration();
-  fpcd->storeIteration();
-
-  pp.initialize(data);
-
-  displacements->values() << 1.0, 2.0, 3.0, 4.0;
-  forces->values() << 0.1, 0.1, 0.1, 0.1;
-
-  pp.performAcceleration(data);
-
-  BOOST_TEST(testing::equals(data.at(0)->values()(0), 1.00000000000000000000));
-  BOOST_TEST(testing::equals(data.at(0)->values()(1), 1.01000000000000000888));
-  BOOST_TEST(testing::equals(data.at(0)->values()(2), 1.02000000000000001776));
-  BOOST_TEST(testing::equals(data.at(0)->values()(3), 1.03000000000000002665));
-  BOOST_TEST(testing::equals(data.at(1)->values()(0), 0.199000000000000010214));
-  BOOST_TEST(testing::equals(data.at(1)->values()(1), 0.199000000000000010214));
-  BOOST_TEST(testing::equals(data.at(1)->values()(2), 0.199000000000000010214));
-  BOOST_TEST(testing::equals(data.at(1)->values()(3), 0.199000000000000010214));
-
-  data.begin()->second->values() << 10, 10, 10, 10;
-
-  pp.performAcceleration(data);
-
-  BOOST_TEST(testing::equals(data.at(0)->values()(0), -5.63401340929695848558e-01));
-  BOOST_TEST(testing::equals(data.at(0)->values()(1), 6.10309919173602111186e-01));
-  BOOST_TEST(testing::equals(data.at(0)->values()(2), 1.78402117927690184729e+00));
-  BOOST_TEST(testing::equals(data.at(0)->values()(3), 2.95773243938020247157e+00));
-  BOOST_TEST(testing::equals(data.at(1)->values()(0), 8.28025852497733250157e-02));
-  BOOST_TEST(testing::equals(data.at(1)->values()(1), 8.28025852497733250157e-02));
-  BOOST_TEST(testing::equals(data.at(1)->values()(2), 8.28025852497733250157e-02));
-  BOOST_TEST(testing::equals(data.at(1)->values()(3), 8.28025852497733250157e-02));
-}
-
-BOOST_AUTO_TEST_CASE(testVIQNPP)
-{
-  PRECICE_TEST(1_rank);
-  //use two vectors and see if underrelaxation works
-
-  double           initialRelaxation        = 0.01;
-  int              maxIterationsUsed        = 50;
-  int              timestepsReused          = 6;
-  int              filter                   = acceleration::BaseQNAcceleration::QR1FILTER;
-  double           singularityLimit         = 1e-10;
-  bool             enforceInitialRelaxation = false;
-  std::vector<int> dataIDs;
-  dataIDs.push_back(0);
-  dataIDs.push_back(1);
-  std::vector<double> factors;
-  factors.resize(2, 1.0);
-  acceleration::impl::PtrPreconditioner prec(new acceleration::impl::ConstantPreconditioner(factors));
-
-  std::map<int, double> scalings;
-  scalings.insert(std::make_pair(0, 1.0));
-  scalings.insert(std::make_pair(1, 1.0));
-  mesh::PtrMesh dummyMesh(new mesh::Mesh("DummyMesh", 3, false, testing::nextMeshID()));
-
-  acceleration::IQNILSAcceleration pp(initialRelaxation, enforceInitialRelaxation, maxIterationsUsed,
-                                      timestepsReused, filter, singularityLimit, dataIDs, prec);
-
-  mesh::PtrData displacements(new mesh::Data("dvalues", -1, 1));
-  mesh::PtrData forces(new mesh::Data("fvalues", -1, 1));
-
-  //init displacements
-  displacements->values().resize(4);
-  displacements->values() << 1.0, 1.0, 1.0, 1.0;
-
-  //init forces
-  forces->values().resize(4);
-  forces->values() << 0.2, 0.2, 0.2, 0.2;
-
-  PtrCouplingData dpcd(new CouplingData(displacements, dummyMesh, false));
-  PtrCouplingData fpcd(new CouplingData(forces, dummyMesh, false));
-  dpcd->storeIteration();
-  fpcd->storeIteration();
-
-  DataMap data;
-  data.insert(std::pair<int, PtrCouplingData>(0, dpcd));
-  data.insert(std::pair<int, PtrCouplingData>(1, fpcd));
-
-  pp.initialize(data);
-
-  displacements->values() << 1.0, 2.0, 3.0, 4.0;
-  forces->values() << 0.1, 0.1, 0.1, 0.1;
-
-  pp.performAcceleration(data);
-
-  BOOST_TEST(testing::equals(data.at(0)->values()(0), 1.00));
-  BOOST_TEST(testing::equals(data.at(0)->values()(1), 1.01));
-  BOOST_TEST(testing::equals(data.at(0)->values()(2), 1.02));
-  BOOST_TEST(testing::equals(data.at(0)->values()(3), 1.03));
-  BOOST_TEST(testing::equals(data.at(1)->values()(0), 0.199));
-  BOOST_TEST(testing::equals(data.at(1)->values()(1), 0.199));
-  BOOST_TEST(testing::equals(data.at(1)->values()(2), 0.199));
-  BOOST_TEST(testing::equals(data.at(1)->values()(3), 0.199));
-
-  Eigen::VectorXd newdvalues;
-  utils::append(newdvalues, 10.0);
-  utils::append(newdvalues, 10.0);
-  utils::append(newdvalues, 10.0);
-  utils::append(newdvalues, 10.0);
-  data.begin()->second->values() = newdvalues;
-
-  pp.performAcceleration(data);
-
-  BOOST_TEST(testing::equals(data.at(0)->values()(0), -5.63401340929692295845e-01));
-  BOOST_TEST(testing::equals(data.at(0)->values()(1), 6.10309919173607440257e-01));
-  BOOST_TEST(testing::equals(data.at(0)->values()(2), 1.78402117927690717636e+00));
-  BOOST_TEST(testing::equals(data.at(0)->values()(3), 2.95773243938020513610e+00));
-  BOOST_TEST(testing::equals(data.at(1)->values()(0), 8.28025852497733944046e-02));
-  BOOST_TEST(testing::equals(data.at(1)->values()(1), 8.28025852497733944046e-02));
-  BOOST_TEST(testing::equals(data.at(1)->values()(2), 8.28025852497733944046e-02));
-  BOOST_TEST(testing::equals(data.at(1)->values()(3), 8.28025852497733944046e-02));
-}
-
-=======
->>>>>>> 7fac2f89
 BOOST_AUTO_TEST_CASE(testInitializeData)
 {
   PRECICE_TEST("Participant0"_on(1_rank), "Participant1"_on(1_rank), Require::Events);
