#include "ParallelCouplingScheme.hpp"

#include <utility>

#include "cplscheme/BiCouplingScheme.hpp"
#include "logging/LogMacros.hpp"

namespace precice::cplscheme {

ParallelCouplingScheme::ParallelCouplingScheme(
    double                        maxTime,
    int                           maxTimeWindows,
    double                        timeWindowSize,
    int                           validDigits,
    const std::string &           firstParticipant,
    const std::string &           secondParticipant,
    const std::string &           localParticipant,
    m2n::PtrM2N                   m2n,
    constants::TimesteppingMethod dtMethod,
    CouplingMode                  cplMode,
    int                           maxIterations,
    int                           extrapolationOrder)
    : BiCouplingScheme(maxTime, maxTimeWindows, timeWindowSize, validDigits, firstParticipant,
                       secondParticipant, localParticipant, std::move(m2n), maxIterations, cplMode, dtMethod, extrapolationOrder) {}

<<<<<<< HEAD
void ParallelCouplingScheme::performReceiveOfFirstAdvance()
{
  // receive nothing by default do constant extrapolation instead
  for (const DataMap::value_type &pair : getReceiveData()) {
    pair.second->moveTimeStepsStorage();
  }
}

bool ParallelCouplingScheme::exchangeDataAndAccelerate()
=======
void ParallelCouplingScheme::exchangeFirstData()
>>>>>>> 444516f5
{
  if (doesFirstStep()) { // first participant
    PRECICE_DEBUG("Sending data...");
    sendData(getM2N(), getSendData());
  } else { // second participant
    PRECICE_DEBUG("Receiving data...");
<<<<<<< HEAD
    if (isImplicitCouplingScheme()) {
      convergence = receiveConvergence(getM2N());
    }
    for (const DataMap::value_type &pair : getReceiveData()) {
      pair.second->clearTimeStepsStorage(true);
    }
=======
>>>>>>> 444516f5
    receiveData(getM2N(), getReceiveData());
    if (convergence) {
      // received converged result of this window, trigger move
      for (const DataMap::value_type &pair : getReceiveData()) {
        pair.second->moveTimeStepsStorage();
      }
    }
    checkDataHasBeenReceived();
  }
}

void ParallelCouplingScheme::exchangeSecondData()
{
  if (doesFirstStep()) { // first participant
    PRECICE_DEBUG("Receiving data...");
<<<<<<< HEAD
    for (const DataMap::value_type &pair : getReceiveData()) {
      pair.second->clearTimeStepsStorage(true);
=======
    if (isImplicitCouplingScheme()) {
      receiveConvergence(getM2N());
>>>>>>> 444516f5
    }
    receiveData(getM2N(), getReceiveData());
    checkDataHasBeenReceived();
  } else { // second participant
    if (isImplicitCouplingScheme()) {
      PRECICE_DEBUG("Perform acceleration (only second participant)...");
      doImplicitStep();
      sendConvergence(getM2N());
    }
    if (convergence) {
      // received converged result of this window, trigger move
      for (const DataMap::value_type &pair : getReceiveData()) {
        pair.second->moveTimeStepsStorage();
      }
    }
    PRECICE_DEBUG("Sending data...");
    sendData(getM2N(), getSendData());
  }
}

} // namespace precice::cplscheme<|MERGE_RESOLUTION|>--- conflicted
+++ resolved
@@ -23,7 +23,6 @@
     : BiCouplingScheme(maxTime, maxTimeWindows, timeWindowSize, validDigits, firstParticipant,
                        secondParticipant, localParticipant, std::move(m2n), maxIterations, cplMode, dtMethod, extrapolationOrder) {}
 
-<<<<<<< HEAD
 void ParallelCouplingScheme::performReceiveOfFirstAdvance()
 {
   // receive nothing by default do constant extrapolation instead
@@ -32,32 +31,17 @@
   }
 }
 
-bool ParallelCouplingScheme::exchangeDataAndAccelerate()
-=======
 void ParallelCouplingScheme::exchangeFirstData()
->>>>>>> 444516f5
 {
   if (doesFirstStep()) { // first participant
     PRECICE_DEBUG("Sending data...");
     sendData(getM2N(), getSendData());
   } else { // second participant
     PRECICE_DEBUG("Receiving data...");
-<<<<<<< HEAD
-    if (isImplicitCouplingScheme()) {
-      convergence = receiveConvergence(getM2N());
-    }
     for (const DataMap::value_type &pair : getReceiveData()) {
       pair.second->clearTimeStepsStorage(true);
     }
-=======
->>>>>>> 444516f5
     receiveData(getM2N(), getReceiveData());
-    if (convergence) {
-      // received converged result of this window, trigger move
-      for (const DataMap::value_type &pair : getReceiveData()) {
-        pair.second->moveTimeStepsStorage();
-      }
-    }
     checkDataHasBeenReceived();
   }
 }
@@ -66,15 +50,19 @@
 {
   if (doesFirstStep()) { // first participant
     PRECICE_DEBUG("Receiving data...");
-<<<<<<< HEAD
+    if (isImplicitCouplingScheme()) {
+      receiveConvergence(getM2N());
+    }
     for (const DataMap::value_type &pair : getReceiveData()) {
       pair.second->clearTimeStepsStorage(true);
-=======
-    if (isImplicitCouplingScheme()) {
-      receiveConvergence(getM2N());
->>>>>>> 444516f5
     }
     receiveData(getM2N(), getReceiveData());
+    if (hasConverged()) {
+      // received converged result of this window, trigger move
+      for (const DataMap::value_type &pair : getReceiveData()) {
+        pair.second->moveTimeStepsStorage();
+      }
+    }
     checkDataHasBeenReceived();
   } else { // second participant
     if (isImplicitCouplingScheme()) {
@@ -82,7 +70,7 @@
       doImplicitStep();
       sendConvergence(getM2N());
     }
-    if (convergence) {
+    if (hasConverged()) {
       // received converged result of this window, trigger move
       for (const DataMap::value_type &pair : getReceiveData()) {
         pair.second->moveTimeStepsStorage();
