--- conflicted
+++ resolved
@@ -107,6 +107,7 @@
     }
     checkDataHasBeenReceived();
   }
+
   return convergence;
 }
 
@@ -122,9 +123,4 @@
   return accelerationData;
 }
 
-<<<<<<< HEAD
-} // namespace cplscheme
-} // namespace precice
-=======
-} // namespace precice::cplscheme
->>>>>>> 7b285fea
+} // namespace precice::cplscheme