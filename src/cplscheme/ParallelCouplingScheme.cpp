#include "ParallelCouplingScheme.hpp"

#include <boost/range/adaptor/map.hpp>
#include <utility>

#include "cplscheme/BiCouplingScheme.hpp"
#include "logging/LogMacros.hpp"

namespace precice::cplscheme {

ParallelCouplingScheme::ParallelCouplingScheme(
    double                        maxTime,
    int                           maxTimeWindows,
    double                        timeWindowSize,
    int                           validDigits,
    const std::string &           firstParticipant,
    const std::string &           secondParticipant,
    const std::string &           localParticipant,
    m2n::PtrM2N                   m2n,
    constants::TimesteppingMethod dtMethod,
    CouplingMode                  cplMode,
    int                           maxIterations,
    int                           extrapolationOrder)
    : BiCouplingScheme(maxTime, maxTimeWindows, timeWindowSize, validDigits, firstParticipant,
                       secondParticipant, localParticipant, std::move(m2n), maxIterations, cplMode, dtMethod, extrapolationOrder) {}

void ParallelCouplingScheme::exchangeInitialData()
{
<<<<<<< HEAD
  // F: send, receive, S: receive, send

=======
  bool initialReceive = true;
  // F: send, receive, S: receive, send
>>>>>>> ad95b8bd
  if (doesFirstStep()) {
    if (sendsInitializedData()) {
      sendData(getM2N(), getSendData());
    }
<<<<<<< HEAD

    if (receivesInitializedData()) {
      receiveData(getM2N(), getReceiveData());
      checkDataHasBeenReceived();
    } else {
      initializeZeroReceiveData(getReceiveData());
    }
  } else { // second participant
    if (receivesInitializedData()) {
      receiveData(getM2N(), getReceiveData());
      checkDataHasBeenReceived();
    } else {
      initializeZeroReceiveData(getReceiveData());
    }

=======
    if (receivesInitializedData()) {
      receiveData(getM2N(), getReceiveData(), initialReceive);
      checkDataHasBeenReceived();
    } else {
      initializeWithZeroInitialData(getReceiveData());
    }
  } else { // second participant
    if (receivesInitializedData()) {
      receiveData(getM2N(), getReceiveData(), initialReceive);
      checkDataHasBeenReceived();
    } else {
      initializeWithZeroInitialData(getReceiveData());
    }
>>>>>>> ad95b8bd
    if (sendsInitializedData()) {
      sendData(getM2N(), getSendData());
    }
  }
}

void ParallelCouplingScheme::exchangeFirstData()
{
  if (doesFirstStep()) { // first participant
    PRECICE_DEBUG("Sending data...");
    sendData(getM2N(), getSendData());
  } else { // second participant
    PRECICE_DEBUG("Receiving data...");
    receiveData(getM2N(), getReceiveData());
    checkDataHasBeenReceived();
  }
}

void ParallelCouplingScheme::exchangeSecondData()
{
<<<<<<< HEAD
  if (isImplicitCouplingScheme()) {
    if (doesFirstStep()) { // first participant
      receiveConvergence(getM2N());
=======
  if (isExplicitCouplingScheme()) {
    moveToNextWindow();

    if (doesFirstStep()) { // first participant
      PRECICE_DEBUG("Receiving data...");
      receiveData(getM2N(), getReceiveData());
      checkDataHasBeenReceived();
    } else { // second participant
      PRECICE_DEBUG("Sending data...");
      sendData(getM2N(), getSendData());
    }
  } else {
    PRECICE_ASSERT(isImplicitCouplingScheme());

    if (doesFirstStep()) { // first participant
      if (isImplicitCouplingScheme()) {
        PRECICE_DEBUG("Receiving convergence data...");
        receiveConvergence(getM2N());
      }
>>>>>>> ad95b8bd
    } else { // second participant
      PRECICE_DEBUG("Perform acceleration (only second participant)...");
      doImplicitStep();
      if (isImplicitCouplingScheme()) {
        PRECICE_DEBUG("Sending convergence...");
        sendConvergence(getM2N());
      }
    }
<<<<<<< HEAD
  }

  if (doesFirstStep()) {
    PRECICE_DEBUG("Receiving data...");
    receiveData(getM2N(), getReceiveData());
    checkDataHasBeenReceived();
  } else { // second participant
    PRECICE_DEBUG("Sending data...");
    sendData(getM2N(), getSendData());
=======

    if (hasConverged()) {
      moveToNextWindow();
    }

    if (doesFirstStep()) { // first participant
      PRECICE_DEBUG("Receiving data...");
      receiveData(getM2N(), getReceiveData());
      checkDataHasBeenReceived();
    } else { // second participant
      PRECICE_DEBUG("Sending data...");
      sendData(getM2N(), getSendData());
    }

    storeIteration();
>>>>>>> ad95b8bd
  }

  if (hasConverged() || isExplicitCouplingScheme()) {
    for (const auto &data : _allData | boost::adaptors::map_values) {
      data->moveTimeStepsStorage();
    }
  }
  if (isImplicitCouplingScheme()) {
    storeIteration();
  }
}

const DataMap &ParallelCouplingScheme::getAccelerationData()
{
  // ParallelCouplingScheme applies acceleration to all CouplingData
  PRECICE_ASSERT(!doesFirstStep(), "Only the second participant should do the acceleration.");
  return _allData;
}

} // namespace precice::cplscheme<|MERGE_RESOLUTION|>--- conflicted
+++ resolved
@@ -1,6 +1,5 @@
 #include "ParallelCouplingScheme.hpp"
 
-#include <boost/range/adaptor/map.hpp>
 #include <utility>
 
 #include "cplscheme/BiCouplingScheme.hpp"
@@ -26,34 +25,12 @@
 
 void ParallelCouplingScheme::exchangeInitialData()
 {
-<<<<<<< HEAD
-  // F: send, receive, S: receive, send
-
-=======
   bool initialReceive = true;
   // F: send, receive, S: receive, send
->>>>>>> ad95b8bd
   if (doesFirstStep()) {
     if (sendsInitializedData()) {
       sendData(getM2N(), getSendData());
     }
-<<<<<<< HEAD
-
-    if (receivesInitializedData()) {
-      receiveData(getM2N(), getReceiveData());
-      checkDataHasBeenReceived();
-    } else {
-      initializeZeroReceiveData(getReceiveData());
-    }
-  } else { // second participant
-    if (receivesInitializedData()) {
-      receiveData(getM2N(), getReceiveData());
-      checkDataHasBeenReceived();
-    } else {
-      initializeZeroReceiveData(getReceiveData());
-    }
-
-=======
     if (receivesInitializedData()) {
       receiveData(getM2N(), getReceiveData(), initialReceive);
       checkDataHasBeenReceived();
@@ -67,7 +44,6 @@
     } else {
       initializeWithZeroInitialData(getReceiveData());
     }
->>>>>>> ad95b8bd
     if (sendsInitializedData()) {
       sendData(getM2N(), getSendData());
     }
@@ -88,11 +64,6 @@
 
 void ParallelCouplingScheme::exchangeSecondData()
 {
-<<<<<<< HEAD
-  if (isImplicitCouplingScheme()) {
-    if (doesFirstStep()) { // first participant
-      receiveConvergence(getM2N());
-=======
   if (isExplicitCouplingScheme()) {
     moveToNextWindow();
 
@@ -112,7 +83,6 @@
         PRECICE_DEBUG("Receiving convergence data...");
         receiveConvergence(getM2N());
       }
->>>>>>> ad95b8bd
     } else { // second participant
       PRECICE_DEBUG("Perform acceleration (only second participant)...");
       doImplicitStep();
@@ -121,17 +91,6 @@
         sendConvergence(getM2N());
       }
     }
-<<<<<<< HEAD
-  }
-
-  if (doesFirstStep()) {
-    PRECICE_DEBUG("Receiving data...");
-    receiveData(getM2N(), getReceiveData());
-    checkDataHasBeenReceived();
-  } else { // second participant
-    PRECICE_DEBUG("Sending data...");
-    sendData(getM2N(), getSendData());
-=======
 
     if (hasConverged()) {
       moveToNextWindow();
@@ -147,16 +106,6 @@
     }
 
     storeIteration();
->>>>>>> ad95b8bd
-  }
-
-  if (hasConverged() || isExplicitCouplingScheme()) {
-    for (const auto &data : _allData | boost::adaptors::map_values) {
-      data->moveTimeStepsStorage();
-    }
-  }
-  if (isImplicitCouplingScheme()) {
-    storeIteration();
   }
 }
 
