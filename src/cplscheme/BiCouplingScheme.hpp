--- conflicted
+++ resolved
@@ -68,14 +68,6 @@
    */
   bool hasSendData(DataID dataID);
 
-  bool hasReceiveData(std::string dataName) final override;
-
-  void loadReceiveDataFromStorage(std::string dataName, double relativeDt) override final;
-
-  void clearAllDataStorage() override final;
-
-  std::vector<double> getReceiveTimes(std::string dataName) override final;
-
 protected:
   /// Returns all data to be sent.
   DataMap &getSendData();
@@ -89,20 +81,11 @@
   /// Returns all data to be received with data ID as given.
   CouplingData *getReceiveData(DataID dataID);
 
-  /// Returns all data to be received with data name as given.
-  CouplingData *getReceiveData(std::string dataName);
-
   /// @return Communication device to the other coupling participant.
   m2n::PtrM2N getM2N() const;
 
-<<<<<<< HEAD
-  void storeSendValuesAtTime(double relativeDt) override final;
-
-  void initializeSendDataStorage() override final;
-=======
   /// @copydoc cplscheme::BaseCouplingScheme::initializeReceiveDataStorage()
   void initializeReceiveDataStorage() override final;
->>>>>>> ad95b8bd
 
 private:
   mutable logging::Logger _log{"cplscheme::BiCouplingScheme"};
