#pragma once

#include <string>
#include <vector>

#include "BaseCouplingScheme.hpp"
#include "cplscheme/Constants.hpp"
#include "logging/Logger.hpp"
#include "m2n/SharedPointer.hpp"
#include "mesh/SharedPointer.hpp"
#include "precice/impl/SharedPointer.hpp"
#include "precice/types.hpp"
#include "utils/assertion.hpp"

namespace precice {
namespace cplscheme {
class CouplingData;

/**
 * @brief Abstract base class for coupling schemes with two participants.
 *
 * ! General description
 * A BiCouplingScheme couples two participants. It is a specialization of
 * BaseCouplingScheme.
 *
 */
class BiCouplingScheme : public BaseCouplingScheme {

public:
  BiCouplingScheme(
      double                        maxTime,
      int                           maxTimeWindows,
      double                        timeWindowSize,
      int                           validDigits,
      std::string                   firstParticipant,
      std::string                   secondParticipant,
      const std::string &           localParticipant,
      m2n::PtrM2N                   m2n,
      int                           maxIterations,
      CouplingMode                  cplMode,
      constants::TimesteppingMethod dtMethod,
      int                           extrapolationOrder);

  /// Adds data to be sent on data exchange and possibly be modified during coupling iterations.
  void addDataToSend(
      const mesh::PtrData &data,
      mesh::PtrMesh        mesh,
      bool                 requiresInitialization);

  /// Adds data to be received on data exchange.
  void addDataToReceive(
      const mesh::PtrData &data,
      mesh::PtrMesh        mesh,
      bool                 requiresInitialization);

  /// returns list of all coupling partners
  std::vector<std::string> getCouplingPartners() const override final;

  /**
   * @returns true, if coupling scheme has any sendData
   */
  bool hasAnySendData() override final
  {
    return not getSendData().empty();
  }

  /**
   * @returns true, if coupling scheme has sendData with given DataID
   */
  bool hasSendData(DataID dataID)
  {
    return getSendData(dataID) != nullptr;
  }

protected:
  /// Returns all data to be sent.
  DataMap &getSendData()
  {
    return _sendData;
  }

  /// Returns all data to be received.
  DataMap &getReceiveData()
  {
    return _receiveData;
  }

  /**
   * @brief BiCouplingScheme has _sendData and _receiveData
   * @returns DataMap with all data
   */
<<<<<<< HEAD
  DataMap &getAllData() override
  {
    // @todo user C++17 std::map::merge
    for (auto &pair : _sendData) {
      _allData.emplace(pair);
    }
    for (auto &pair : _receiveData) {
      _allData.emplace(pair);
    }
    return _allData;
=======
  DataMap getAllData() override
  {
    DataMap allData;
    // @todo user C++17 std::map::merge
    for (auto &pair : _sendData) {
      allData.emplace(pair);
    }
    for (auto &pair : _receiveData) {
      allData.emplace(pair);
    }
    return allData;
>>>>>>> f821c23e
  }

  /// Sets the values
  CouplingData *getSendData(DataID dataID);

  /// Returns all data to be received with data ID as given.
  CouplingData *getReceiveData(DataID dataID);

  /// @return Communication device to the other coupling participant.
  m2n::PtrM2N getM2N() const
  {
    PRECICE_ASSERT(_m2n);
    return _m2n;
  }

private:
  mutable logging::Logger _log{"cplscheme::BiCouplingScheme"};

  /// Communication to the other coupling participant.
  m2n::PtrM2N _m2n;

  /// All send data as a map "data ID -> data"
  DataMap _sendData;

  /// All receive data as a map "data ID -> data"
  DataMap _receiveData;

  /// First participant name.
  std::string _firstParticipant = "unknown";

  /// Second participant name.
  std::string _secondParticipant = "unknown";
};

} // namespace cplscheme
} // namespace precice<|MERGE_RESOLUTION|>--- conflicted
+++ resolved
@@ -89,18 +89,6 @@
    * @brief BiCouplingScheme has _sendData and _receiveData
    * @returns DataMap with all data
    */
-<<<<<<< HEAD
-  DataMap &getAllData() override
-  {
-    // @todo user C++17 std::map::merge
-    for (auto &pair : _sendData) {
-      _allData.emplace(pair);
-    }
-    for (auto &pair : _receiveData) {
-      _allData.emplace(pair);
-    }
-    return _allData;
-=======
   DataMap getAllData() override
   {
     DataMap allData;
@@ -112,7 +100,6 @@
       allData.emplace(pair);
     }
     return allData;
->>>>>>> f821c23e
   }
 
   /// Sets the values
