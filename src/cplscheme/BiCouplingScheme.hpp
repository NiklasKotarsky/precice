--- conflicted
+++ resolved
@@ -89,23 +89,10 @@
    * @brief BiCouplingScheme has _sendData and _receiveData
    * @returns DataMap with all data
    */
-<<<<<<< HEAD
-  DataMap getAllData() override
-  {
-    DataMap allData;
-    // @todo user C++17 std::map::merge
-    for (auto &pair : _sendData) {
-      allData.emplace(pair);
-    }
-    for (auto &pair : _receiveData) {
-      allData.emplace(pair);
-    }
-=======
   const DataMap getAllData() override
   {
     DataMap allData{_sendData};
     allData.insert(_receiveData.begin(), _receiveData.end());
->>>>>>> ebce55ab
     return allData;
   }
 
