#include <Eigen/Core>
#include <algorithm>
#include <boost/range/adaptor/map.hpp>
#include <cmath>
#include <cstddef>
#include <functional>
#include <iterator>
#include <limits>
#include <sstream>
#include <utility>

#include "BaseCouplingScheme.hpp"
#include "acceleration/Acceleration.hpp"
#include "cplscheme/Constants.hpp"
#include "cplscheme/CouplingData.hpp"
#include "cplscheme/CouplingScheme.hpp"
#include "cplscheme/impl/SharedPointer.hpp"
#include "impl/ConvergenceMeasure.hpp"
#include "io/TXTTableWriter.hpp"
#include "logging/LogMacros.hpp"
#include "math/differences.hpp"
#include "mesh/Data.hpp"
#include "mesh/Mesh.hpp"
#include "precice/types.hpp"
#include "utils/EigenHelperFunctions.hpp"
#include "utils/Helpers.hpp"
#include "utils/IntraComm.hpp"
#include "utils/assertion.hpp"

namespace precice::cplscheme {

BaseCouplingScheme::BaseCouplingScheme(
    double                        maxTime,
    int                           maxTimeWindows,
    double                        timeWindowSize,
    int                           validDigits,
    std::string                   localParticipant,
    int                           maxIterations,
    CouplingMode                  cplMode,
    constants::TimesteppingMethod dtMethod,
    int                           extrapolationOrder)
    : _couplingMode(cplMode),
      _maxTime(maxTime),
      _maxTimeWindows(maxTimeWindows),
      _timeWindows(1),
      _timeWindowSize(timeWindowSize),
      _maxIterations(maxIterations),
      _iterations(1),
      _totalIterations(1),
      _localParticipant(std::move(localParticipant)),
      _extrapolationOrder(extrapolationOrder),
      _eps(std::pow(10.0, -1 * validDigits))
{
  PRECICE_ASSERT(not((maxTime != UNDEFINED_MAX_TIME) && (maxTime < 0.0)),
                 "Maximum time has to be larger than zero.");
  PRECICE_ASSERT(not((maxTimeWindows != UNDEFINED_TIME_WINDOWS) && (maxTimeWindows < 0)),
                 "Maximum number of time windows has to be larger than zero.");
  PRECICE_ASSERT(not(hasTimeWindowSize() && (timeWindowSize < 0.0)),
                 "Time window size has to be larger than zero.");
  PRECICE_ASSERT((validDigits >= 1) && (validDigits < 17),
                 "Valid digits of time window size has to be between 1 and 16.");
  if (dtMethod == constants::FIXED_TIME_WINDOW_SIZE) {
    PRECICE_ASSERT(hasTimeWindowSize(),
                   "Time window size has to be given when the fixed time window size method is used.");
  }

  PRECICE_ASSERT((maxIterations > 0) || (maxIterations == UNDEFINED_MAX_ITERATIONS),
                 "Maximal iteration limit has to be larger than zero.");

  if (isExplicitCouplingScheme()) {
    PRECICE_ASSERT(maxIterations == UNDEFINED_MAX_ITERATIONS);
  } else {
    PRECICE_ASSERT(isImplicitCouplingScheme());
    PRECICE_ASSERT(maxIterations >= 1);
  }

  if (isExplicitCouplingScheme()) {
    PRECICE_ASSERT(_extrapolationOrder == UNDEFINED_EXTRAPOLATION_ORDER, "Extrapolation is not allowed for explicit coupling");
    _extrapolationOrder = 0; // set extrapolation order to zero.
  } else {
    PRECICE_ASSERT(isImplicitCouplingScheme());
    PRECICE_CHECK((_extrapolationOrder == 0) || (_extrapolationOrder == 1),
                  "Extrapolation order has to be 0 or 1.");
  }
}

bool BaseCouplingScheme::isImplicitCouplingScheme() const
{
  PRECICE_ASSERT(_couplingMode != Undefined);
  return _couplingMode == Implicit;
}

bool BaseCouplingScheme::hasConverged() const
{
  return _hasConverged;
}

void BaseCouplingScheme::sendNumberOfTimeSteps(const m2n::PtrM2N &m2n, const int numberOfTimeSteps)
{
  PRECICE_TRACE();
  PRECICE_DEBUG("Sending number or time steps {}...", numberOfTimeSteps);
  m2n->send(numberOfTimeSteps);
}

void BaseCouplingScheme::sendTimes(const m2n::PtrM2N &m2n, const Eigen::VectorXd &times)
{
  PRECICE_TRACE();
  PRECICE_DEBUG("Sending times...");
  m2n->send(times);
}

void BaseCouplingScheme::sendData(const m2n::PtrM2N &m2n, const DataMap &sendData)
{
  PRECICE_TRACE();
  PRECICE_ASSERT(m2n.get() != nullptr);
  PRECICE_ASSERT(m2n->isConnected());

  for (const auto &data : sendData | boost::adaptors::map_values) {
    const auto &stamples = data->stamples();
    PRECICE_ASSERT(stamples.size() > 0);

<<<<<<< HEAD
    if (_useExperimental) {
      int nTimeSteps = data->timeStepsStorage().nTimes();
      PRECICE_ASSERT(nTimeSteps > 0);

      if (nTimeSteps > 1) { // otherwise PRECICE_ASSERT below is triggered during initialization
        const Eigen::VectorXd timesAscending = data->timeStepsStorage().getTimes();
        PRECICE_ASSERT(math::equals(timesAscending(0), time::Storage::WINDOW_START), timesAscending(0));                                     // assert that first element is time::Storage::WINDOW_START
        PRECICE_ASSERT(math::equals(timesAscending(nTimeSteps - 1), time::Storage::WINDOW_END), timesAscending(nTimeSteps - 1), nTimeSteps); // assert that last element is time::Storage::WINDOW_END
        sendNumberOfTimeSteps(m2n, nTimeSteps);
        sendTimes(m2n, timesAscending);
      } else { // needs special treatment during initialization
        PRECICE_ASSERT(nTimeSteps == 1);
        nTimeSteps = 2;
        Eigen::VectorXd timesAscending(nTimeSteps);
        timesAscending << time::Storage::WINDOW_START, time::Storage::WINDOW_END;
        sendNumberOfTimeSteps(m2n, nTimeSteps);
        sendTimes(m2n, timesAscending);
      }

      const Eigen::VectorXd serializedValues = data->getSerializedValues();
=======
    if (data->exchangeSubsteps()) {
      const auto serializedValues = data->getSerializedValues();
      const int  nTimeSteps       = 2;
>>>>>>> 293184fc

      // Data is actually only send if size>0, which is checked in the derived classes implementation
      m2n->send(serializedValues, data->getMeshID(), data->getDimensions() * nTimeSteps);

      if (data->hasGradient()) {
        const Eigen::VectorXd serializedGradients = data->getSerializedGradients();
        m2n->send(serializedGradients, data->getMeshID(), data->getDimensions() * data->meshDimensions() * nTimeSteps);
      }
    } else {
      data->sample() = stamples.back().sample;

      // Data is only received on ranks with size>0, which is checked in the derived class implementation
      m2n->send(data->values(), data->getMeshID(), data->getDimensions());

      if (not data->hasGradient()) {
      } else {
        PRECICE_ASSERT(data->hasGradient());
        m2n->send(data->gradients(), data->getMeshID(), data->getDimensions() * data->meshDimensions());
      }
    }
  }
}

int BaseCouplingScheme::receiveNumberOfTimeSteps(const m2n::PtrM2N &m2n)
{
  PRECICE_TRACE();
  PRECICE_DEBUG("Receiving number of time steps...");
  int numberOfTimeSteps;
  m2n->receive(numberOfTimeSteps);
  return numberOfTimeSteps;
}

Eigen::VectorXd BaseCouplingScheme::receiveTimes(const m2n::PtrM2N &m2n, int nTimeSteps)
{
  PRECICE_TRACE();
  PRECICE_DEBUG("Receiving times....");
  Eigen::VectorXd times(nTimeSteps);
  m2n->receive(times);
  PRECICE_DEBUG("Received times {}", times);
  return times;
}

void BaseCouplingScheme::receiveData(const m2n::PtrM2N &m2n, const DataMap &receiveData)
{
  PRECICE_TRACE();
  PRECICE_ASSERT(m2n.get());
  PRECICE_ASSERT(m2n->isConnected());
  for (const auto &data : receiveData | boost::adaptors::map_values) {

<<<<<<< HEAD
    if (_useExperimental) {
      const int nTimeSteps = receiveNumberOfTimeSteps(m2n);

=======
    if (data->exchangeSubsteps()) {
      int             nTimeSteps = 2;
      Eigen::VectorXd timesAscending(nTimeSteps);
      timesAscending << time::Storage::WINDOW_START, time::Storage::WINDOW_END;
>>>>>>> 293184fc
      Eigen::VectorXd serializedValues(nTimeSteps * data->getSize());
      PRECICE_ASSERT(nTimeSteps > 0);
      const Eigen::VectorXd timesAscending = receiveTimes(m2n, nTimeSteps);

      // Data is only received on ranks with size>0, which is checked in the derived class implementation
      m2n->receive(serializedValues, data->getMeshID(), data->getDimensions() * nTimeSteps);

      if (not data->hasGradient()) {
        data->storeFromSerialized(timesAscending, serializedValues);
      } else {
        PRECICE_ASSERT(data->hasGradient());

        Eigen::VectorXd serializedGradients(nTimeSteps * data->getSize() * data->meshDimensions());
        m2n->receive(serializedGradients, data->getMeshID(), data->getDimensions() * data->meshDimensions() * nTimeSteps);
        data->storeFromSerialized(timesAscending, serializedValues, serializedGradients);
      }
    } else {
      // Data is only received on ranks with size>0, which is checked in the derived class implementation
      m2n->receive(data->values(), data->getMeshID(), data->getDimensions());

      if (not data->hasGradient()) {
        data->setSampleAtTime(time::Storage::WINDOW_END, time::Sample{data->values()});
      } else {
        PRECICE_ASSERT(data->hasGradient());
        m2n->receive(data->gradients(), data->getMeshID(), data->getDimensions() * data->meshDimensions());
        data->setSampleAtTime(time::Storage::WINDOW_END, time::Sample{data->values(), data->gradients()});
      }
    }
  }
}

void BaseCouplingScheme::initializeWithZeroInitialData(const DataMap &receiveData)
{
  for (const auto &data : receiveData | boost::adaptors::map_values) {
    PRECICE_DEBUG("Initialize {} as zero.", data->getDataName());
    // just store already initialized zero sample to storage.
    data->setSampleAtTime(time::Storage::WINDOW_START, data->sample());
    data->setSampleAtTime(time::Storage::WINDOW_END, data->sample());
  }
}

PtrCouplingData BaseCouplingScheme::addCouplingData(const mesh::PtrData &data, mesh::PtrMesh mesh, bool requiresInitialization, bool communicateSubsteps)
{
  int             id = data->getID();
  PtrCouplingData ptrCplData;
  if (!utils::contained(id, _allData)) { // data is not used by this coupling scheme yet, create new CouplingData
    ptrCplData = std::make_shared<CouplingData>(data, std::move(mesh), requiresInitialization, communicateSubsteps, _extrapolationOrder);
    _allData.emplace(id, ptrCplData);
  } else { // data is already used by another exchange of this coupling scheme, use existing CouplingData
    ptrCplData = _allData[id];
  }
  return ptrCplData;
}

bool BaseCouplingScheme::isExplicitCouplingScheme()
{
  PRECICE_ASSERT(_couplingMode != Undefined);
  return _couplingMode == Explicit;
}

void BaseCouplingScheme::setTimeWindowSize(double timeWindowSize)
{
  _timeWindowSize = timeWindowSize;
}

void BaseCouplingScheme::finalize()
{
  PRECICE_TRACE();
  checkCompletenessRequiredActions();
  PRECICE_ASSERT(_isInitialized, "Called finalize() before initialize().");
}

void BaseCouplingScheme::initialize(double startTime, int startTimeWindow)
{
  // initialize with zero data here, might eventually be overwritten in exchangeInitialData
  initializeReceiveDataStorage();
  // Initialize uses the template method pattern (https://en.wikipedia.org/wiki/Template_method_pattern).
  PRECICE_TRACE(startTime, startTimeWindow);
  PRECICE_ASSERT(not isInitialized());
  PRECICE_ASSERT(math::greaterEquals(startTime, 0.0), startTime);
  PRECICE_ASSERT(startTimeWindow >= 0, startTimeWindow);
  _timeWindowStartTime = startTime;
  _timeWindows         = startTimeWindow;
  _hasDataBeenReceived = false;

  if (isImplicitCouplingScheme()) {
    storeIteration();
    if (not doesFirstStep()) {
      PRECICE_CHECK(not _convergenceMeasures.empty(),
                    "At least one convergence measure has to be defined for "
                    "an implicit coupling scheme.");
      // reserve memory and initialize data with zero
      if (_acceleration) {
        _acceleration->initialize(getAccelerationData());
      }
    }
    requireAction(CouplingScheme::Action::WriteCheckpoint);
    initializeTXTWriters();
  }

  exchangeInitialData();

  _isInitialized = true;
}

bool BaseCouplingScheme::sendsInitializedData() const
{
  return _sendsInitializedData;
}

CouplingScheme::ChangedMeshes BaseCouplingScheme::firstSynchronization(const CouplingScheme::ChangedMeshes &changes)
{
  PRECICE_ASSERT(changes.empty());
  return changes;
}

void BaseCouplingScheme::firstExchange()
{
  PRECICE_TRACE(_timeWindows, getTime());
  checkCompletenessRequiredActions();
  PRECICE_ASSERT(_isInitialized, "Before calling advance() coupling scheme has to be initialized via initialize().");
  _hasDataBeenReceived  = false;
  _isTimeWindowComplete = false;

  PRECICE_ASSERT(_couplingMode != Undefined);

  if (reachedEndOfTimeWindow()) {

    _timeWindows += 1; // increment window counter. If not converged, will be decremented again later.

    exchangeFirstData();
  }
}

CouplingScheme::ChangedMeshes BaseCouplingScheme::secondSynchronization()
{
  return {};
}

void BaseCouplingScheme::secondExchange()
{
  PRECICE_TRACE(_timeWindows, getTime());
  checkCompletenessRequiredActions();
  PRECICE_ASSERT(_isInitialized, "Before calling advance() coupling scheme has to be initialized via initialize().");
  PRECICE_ASSERT(_couplingMode != Undefined);

  // from first phase
  PRECICE_ASSERT(!_isTimeWindowComplete);

  if (reachedEndOfTimeWindow()) {

    exchangeSecondData();

    if (isImplicitCouplingScheme()) { // check convergence
      if (not hasConverged()) {       // repeat window
        PRECICE_DEBUG("No convergence achieved");
        requireAction(CouplingScheme::Action::ReadCheckpoint);
        // The computed time window part equals the time window size, since the
        // time window remainder is zero. Subtract the time window size and do another
        // coupling iteration.
        PRECICE_ASSERT(math::greater(_computedTimeWindowPart, 0.0));
        _timeWindows -= 1;
      } else { // write output, prepare for next window
        PRECICE_DEBUG("Convergence achieved");
        advanceTXTWriters();
        PRECICE_INFO("Time window completed");
        _isTimeWindowComplete = true;
        _timeWindowStartTime += _computedTimeWindowPart;
        if (isCouplingOngoing()) {
          PRECICE_DEBUG("Setting require create checkpoint");
          requireAction(CouplingScheme::Action::WriteCheckpoint);
        }
      }
      //update iterations
      _totalIterations++;
      if (not hasConverged()) {
        _iterations++;
      } else {
        _iterations = 1;
      }
    } else {
      PRECICE_INFO("Time window completed");
      _isTimeWindowComplete = true;
      _timeWindowStartTime += _computedTimeWindowPart;
    }
    if (isCouplingOngoing()) {
      PRECICE_ASSERT(_hasDataBeenReceived);
    }
    _computedTimeWindowPart = 0.0; // reset window
  }
}

void BaseCouplingScheme::moveToNextWindow()
{
  PRECICE_TRACE(_timeWindows);
  for (auto &data : _allData | boost::adaptors::map_values) {
    data->moveToNextWindow();
  }
}

bool BaseCouplingScheme::hasTimeWindowSize() const
{
  return not math::equals(_timeWindowSize, UNDEFINED_TIME_WINDOW_SIZE);
}

double BaseCouplingScheme::getTimeWindowSize() const
{
  PRECICE_ASSERT(hasTimeWindowSize());
  return _timeWindowSize;
}

double BaseCouplingScheme::getWindowStartTime() const
{
  return getTime() - _computedTimeWindowPart;
}

double BaseCouplingScheme::getNormalizedWindowTime() const
{
  return getComputedTimeWindowPart() / getTimeWindowSize();
}

bool BaseCouplingScheme::isInitialized() const
{
  return _isInitialized;
}

bool BaseCouplingScheme::addComputedTime(
    double timeToAdd)
{
  PRECICE_TRACE(timeToAdd, getTime());
  PRECICE_ASSERT(isCouplingOngoing(), "Invalid call of addComputedTime() after simulation end.");

  // add time interval that has been computed in the solver to get the correct time remainder
  _computedTimeWindowPart += timeToAdd;

  // Check validness
  bool valid = math::greaterEquals(getNextTimeStepMaxSize(), 0.0, _eps);
  PRECICE_CHECK(valid,
                "The time step size given to preCICE in \"advance\" {} exceeds the maximum allowed time step size {} "
                "in the remaining of this time window. "
                "Did you restrict your time step size, \"dt = min(preciceDt, solverDt)\"? "
                "For more information, consult the adapter example in the preCICE documentation.",
                timeToAdd, _timeWindowSize - _computedTimeWindowPart + timeToAdd);

  const bool isAtWindowEnd = math::equals(getNormalizedWindowTime(), time::Storage::WINDOW_END, _eps);
  return isAtWindowEnd;
}

bool BaseCouplingScheme::willDataBeExchanged(
    double lastSolverTimeStepSize) const
{
  PRECICE_TRACE(lastSolverTimeStepSize);
  double remainder = getNextTimeStepMaxSize() - lastSolverTimeStepSize;
  return not math::greater(remainder, 0.0, _eps);
}

bool BaseCouplingScheme::hasDataBeenReceived() const
{
  return _hasDataBeenReceived;
}

double BaseCouplingScheme::getComputedTimeWindowPart() const
{
  return _computedTimeWindowPart;
}

void BaseCouplingScheme::setDoesFirstStep(bool doesFirstStep)
{
  _doesFirstStep = doesFirstStep;
}

void BaseCouplingScheme::checkDataHasBeenReceived()
{
  PRECICE_ASSERT(not _hasDataBeenReceived, "checkDataHasBeenReceived() may only be called once within one coupling iteration. If this assertion is triggered this probably means that your coupling scheme has a bug.");
  _hasDataBeenReceived = true;
}

bool BaseCouplingScheme::receivesInitializedData() const
{
  return _receivesInitializedData;
}

void BaseCouplingScheme::setTimeWindows(int timeWindows)
{
  _timeWindows = timeWindows;
}

double BaseCouplingScheme::getTime() const
{
  return _timeWindowStartTime + _computedTimeWindowPart;
}

int BaseCouplingScheme::getTimeWindows() const
{
  return _timeWindows;
}

double BaseCouplingScheme::getNextTimeStepMaxSize() const
{
  if (hasTimeWindowSize()) {
    return _timeWindowSize - _computedTimeWindowPart;
  } else {
    if (math::equals(_maxTime, UNDEFINED_MAX_TIME)) {
      return std::numeric_limits<double>::max();
    } else {
      return _maxTime - getTime();
    }
  }
}

bool BaseCouplingScheme::isCouplingOngoing() const
{
  bool timeLeft      = math::greater(_maxTime, getTime(), _eps) || math::equals(_maxTime, UNDEFINED_MAX_TIME);
  bool timestepsLeft = (_maxTimeWindows >= _timeWindows) || (_maxTimeWindows == UNDEFINED_TIME_WINDOWS);
  return timeLeft && timestepsLeft;
}

bool BaseCouplingScheme::isTimeWindowComplete() const
{
  return _isTimeWindowComplete;
}

bool BaseCouplingScheme::isActionRequired(
    Action action) const
{
  return _requiredActions.count(action) == 1;
}

bool BaseCouplingScheme::isActionFulfilled(
    Action action) const
{
  return _fulfilledActions.count(action) == 1;
}

void BaseCouplingScheme::markActionFulfilled(
    Action action)
{
  PRECICE_ASSERT(isActionRequired(action));
  _fulfilledActions.insert(action);
}

void BaseCouplingScheme::requireAction(
    Action action)
{
  _requiredActions.insert(action);
}

std::string BaseCouplingScheme::printCouplingState() const
{
  std::ostringstream os;
  os << "iteration: " << _iterations; //_iterations;
  if (_maxIterations != -1) {
    os << " of " << _maxIterations;
  }
  os << ", " << printBasicState(_timeWindows, getTime()) << ", " << printActionsState();
  return os.str();
}

std::string BaseCouplingScheme::printBasicState(
    int    timeWindows,
    double time) const
{
  std::ostringstream os;
  os << "time-window: " << timeWindows;
  if (_maxTimeWindows != UNDEFINED_TIME_WINDOWS) {
    os << " of " << _maxTimeWindows;
  }
  os << ", time: " << time;
  if (_maxTime != UNDEFINED_MAX_TIME) {
    os << " of " << _maxTime;
  }
  if (hasTimeWindowSize()) {
    os << ", time-window-size: " << _timeWindowSize;
  }
  if (hasTimeWindowSize() || (_maxTime != UNDEFINED_MAX_TIME)) {
    os << ", max-time-step-size: " << getNextTimeStepMaxSize();
  }
  os << ", ongoing: ";
  isCouplingOngoing() ? os << "yes" : os << "no";
  os << ", time-window-complete: ";
  _isTimeWindowComplete ? os << "yes" : os << "no";
  return os.str();
}

std::string BaseCouplingScheme::printActionsState() const
{
  std::ostringstream os;
  for (auto action : _requiredActions) {
    os << toString(action) << ' ';
  }
  return os.str();
}

void BaseCouplingScheme::checkCompletenessRequiredActions()
{
  PRECICE_TRACE();
  std::vector<Action> missing;
  std::set_difference(_requiredActions.begin(), _requiredActions.end(),
                      _fulfilledActions.begin(), _fulfilledActions.end(),
                      std::back_inserter(missing));
  if (not missing.empty()) {
    std::ostringstream stream;
    for (auto action : missing) {
      if (not stream.str().empty()) {
        stream << ", ";
      }
      stream << toString(action);
    }
    PRECICE_ERROR("The required actions {} are not fulfilled. "
                  "Did you forget to call \"requiresReadingCheckpoint()\" or \"requiresWritingCheckpoint()\"?",
                  stream.str());
  }
  _requiredActions.clear();
  _fulfilledActions.clear();
}

void BaseCouplingScheme::setAcceleration(
    const acceleration::PtrAcceleration &acceleration)
{
  PRECICE_ASSERT(acceleration.get() != nullptr);
  _acceleration = acceleration;
}

bool BaseCouplingScheme::doesFirstStep() const
{
  return _doesFirstStep;
}

void BaseCouplingScheme::newConvergenceMeasurements()
{
  PRECICE_TRACE();
  for (ConvergenceMeasureContext &convMeasure : _convergenceMeasures) {
    PRECICE_ASSERT(convMeasure.measure.get() != nullptr);
    convMeasure.measure->newMeasurementSeries();
  }
}

void BaseCouplingScheme::addConvergenceMeasure(
    int                         dataID,
    bool                        suffices,
    bool                        strict,
    impl::PtrConvergenceMeasure measure,
    bool                        doesLogging)
{
  ConvergenceMeasureContext convMeasure;
  PRECICE_ASSERT(_allData.count(dataID) == 1, "Data with given data ID must exist!");
  convMeasure.couplingData = _allData.at(dataID);
  convMeasure.suffices     = suffices;
  convMeasure.strict       = strict;
  convMeasure.measure      = std::move(measure);
  convMeasure.doesLogging  = doesLogging;
  _convergenceMeasures.push_back(convMeasure);
}

bool BaseCouplingScheme::measureConvergence()
{
  PRECICE_TRACE();
  PRECICE_ASSERT(not doesFirstStep());
  bool allConverged = true;
  bool oneSuffices  = false; // at least one convergence measure suffices and did converge
  bool oneStrict    = false; // at least one convergence measure is strict and did not converge
  PRECICE_ASSERT(_convergenceMeasures.size() > 0);
  if (not utils::IntraComm::isSecondary()) {
    _convergenceWriter->writeData("TimeWindow", _timeWindows - 1);
    _convergenceWriter->writeData("Iteration", _iterations);
  }
  for (const auto &convMeasure : _convergenceMeasures) {
    PRECICE_ASSERT(convMeasure.couplingData != nullptr);
    PRECICE_ASSERT(convMeasure.measure.get() != nullptr);
    PRECICE_ASSERT(convMeasure.couplingData->previousIteration().size() == convMeasure.couplingData->values().size(), convMeasure.couplingData->previousIteration().size(), convMeasure.couplingData->values().size(), convMeasure.couplingData->getDataName());
    convMeasure.measure->measure(convMeasure.couplingData->previousIteration(), convMeasure.couplingData->values());

    if (not utils::IntraComm::isSecondary() && convMeasure.doesLogging) {
      _convergenceWriter->writeData(convMeasure.logHeader(), convMeasure.measure->getNormResidual());
    }

    if (not convMeasure.measure->isConvergence()) {
      allConverged = false;
      if (convMeasure.strict) {
        oneStrict = true;
        PRECICE_CHECK(_iterations < _maxIterations,
                      "The strict convergence measure for data \"" + convMeasure.couplingData->getDataName() +
                          "\" did not converge within the maximum allowed iterations, which terminates the simulation. "
                          "To avoid this forced termination do not mark the convergence measure as strict.")
      }
    } else if (convMeasure.suffices == true) {
      oneSuffices = true;
    }

    PRECICE_INFO(convMeasure.measure->printState(convMeasure.couplingData->getDataName()));
  }

  if (allConverged) {
    PRECICE_INFO("All converged");
  } else if (oneSuffices && not oneStrict) { // strict overrules suffices
    PRECICE_INFO("Sufficient measures converged");
  }

  return allConverged || (oneSuffices && not oneStrict);
}

void BaseCouplingScheme::initializeTXTWriters()
{
  if (not utils::IntraComm::isSecondary()) {

    _iterationsWriter = std::make_shared<io::TXTTableWriter>("precice-" + _localParticipant + "-iterations.log");
    if (not doesFirstStep()) {
      _convergenceWriter = std::make_shared<io::TXTTableWriter>("precice-" + _localParticipant + "-convergence.log");
    }

    _iterationsWriter->addData("TimeWindow", io::TXTTableWriter::INT);
    _iterationsWriter->addData("TotalIterations", io::TXTTableWriter::INT);
    _iterationsWriter->addData("Iterations", io::TXTTableWriter::INT);
    _iterationsWriter->addData("Convergence", io::TXTTableWriter::INT);

    if (not doesFirstStep()) {
      _convergenceWriter->addData("TimeWindow", io::TXTTableWriter::INT);
      _convergenceWriter->addData("Iteration", io::TXTTableWriter::INT);
    }

    if (not doesFirstStep()) {
      for (ConvergenceMeasureContext &convMeasure : _convergenceMeasures) {

        if (convMeasure.doesLogging) {
          _convergenceWriter->addData(convMeasure.logHeader(), io::TXTTableWriter::DOUBLE);
        }
      }
      if (_acceleration) {
        _iterationsWriter->addData("QNColumns", io::TXTTableWriter::INT);
        _iterationsWriter->addData("DeletedQNColumns", io::TXTTableWriter::INT);
        _iterationsWriter->addData("DroppedQNColumns", io::TXTTableWriter::INT);
      }
    }
  }
}

void BaseCouplingScheme::advanceTXTWriters()
{
  if (not utils::IntraComm::isSecondary()) {

    _iterationsWriter->writeData("TimeWindow", _timeWindows - 1);
    _iterationsWriter->writeData("TotalIterations", _totalIterations);
    _iterationsWriter->writeData("Iterations", _iterations);
    int converged = _iterations < _maxIterations ? 1 : 0;
    _iterationsWriter->writeData("Convergence", converged);

    if (not doesFirstStep() && _acceleration) {
      _iterationsWriter->writeData("QNColumns", _acceleration->getLSSystemCols());
      _iterationsWriter->writeData("DeletedQNColumns", _acceleration->getDeletedColumns());
      _iterationsWriter->writeData("DroppedQNColumns", _acceleration->getDroppedColumns());
    }
  }
}

bool BaseCouplingScheme::reachedEndOfTimeWindow()
{
  return math::equals(getNextTimeStepMaxSize(), 0.0, _eps) || not hasTimeWindowSize();
}

void BaseCouplingScheme::storeIteration()
{
  PRECICE_ASSERT(isImplicitCouplingScheme());
  for (const auto &data : _allData | boost::adaptors::map_values) {
    data->storeIteration();
  }
}

void BaseCouplingScheme::determineInitialSend(DataMap &sendData)
{
  if (anyDataRequiresInitialization(sendData)) {
    _sendsInitializedData = true;
    requireAction(CouplingScheme::Action::InitializeData);
  }
}

void BaseCouplingScheme::determineInitialReceive(DataMap &receiveData)
{
  if (anyDataRequiresInitialization(receiveData)) {
    _receivesInitializedData = true;
  }
}

bool BaseCouplingScheme::anyDataRequiresInitialization(DataMap &dataMap) const
{
  /// @todo implement this function using https://en.cppreference.com/w/cpp/algorithm/all_any_none_of
  for (const auto &data : dataMap | boost::adaptors::map_values) {
    if (data->requiresInitialization) {
      return true;
    }
  }
  return false;
}

void BaseCouplingScheme::doImplicitStep()
{
  PRECICE_DEBUG("measure convergence of the coupling iteration");
  _hasConverged = measureConvergence();
  // Stop, when maximal iteration count (given in config) is reached
  if (_iterations == _maxIterations)
    _hasConverged = true;

  // coupling iteration converged for current time window. Advance in time.
  if (_hasConverged) {
    if (_acceleration) {
      _acceleration->iterationsConverged(getAccelerationData());
    }
    newConvergenceMeasurements();
  } else {
    // no convergence achieved for the coupling iteration within the current time window
    if (_acceleration) {
      // Acceleration works on CouplingData::values(), so we retrieve the data from the storage, perform the acceleration and then put the data back into the storage. See also https://github.com/precice/precice/issues/1645.
      // @todo For acceleration schemes as described in "Rüth, B, Uekermann, B, Mehl, M, Birken, P, Monge, A, Bungartz, H-J. Quasi-Newton waveform iteration for partitioned surface-coupled multiphysics applications. https://doi.org/10.1002/nme.6443" we need a more elaborate implementation.

      // Load from storage into buffer
      for (auto &data : getAccelerationData() | boost::adaptors::map_values) {
        const auto &stamples = data->stamples();
        PRECICE_ASSERT(stamples.size() > 0);
        data->sample() = stamples.back().sample;
      }

      _acceleration->performAcceleration(getAccelerationData());

      // Store from buffer
      // @todo Currently only data at time::Storage::WINDOW_END is accelerated. Remaining data in storage stays as it is.
      for (auto &data : getAccelerationData() | boost::adaptors::map_values) {
        data->setSampleAtTime(time::Storage::WINDOW_END, data->sample());
      }
    }
  }
}

void BaseCouplingScheme::sendConvergence(const m2n::PtrM2N &m2n)
{
  PRECICE_ASSERT(isImplicitCouplingScheme());
  PRECICE_ASSERT(not doesFirstStep(), "For convergence information the sending participant is never the first one.");
  m2n->send(_hasConverged);
}

void BaseCouplingScheme::receiveConvergence(const m2n::PtrM2N &m2n)
{
  PRECICE_ASSERT(isImplicitCouplingScheme());
  PRECICE_ASSERT(doesFirstStep(), "For convergence information the receiving participant is always the first one.");
  m2n->receive(_hasConverged);
}

} // namespace precice::cplscheme<|MERGE_RESOLUTION|>--- conflicted
+++ resolved
@@ -119,8 +119,7 @@
     const auto &stamples = data->stamples();
     PRECICE_ASSERT(stamples.size() > 0);
 
-<<<<<<< HEAD
-    if (_useExperimental) {
+    if (data->exchangeSubsteps()) {
       int nTimeSteps = data->timeStepsStorage().nTimes();
       PRECICE_ASSERT(nTimeSteps > 0);
 
@@ -140,11 +139,6 @@
       }
 
       const Eigen::VectorXd serializedValues = data->getSerializedValues();
-=======
-    if (data->exchangeSubsteps()) {
-      const auto serializedValues = data->getSerializedValues();
-      const int  nTimeSteps       = 2;
->>>>>>> 293184fc
 
       // Data is actually only send if size>0, which is checked in the derived classes implementation
       m2n->send(serializedValues, data->getMeshID(), data->getDimensions() * nTimeSteps);
@@ -194,16 +188,9 @@
   PRECICE_ASSERT(m2n->isConnected());
   for (const auto &data : receiveData | boost::adaptors::map_values) {
 
-<<<<<<< HEAD
-    if (_useExperimental) {
+    if (data->exchangeSubsteps()) {
       const int nTimeSteps = receiveNumberOfTimeSteps(m2n);
 
-=======
-    if (data->exchangeSubsteps()) {
-      int             nTimeSteps = 2;
-      Eigen::VectorXd timesAscending(nTimeSteps);
-      timesAscending << time::Storage::WINDOW_START, time::Storage::WINDOW_END;
->>>>>>> 293184fc
       Eigen::VectorXd serializedValues(nTimeSteps * data->getSize());
       PRECICE_ASSERT(nTimeSteps > 0);
       const Eigen::VectorXd timesAscending = receiveTimes(m2n, nTimeSteps);
