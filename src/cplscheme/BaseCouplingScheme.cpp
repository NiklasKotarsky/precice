#include <Eigen/Core>
#include <cmath>
#include <cstddef>
#include <functional>
#include <limits>
#include <sstream>
#include <utility>

#include "BaseCouplingScheme.hpp"
#include "acceleration/Acceleration.hpp"
#include "cplscheme/Constants.hpp"
#include "cplscheme/CouplingData.hpp"
#include "cplscheme/CouplingScheme.hpp"
#include "cplscheme/impl/SharedPointer.hpp"
#include "impl/ConvergenceMeasure.hpp"
#include "io/TXTTableWriter.hpp"
#include "logging/LogMacros.hpp"
#include "math/differences.hpp"
#include "mesh/Data.hpp"
#include "mesh/Mesh.hpp"
#include "precice/types.hpp"
#include "utils/EigenHelperFunctions.hpp"
#include "utils/Helpers.hpp"
#include "utils/IntraComm.hpp"

namespace precice::cplscheme {

BaseCouplingScheme::BaseCouplingScheme(
    double                        maxTime,
    int                           maxTimeWindows,
    double                        timeWindowSize,
    int                           validDigits,
    std::string                   localParticipant,
    std::string                   controller,
    int                           maxIterations,
    CouplingMode                  cplMode,
    constants::TimesteppingMethod dtMethod,
    int                           extrapolationOrder)
    : _couplingMode(cplMode),
      _maxTime(maxTime),
      _maxTimeWindows(maxTimeWindows),
      _timeWindows(1),
      _timeWindowSize(timeWindowSize),
      _maxIterations(maxIterations),
      _iterations(1),
      _totalIterations(1),
      _localParticipant(std::move(localParticipant)),
      _controller(std::move(controller)),
      _extrapolationOrder(extrapolationOrder),
      _eps(std::pow(10.0, -1 * validDigits))
{
  PRECICE_ASSERT(not((maxTime != UNDEFINED_TIME) && (maxTime < 0.0)),
                 "Maximum time has to be larger than zero.");
  PRECICE_ASSERT(not((maxTimeWindows != UNDEFINED_TIME_WINDOWS) && (maxTimeWindows < 0)),
                 "Maximum number of time windows has to be larger than zero.");
  PRECICE_ASSERT(not(hasTimeWindowSize() && (timeWindowSize < 0.0)),
                 "Time window size has to be larger than zero.");
  PRECICE_ASSERT((validDigits >= 1) && (validDigits < 17),
                 "Valid digits of time window size has to be between 1 and 16.");
  if (dtMethod == constants::FIXED_TIME_WINDOW_SIZE) {
    PRECICE_ASSERT(hasTimeWindowSize(),
                   "Time window size has to be given when the fixed time window size method is used.");
  }

  PRECICE_ASSERT((maxIterations > 0) || (maxIterations == UNDEFINED_MAX_ITERATIONS),
                 "Maximal iteration limit has to be larger than zero.");

  if (_controller == _localParticipant) {
    // Controller participant never does the first step, because it is never the first participant
    _doesFirstStep = false;
  } else {
    _doesFirstStep = true;
  }

  if (isExplicitCouplingScheme()) {
    PRECICE_ASSERT(maxIterations == UNDEFINED_MAX_ITERATIONS);
  } else {
    PRECICE_ASSERT(isImplicitCouplingScheme());
    PRECICE_ASSERT(maxIterations >= 1);
  }

  if (isExplicitCouplingScheme()) {
    PRECICE_ASSERT(_extrapolationOrder == UNDEFINED_EXTRAPOLATION_ORDER, "Extrapolation is not allowed for explicit coupling");
  } else {
    PRECICE_ASSERT(isImplicitCouplingScheme());
    PRECICE_CHECK((_extrapolationOrder == 0) || (_extrapolationOrder == 1) || (_extrapolationOrder == 2),
                  "Extrapolation order has to be  0, 1, or 2.");
  }
}

typedef std::map<int, PtrCouplingData> DataMap;

CouplingData *BaseCouplingScheme::getSendData(
    DataID dataID)
{
  PRECICE_TRACE(dataID);
  for (auto &aSendData : _sendDataVector) {
    DataMap::iterator iter = aSendData.second.find(dataID);
    if (iter != aSendData.second.end()) {
      return &(*(iter->second));
    }
  }
  return nullptr;
}

CouplingData *BaseCouplingScheme::getReceiveData(
    DataID dataID)
{
  PRECICE_TRACE(dataID);
  for (auto &aReceiveData : _receiveDataVector) {
    DataMap::iterator iter = aReceiveData.second.find(dataID);
    if (iter != aReceiveData.second.end()) {
      return &(*(iter->second));
    }
  }
  return nullptr;
}

<<<<<<< HEAD
void BaseCouplingScheme::sendNumberOfTimeSteps(const m2n::PtrM2N &m2n, const int numberOfTimeSteps)
{
  PRECICE_TRACE();
  PRECICE_DEBUG("Sending number or time steps {}...", numberOfTimeSteps);
  m2n->send(numberOfTimeSteps);
}

void BaseCouplingScheme::sendTimes(const m2n::PtrM2N &m2n, const Eigen::VectorXd times)
{
  PRECICE_TRACE();
  PRECICE_DEBUG("Sending times...");
  for (int i = 0; i < times.size(); i++) {
    m2n->send(times(i));
  }
}

=======
>>>>>>> 7b285fea
void BaseCouplingScheme::sendData(const m2n::PtrM2N &m2n, const DataMap &sendData)
{
  PRECICE_TRACE();
  std::vector<int> sentDataIDs;
  PRECICE_ASSERT(m2n.get() != nullptr);
  PRECICE_ASSERT(m2n->isConnected());

  for (const DataMap::value_type &pair : sendData) {
    auto timesAscending = pair.second->getStoredTimesAscending();
    sendNumberOfTimeSteps(m2n, timesAscending.size());
    sendTimes(m2n, timesAscending);

    PRECICE_ASSERT(math::equals(timesAscending(timesAscending.size() - 1), 1.0), timesAscending(timesAscending.size() - 1)); // assert that last element is 1.0

    auto serializedSamples = pair.second->getSerialized();
    pair.second->clearTimeStepsStorage();

    // Data is actually only send if size>0, which is checked in the derived classes implementation
    m2n->send(serializedSamples, pair.second->getMeshID(), pair.second->getDimensions() * timesAscending.size());

    if (pair.second->hasGradient()) {
      m2n->send(pair.second->gradientValues(), pair.second->getMeshID(), pair.second->getDimensions() * pair.second->meshDimensions());
    }

    sentDataIDs.push_back(pair.first);
  }
  PRECICE_DEBUG("Number of sent data sets = {}", sentDataIDs.size());
}

int BaseCouplingScheme::receiveNumberOfTimeSteps(const m2n::PtrM2N &m2n)
{
  PRECICE_TRACE();
  PRECICE_DEBUG("Receiving number of time steps...");
  int numberOfTimeSteps;
  m2n->receive(numberOfTimeSteps);
  return numberOfTimeSteps;
}

Eigen::VectorXd BaseCouplingScheme::receiveTimes(const m2n::PtrM2N &m2n, int nTimeSteps)
{
  PRECICE_TRACE();
  PRECICE_DEBUG("Receiving times....");
  auto times = Eigen::VectorXd(nTimeSteps);
  for (int i = 0; i < nTimeSteps; i++) {
    m2n->receive(times(i));
  }
  return times;
}

void BaseCouplingScheme::receiveData(const m2n::PtrM2N &m2n, const DataMap &receiveData)
{
  PRECICE_TRACE();
  std::vector<int> receivedDataIDs;
  PRECICE_ASSERT(m2n.get());
  PRECICE_ASSERT(m2n->isConnected());
  for (const DataMap::value_type &pair : receiveData) {
    int nTimeSteps = receiveNumberOfTimeSteps(m2n);

    PRECICE_ASSERT(nTimeSteps > 0);
    auto timesAscending = receiveTimes(m2n, nTimeSteps);

    auto serializedSamples = Eigen::VectorXd(nTimeSteps * pair.second->getSize());
    // Data is only received on ranks with size>0, which is checked in the derived class implementation
    m2n->receive(serializedSamples, pair.second->getMeshID(), pair.second->getDimensions() * nTimeSteps);

    pair.second->clearTimeStepsStorage();
    pair.second->storeFromSerialized(timesAscending, serializedSamples);

    if (pair.second->hasGradient()) {
      m2n->receive(pair.second->gradientValues(), pair.second->getMeshID(), pair.second->getDimensions() * pair.second->meshDimensions());
    }

    receivedDataIDs.push_back(pair.first);
  }
  PRECICE_DEBUG("Number of received data sets = {}", receivedDataIDs.size());
  if (receivedDataIDs.size() > 0) {
    _atLeastOneWasReceived = true;
  }
}

void BaseCouplingScheme::setTimeWindowSize(double timeWindowSize)
{
  _timeWindowSize = timeWindowSize;
}

void BaseCouplingScheme::finalize()
{
  PRECICE_TRACE();
  checkCompletenessRequiredActions();
  PRECICE_ASSERT(_isInitialized, "Called finalize() before initialize().");
}

void BaseCouplingScheme::initialize(double startTime, int startTimeWindow)
{
  // Initialize uses the template method pattern (https://en.wikipedia.org/wiki/Template_method_pattern).
  PRECICE_TRACE(startTime, startTimeWindow);
  PRECICE_ASSERT(not isInitialized());
  PRECICE_ASSERT(math::greaterEquals(startTime, 0.0), startTime);
  PRECICE_ASSERT(startTimeWindow >= 0, startTimeWindow);
  _time                = startTime;
  _timeWindows         = startTimeWindow;
  _hasDataBeenReceived = false;

  if (isImplicitCouplingScheme()) {
    if (not doesFirstStep()) {
      PRECICE_CHECK(not _convergenceMeasures.empty(),
                    "At least one convergence measure has to be defined for "
                    "an implicit coupling scheme.");
      // reserve memory and initialize data with zero
      initializeStorages();
    }
    requireAction(constants::actionWriteIterationCheckpoint());
    initializeTXTWriters();
  }

  if (isImplicitCouplingScheme()) {
    storeIteration();
  }

  // For simple initialization initialize as constant.
  if (sendsInitializedData()) {
    storeTimeStepSendData(1.0);
  }

  exchangeInitialData();

  if (receivesInitializedData()) {
    retreiveTimeStepReceiveDataEndOfWindow(); // might be moved into SolverInterfaceImpl.
  }

  if (isImplicitCouplingScheme()) {
    if (not doesFirstStep()) {
      storeExtrapolationData();
      moveToNextWindow();
    }
  }

  _isInitialized = true;
}

void BaseCouplingScheme::receiveResultOfFirstAdvance()
{
  PRECICE_ASSERT(_isInitialized, "Before calling receiveResultOfFirstAdvance() one has to call initialize().");
  _hasDataBeenReceived = false;
  performReceiveOfFirstAdvance();
}

bool BaseCouplingScheme::sendsInitializedData() const
{
  return _sendsInitializedData;
}

void BaseCouplingScheme::advance()
{
  PRECICE_TRACE(_timeWindows, _time);
  checkCompletenessRequiredActions();
  PRECICE_ASSERT(_isInitialized, "Before calling advance() coupling scheme has to be initialized via initialize().");
  _hasDataBeenReceived  = false;
  _isTimeWindowComplete = false;

  PRECICE_ASSERT(_couplingMode != Undefined);

  double relativeDt                 = -1;
  bool   usesFirstParticipantMethod = (_timeWindowSize == -1);

  if (isImplicitCouplingScheme()) {
    // store data from writeDataContext in buffer, when advance is called.
    PRECICE_ASSERT(_computedTimeWindowPart > 0);
    if (not usesFirstParticipantMethod) {
      relativeDt = _computedTimeWindowPart / _timeWindowSize;
      PRECICE_ASSERT(math::smallerEquals(relativeDt, 1.0, 10e-9), relativeDt, _computedTimeWindowPart, _timeWindowSize);
      PRECICE_ASSERT(relativeDt > 0, relativeDt, _computedTimeWindowPart, _timeWindowSize);
      if (relativeDt > 1.0) {
        PRECICE_ASSERT(math::smallerEquals(relativeDt, 1.0, 10e-9), relativeDt);
        relativeDt = 1.0;
      }
      storeTimeStepSendData(relativeDt);
    } else {
      // We don't support subcycling here, because this is complicated. Therefore, use same strategy like for explicit coupling and just use a single value at end of window.
      // Possible solution: Don't scale times to [0,1], but leave them as they are. Then we would also allow times > 1. We then have two options:
      // 1) scale the times back later when the time window size is known (to still benefit from the simpler handling, if all times are scaled to [0,1]).
      // 2) generally use times in the interval [0, timeWindowSize]. This makes the implementation probably a bit more complicated, but also more consistent.
      if (reachedEndOfTimeWindow()) { // only necessary to trigger at end of time window.
        storeTimeStepSendData(1.0);   // only write data at end of window
      }
    }
  } else {
    // work-around for explicit coupling, because it does not support waveform relaxation.
    if (reachedEndOfTimeWindow()) { // only necessary to trigger at end of time window.
      storeTimeStepSendData(1.0);   // only write data at end of window
    }
  }

  if (reachedEndOfTimeWindow()) {

    _timeWindows += 1; // increment window counter. If not converged, will be decremented again later.

    bool convergence = exchangeDataAndAccelerate();
    retreiveTimeStepReceiveDataEndOfWindow(); // might be moved into SolverInterfaceImpl.

    if (isImplicitCouplingScheme()) { // check convergence
      if (not convergence) {          // repeat window
        PRECICE_DEBUG("No convergence achieved");
        requireAction(constants::actionReadIterationCheckpoint());
        // The computed time window part equals the time window size, since the
        // time window remainder is zero. Subtract the time window size and do another
        // coupling iteration.
        PRECICE_ASSERT(math::greater(_computedTimeWindowPart, 0.0));
        _time = _time - _computedTimeWindowPart;
        _timeWindows -= 1;
      } else { // write output, prepare for next window
        PRECICE_DEBUG("Convergence achieved");
        advanceTXTWriters();
        PRECICE_INFO("Time window completed");
        _isTimeWindowComplete = true;
        if (isCouplingOngoing()) {
          PRECICE_DEBUG("Setting require create checkpoint");
          requireAction(constants::actionWriteIterationCheckpoint());
        }
      }
      //update iterations
      _totalIterations++;
      if (not convergence) {
        _iterations++;
      } else {
        _iterations = 1;
      }
    } else {
      PRECICE_INFO("Time window completed");
      _isTimeWindowComplete = true;
    }
    if (isCouplingOngoing()) {
      //PRECICE_ASSERT(_hasDataBeenReceived);  // actually incorrect. Data is not necessarily received, if scheme is only sending.
    }
    _computedTimeWindowPart = 0.0; // reset window
  }
}

std::vector<std::string> BaseCouplingScheme::getCouplingPartners() const
{
  std::vector<std::string> partnerNames;

  for (const auto &m2nPair : _m2ns) {
    partnerNames.emplace_back(m2nPair.first);
  }

  return partnerNames;
}

void BaseCouplingScheme::storeExtrapolationData()
{
  PRECICE_TRACE(_timeWindows);
  for (auto &data : allCouplingData()) {
    data->storeExtrapolationData();
  }
}

void BaseCouplingScheme::moveToNextWindow()
{
  PRECICE_TRACE(_timeWindows);
  for (auto &pair : getAccelerationData()) {
    PRECICE_DEBUG("Store data: {}", pair.first);
    pair.second->moveToNextWindow();
  }
}

void BaseCouplingScheme::storeIteration()
{
  PRECICE_ASSERT(isImplicitCouplingScheme());
  for (auto &data : allCouplingData()) {
    data->storeIteration();
  }
}

bool BaseCouplingScheme::hasTimeWindowSize() const
{
  return not math::equals(_timeWindowSize, UNDEFINED_TIME_WINDOW_SIZE);
}

double BaseCouplingScheme::getTimeWindowSize() const
{
  PRECICE_ASSERT(hasTimeWindowSize());
  return _timeWindowSize;
}

void BaseCouplingScheme::addComputedTime(
    double timeToAdd)
{
  PRECICE_TRACE(timeToAdd, _time);
  PRECICE_ASSERT(isCouplingOngoing(), "Invalid call of addComputedTime() after simulation end.");

  // add time interval that has been computed in the solver to get the correct time remainder
  _computedTimeWindowPart += timeToAdd;
  _time += timeToAdd;

  // Check validness
  bool valid = math::greaterEquals(getThisTimeWindowRemainder(), 0.0, _eps);
  PRECICE_CHECK(valid,
                "The timestep length given to preCICE in \"advance\" {} exceeds the maximum allowed timestep length {} "
                "in the remaining of this time window. "
                "Did you restrict your timestep length, \"dt = min(precice_dt, dt)\"? "
                "For more information, consult the adapter example in the preCICE documentation.",
                timeToAdd, _timeWindowSize - _computedTimeWindowPart + timeToAdd);
}

bool BaseCouplingScheme::willDataBeExchanged(
    double lastSolverTimestepLength) const
{
  PRECICE_TRACE(lastSolverTimestepLength);
  double remainder = getThisTimeWindowRemainder() - lastSolverTimestepLength;
  return not math::greater(remainder, 0.0, _eps);
}

bool BaseCouplingScheme::hasDataBeenReceived() const
{
  return _hasDataBeenReceived;
}

void BaseCouplingScheme::checkDataHasBeenReceived()
{
  PRECICE_ASSERT(not _hasDataBeenReceived, "checkDataHasBeenReceived() may only be called once within one coupling iteration. If this assertion is triggered this probably means that your coupling scheme has a bug.");
  if (_atLeastOneWasReceived) {
    _hasDataBeenReceived   = true;
    _atLeastOneWasReceived = false;
  }
}

double BaseCouplingScheme::getTime() const
{
  return _time;
}

int BaseCouplingScheme::getTimeWindows() const
{
  return _timeWindows;
}

double BaseCouplingScheme::getThisTimeWindowRemainder() const
{
  PRECICE_TRACE();
  double remainder = 0.0;
  if (hasTimeWindowSize()) {
    remainder = getNextTimestepMaxLength();
  }
  PRECICE_DEBUG("return {}", remainder);
  return remainder;
}

double BaseCouplingScheme::getNextTimestepMaxLength() const
{
  if (hasTimeWindowSize()) {
    return _timeWindowSize - _computedTimeWindowPart;
  } else {
    if (math::equals(_maxTime, UNDEFINED_TIME)) {
      return std::numeric_limits<double>::max();
    } else {
      return _maxTime - _time;
    }
  }
}

bool BaseCouplingScheme::isCouplingOngoing() const
{
  bool timeLeft      = math::greater(_maxTime, _time, _eps) || math::equals(_maxTime, UNDEFINED_TIME);
  bool timestepsLeft = (_maxTimeWindows >= _timeWindows) || (_maxTimeWindows == UNDEFINED_TIME_WINDOWS);
  return timeLeft && timestepsLeft;
}

bool BaseCouplingScheme::isTimeWindowComplete() const
{
  return _isTimeWindowComplete;
}

bool BaseCouplingScheme::moveWindowBeforeMapping() const
{
  return false; // by default coupling schemes have to move to the next window after performing the mapping
}

void BaseCouplingScheme::retreiveTimeStepReceiveDataEndOfWindow()
{
  if (hasDataBeenReceived()) {
    // needed to avoid problems with round-off-errors.
    auto times       = getReceiveTimes();
    auto largestTime = times.at(times.size() - 1);
    PRECICE_ASSERT(math::equals(largestTime, 1.0), largestTime);
    retreiveTimeStepReceiveData(largestTime); // might be moved into SolverInterfaceImpl.
  }
}

bool BaseCouplingScheme::isActionRequired(
    const std::string &actionName) const
{
  return _actions.count(actionName) > 0;
}

void BaseCouplingScheme::markActionFulfilled(
    const std::string &actionName)
{
  _actions.erase(actionName);
}

void BaseCouplingScheme::requireAction(
    const std::string &actionName)
{
  _actions.insert(actionName);
}

std::string BaseCouplingScheme::printCouplingState() const
{
  std::ostringstream os;
  os << "iteration: " << _iterations; //_iterations;
  if (_maxIterations != -1) {
    os << " of " << _maxIterations;
  }
  os << ", " << printBasicState(_timeWindows, _time) << ", " << printActionsState();
  return os.str();
}

std::string BaseCouplingScheme::printBasicState(
    int    timeWindows,
    double time) const
{
  std::ostringstream os;
  os << "time-window: " << timeWindows;
  if (_maxTimeWindows != UNDEFINED_TIME_WINDOWS) {
    os << " of " << _maxTimeWindows;
  }
  os << ", time: " << time;
  if (_maxTime != UNDEFINED_TIME) {
    os << " of " << _maxTime;
  }
  if (hasTimeWindowSize()) {
    os << ", time-window-size: " << _timeWindowSize;
  }
  if (hasTimeWindowSize() || (_maxTime != UNDEFINED_TIME)) {
    os << ", max-timestep-length: " << getNextTimestepMaxLength();
  }
  os << ", ongoing: ";
  isCouplingOngoing() ? os << "yes" : os << "no";
  os << ", time-window-complete: ";
  _isTimeWindowComplete ? os << "yes" : os << "no";
  return os.str();
}

std::string BaseCouplingScheme::printActionsState() const
{
  std::ostringstream os;
  for (const std::string &actionName : _actions) {
    os << actionName << ' ';
  }
  return os.str();
}

void BaseCouplingScheme::checkCompletenessRequiredActions()
{
  PRECICE_TRACE();
  if (not _actions.empty()) {
    std::ostringstream stream;
    for (const std::string &action : _actions) {
      if (not stream.str().empty()) {
        stream << ", ";
      }
      stream << action;
    }
    PRECICE_ERROR("The required actions {} are not fulfilled. Did you forget to call \"markActionFulfilled\"?", stream.str());
  }
}

void BaseCouplingScheme::initializeStorages()
{
  PRECICE_TRACE();
  // Reserve storage for all data
  for (auto &data : allCouplingData()) {
    data->initializeExtrapolation();
  }
  // Reserve storage for acceleration
  if (_acceleration) {
    _acceleration->initialize(getAccelerationData());
  }
}

void BaseCouplingScheme::setAcceleration(
    const acceleration::PtrAcceleration &acceleration)
{
  PRECICE_ASSERT(acceleration.get() != nullptr);
  _acceleration = acceleration;
}

bool BaseCouplingScheme::hasAnySendData()
{
  return std::any_of(_sendDataVector.cbegin(), _sendDataVector.cend(), [](const auto &sendExchange) { return not sendExchange.second.empty(); });
}

void BaseCouplingScheme::addDataToSend(
    const mesh::PtrData &data,
    mesh::PtrMesh        mesh,
    bool                 requiresInitialization,
    const std::string &  to)
{
  PRECICE_TRACE();
  PRECICE_ASSERT(to != _localParticipant);
  int id = data->getID();
  if (!utils::contained(id, _sendDataVector[to])) {
    PRECICE_ASSERT(_sendDataVector[to].count(id) == 0, "Key already exists!");
    PtrCouplingData ptrCplData;
    if (isExplicitCouplingScheme()) {
      ptrCplData = std::make_shared<CouplingData>(data, std::move(mesh), requiresInitialization);
    } else {
      ptrCplData = std::make_shared<CouplingData>(data, std::move(mesh), requiresInitialization, getExtrapolationOrder());
    }
    _sendDataVector[to].emplace(id, ptrCplData);
  } else {
    PRECICE_ERROR("Data \"{0}\" cannot be added twice for sending. Please remove any duplicate <exchange data=\"{0}\" .../> tags", data->getName());
  }
}

void BaseCouplingScheme::addDataToReceive(
    const mesh::PtrData &data,
    mesh::PtrMesh        mesh,
    bool                 requiresInitialization,
    const std::string &  from)
{
  PRECICE_TRACE();
  PRECICE_ASSERT(from != _localParticipant);
  int id = data->getID();
  if (!utils::contained(id, _receiveDataVector[from])) {
    PRECICE_ASSERT(_receiveDataVector[from].count(id) == 0, "Key already exists!");
    PtrCouplingData ptrCplData;
    if (isExplicitCouplingScheme()) {
      ptrCplData = std::make_shared<CouplingData>(data, std::move(mesh), requiresInitialization);
    } else {
      ptrCplData = std::make_shared<CouplingData>(data, std::move(mesh), requiresInitialization, getExtrapolationOrder());
    }
    _receiveDataVector[from].emplace(id, ptrCplData);
  } else {
    PRECICE_ERROR("Data \"{0}\" cannot be added twice for receiving. Please remove any duplicate <exchange data=\"{0}\" ... /> tags", data->getName());
  }
}

std::vector<PtrCouplingData> BaseCouplingScheme::allCouplingData()
{
  std::vector<PtrCouplingData> couplingDataVector;
  for (auto &dataMap : _sendDataVector) {
    for (auto &aData : dataMap.second) {
      couplingDataVector.push_back(aData.second);
    }
  }
  for (auto &dataMap : _receiveDataVector) {
    for (auto &aData : dataMap.second) {
      couplingDataVector.push_back(aData.second);
    }
  }
  return couplingDataVector;
}

std::vector<PtrCouplingData> BaseCouplingScheme::allSendCouplingData()
{
  std::vector<PtrCouplingData> couplingDataVector;
  for (auto &dataMap : _sendDataVector) {
    for (auto &aData : dataMap.second) {
      couplingDataVector.push_back(aData.second);
    }
  }
  return couplingDataVector;
}

std::vector<PtrCouplingData> BaseCouplingScheme::allReceiveCouplingData()
{
  std::vector<PtrCouplingData> couplingDataVector;
  for (auto &dataMap : _receiveDataVector) {
    for (auto &aData : dataMap.second) {
      couplingDataVector.push_back(aData.second);
    }
  }
  return couplingDataVector;
}

std::vector<PtrCouplingData> BaseCouplingScheme::allCouplingDataWithId(DataID dataId)
{
  std::vector<PtrCouplingData> dataWithId;
  for (auto &sendData : _sendDataVector) {
    for (auto &aSendData : sendData.second) {
      if (aSendData.first == dataId) {
        dataWithId.emplace_back(aSendData.second);
      }
    }
  }
  for (auto &receiveData : _receiveDataVector) {
    for (auto &aReceiveData : receiveData.second) {
      if (aReceiveData.first == dataId) {
        dataWithId.emplace_back(aReceiveData.second);
      }
    }
  }
  return dataWithId;
}

void BaseCouplingScheme::determineInitialDataExchange()
{
  determineInitialSend(allSendCouplingData());
  determineInitialReceive(allReceiveCouplingData());
}

<<<<<<< HEAD
void BaseCouplingScheme::retreiveTimeStepReceiveData(double relativeDt)
{
  // @todo breaks, if different receiveData live on different time-meshes. This is a realistic use-case for multi coupling! Should use a different signature here to individually retreiveTimeStepData from receiveData. Would also be helpful for mapping.
  PRECICE_ASSERT(relativeDt > 0);
  PRECICE_ASSERT(relativeDt <= 1.0, relativeDt);
  for (auto &data : allReceiveCouplingData()) {
    data->values() = data->getDataAtTime(relativeDt);
  }
}

void BaseCouplingScheme::storeTimeStepReceiveDataEndOfWindow()
{
  if (hasDataBeenReceived()) {
    // needed to avoid problems with round-off-errors.
    auto times       = getReceiveTimes();
    auto largestTime = times.at(times.size() - 1);
    PRECICE_ASSERT(math::equals(largestTime, 1.0), largestTime);
    for (auto &data : allReceiveCouplingData()) {
      auto values = data->values();
      data->storeDataAtTime(values, largestTime);
    }
  }
}

std::vector<double> BaseCouplingScheme::getReceiveTimes()
{
  //@todo Should ensure that all times vectors actually hold the same times (since otherwise we would have to get times individually per data), this especially is a problem for ParallelCouplingScheme with multi coupling.
  //@todo subcycling is not supported for ParallelCouplingScheme with multi coupling, because this needs a complicated interplay of picking the right data in time and mapping this data. This is hard to realize with the current implementation.
  auto times = std::vector<double>();
  for (auto &receiveData : allReceiveCouplingData()) {
    auto timesVec = receiveData->getStoredTimesAscending();
    PRECICE_ASSERT(timesVec.size() > 0, timesVec.size());
    for (int i = 0; i < timesVec.size(); i++) {
      times.push_back(timesVec(i));
    }
    return times;
  }
  PRECICE_ASSERT(false);
}

=======
>>>>>>> 7b285fea
void BaseCouplingScheme::newConvergenceMeasurements()
{
  PRECICE_TRACE();
  for (ConvergenceMeasureContext &convMeasure : _convergenceMeasures) {
    PRECICE_ASSERT(convMeasure.measure.get() != nullptr);
    convMeasure.measure->newMeasurementSeries();
  }
}

void BaseCouplingScheme::addConvergenceMeasure(
    int                         dataID,
    bool                        suffices,
    bool                        strict,
    impl::PtrConvergenceMeasure measure,
    bool                        doesLogging)
{
  auto dataWithId = allCouplingDataWithId(dataID);
  PRECICE_ASSERT(dataWithId.size() >= 1, "Data with given data ID must exist!");
  for (auto &data : dataWithId) {
    ConvergenceMeasureContext convMeasure;
    convMeasure.couplingData = data;
    convMeasure.suffices     = suffices;
    convMeasure.strict       = strict;
    convMeasure.measure      = std::move(measure);
    convMeasure.doesLogging  = doesLogging;
    _convergenceMeasures.push_back(convMeasure);
  }
}

bool BaseCouplingScheme::measureConvergence()
{
  PRECICE_TRACE();
  PRECICE_ASSERT(not doesFirstStep());
  bool allConverged = true;
  bool oneSuffices  = false; //at least one convergence measure suffices and did converge
  bool oneStrict    = false; //at least one convergence measure is strict and did not converge
  PRECICE_ASSERT(_convergenceMeasures.size() > 0);
  if (not utils::IntraComm::isSecondary()) {
    _convergenceWriter->writeData("TimeWindow", _timeWindows - 1);
    _convergenceWriter->writeData("Iteration", _iterations);
  }
  for (const auto &convMeasure : _convergenceMeasures) {
    PRECICE_ASSERT(convMeasure.couplingData != nullptr);
    PRECICE_ASSERT(convMeasure.measure.get() != nullptr);

    convMeasure.measure->measure(convMeasure.couplingData->previousIteration(), convMeasure.couplingData->values());

    if (not utils::IntraComm::isSecondary() && convMeasure.doesLogging) {
      _convergenceWriter->writeData(convMeasure.logHeader(), convMeasure.measure->getNormResidual());
    }

    if (not convMeasure.measure->isConvergence()) {
      allConverged = false;
      if (convMeasure.strict) {
        oneStrict = true;
        PRECICE_CHECK(_iterations < _maxIterations,
                      "The strict convergence measure for data \"" + convMeasure.couplingData->getDataName() +
                          "\" did not converge within the maximum allowed iterations, which terminates the simulation. "
                          "To avoid this forced termination do not mark the convergence measure as strict.")
      }
    } else if (convMeasure.suffices == true) {
      oneSuffices = true;
    }

    PRECICE_INFO(convMeasure.measure->printState(convMeasure.couplingData->getDataName()));
  }

  if (allConverged) {
    PRECICE_INFO("All converged");
  } else if (oneSuffices && not oneStrict) { //strict overrules suffices
    PRECICE_INFO("Sufficient measures converged");
  }

  return allConverged || (oneSuffices && not oneStrict);
}

void BaseCouplingScheme::initializeTXTWriters()
{
  if (not utils::IntraComm::isSecondary()) {

    _iterationsWriter = std::make_shared<io::TXTTableWriter>("precice-" + _localParticipant + "-iterations.log");
    if (not doesFirstStep()) {
      _convergenceWriter = std::make_shared<io::TXTTableWriter>("precice-" + _localParticipant + "-convergence.log");
    }

    _iterationsWriter->addData("TimeWindow", io::TXTTableWriter::INT);
    _iterationsWriter->addData("TotalIterations", io::TXTTableWriter::INT);
    _iterationsWriter->addData("Iterations", io::TXTTableWriter::INT);
    _iterationsWriter->addData("Convergence", io::TXTTableWriter::INT);

    if (not doesFirstStep()) {
      _convergenceWriter->addData("TimeWindow", io::TXTTableWriter::INT);
      _convergenceWriter->addData("Iteration", io::TXTTableWriter::INT);
    }

    if (not doesFirstStep()) {
      for (ConvergenceMeasureContext &convMeasure : _convergenceMeasures) {

        if (convMeasure.doesLogging) {
          _convergenceWriter->addData(convMeasure.logHeader(), io::TXTTableWriter::DOUBLE);
        }
      }
      if (_acceleration) {
        _iterationsWriter->addData("QNColumns", io::TXTTableWriter::INT);
        _iterationsWriter->addData("DeletedQNColumns", io::TXTTableWriter::INT);
        _iterationsWriter->addData("DroppedQNColumns", io::TXTTableWriter::INT);
      }
    }
  }
}

void BaseCouplingScheme::advanceTXTWriters()
{
  if (not utils::IntraComm::isSecondary()) {

    _iterationsWriter->writeData("TimeWindow", _timeWindows - 1);
    _iterationsWriter->writeData("TotalIterations", _totalIterations);
    _iterationsWriter->writeData("Iterations", _iterations);
    int converged = _iterations < _maxIterations ? 1 : 0;
    _iterationsWriter->writeData("Convergence", converged);

    if (not doesFirstStep() && _acceleration) {
      _iterationsWriter->writeData("QNColumns", _acceleration->getLSSystemCols());
      _iterationsWriter->writeData("DeletedQNColumns", _acceleration->getDeletedColumns());
      _iterationsWriter->writeData("DroppedQNColumns", _acceleration->getDroppedColumns());
    }
  }
}

bool BaseCouplingScheme::reachedEndOfTimeWindow()
{
  return math::equals(getThisTimeWindowRemainder(), 0.0, _eps);
}

void BaseCouplingScheme::determineInitialSend(std::vector<PtrCouplingData> sendData)
{
  if (anyDataRequiresInitialization(sendData)) {
    _sendsInitializedData = true;
    requireAction(constants::actionWriteInitialData());
  }
}

void BaseCouplingScheme::determineInitialReceive(std::vector<PtrCouplingData> receiveData)
{
  if (anyDataRequiresInitialization(receiveData)) {
    _receivesInitializedData = true;
  }
}

int BaseCouplingScheme::getExtrapolationOrder()
{
  return _extrapolationOrder;
}

<<<<<<< HEAD
void BaseCouplingScheme::storeTimeStepSendData(double relativeDt)
{
  PRECICE_ASSERT(relativeDt > 0, relativeDt);
  PRECICE_ASSERT(relativeDt <= 1.0, relativeDt);
  for (auto &sendData : allSendCouplingData()) {
    auto theData = sendData->values();
    sendData->storeDataAtTime(theData, relativeDt);
  }
}

void BaseCouplingScheme::retreiveTimeStepForData(double relativeDt, DataID dataId)
{
  for (auto &data : allCouplingDataWithId(dataId)) {
    data->values() = data->getDataAtTime(relativeDt);
  }
}

=======
>>>>>>> 7b285fea
bool BaseCouplingScheme::anyDataRequiresInitialization(std::vector<PtrCouplingData> datas) const
{
  /// @todo implement this function using https://en.cppreference.com/w/cpp/algorithm/all_any_none_of
  for (auto &data : datas) {
    if (data->requiresInitialization) {
      return true;
    }
  }
  return false;
}

void BaseCouplingScheme::storeTimeStepAccelerationDataEndOfWindow()
{
  for (auto &anAccelerationData : getAccelerationData()) {
    auto theData = anAccelerationData.second->values();
    anAccelerationData.second->storeDataAtTime(theData, 1.0);
  }
}

std::vector<double> BaseCouplingScheme::getAccelerationTimes()
{
  //@todo Should ensure that all times vectors actually hold the same times (since otherwise we would have to get times individually per data), but for BiCouplingScheme this should be fine.
  auto times = std::vector<double>();
  for (auto &data : getAccelerationData()) {
    auto timesVec = data.second->getStoredTimesAscending();
    PRECICE_ASSERT(timesVec.size() > 0, timesVec.size());
    for (int i = 0; i < timesVec.size(); i++) {
      times.push_back(timesVec(i));
    }
    return times;
  }
  PRECICE_ASSERT(false);
}

void BaseCouplingScheme::retreiveTimeStepAccelerationDataEndOfWindow()
{
  // needed to avoid problems with round-off-errors.
  auto times       = getAccelerationTimes();
  auto largestTime = times.at(times.size() - 1);
  PRECICE_ASSERT(math::equals(largestTime, 1.0), largestTime);
  for (auto &anAccelerationData : getAccelerationData()) {
    retreiveTimeStepForData(largestTime, anAccelerationData.second->getDataID());
  }
}

bool BaseCouplingScheme::doImplicitStep()
{
  retreiveTimeStepAccelerationDataEndOfWindow(); // will be needed by acceleration
  storeExtrapolationData();

  PRECICE_DEBUG("measure convergence of the coupling iteration");
  bool convergence = measureConvergence();
  // Stop, when maximal iteration count (given in config) is reached
  if (_iterations == _maxIterations)
    convergence = true;

  // coupling iteration converged for current time window. Advance in time.
  if (convergence) {
    if (_acceleration) {
      _acceleration->iterationsConverged(getAccelerationData());
    }
    newConvergenceMeasurements();
  } else {
    // no convergence achieved for the coupling iteration within the current time window
    if (_acceleration) {
      _acceleration->performAcceleration(getAccelerationData());
    }
  }

  if (convergence) {
    moveToNextWindow();
  }

  // Store data for conv. measurement, acceleration
  storeIteration();

  // Override data with accelerated data
  storeTimeStepAccelerationDataEndOfWindow();

  return convergence;
}

void BaseCouplingScheme::sendConvergence(const m2n::PtrM2N &m2n, bool convergence)
{
  PRECICE_ASSERT(not doesFirstStep(), "For convergence information the sending participant is never the first one.");
  m2n->send(convergence);
}

bool BaseCouplingScheme::receiveConvergence(const m2n::PtrM2N &m2n)
{
  PRECICE_ASSERT(doesFirstStep(), "For convergence information the receiving participant is always the first one.");
  bool convergence;
  m2n->receive(convergence);
  return convergence;
}

} // namespace precice::cplscheme<|MERGE_RESOLUTION|>--- conflicted
+++ resolved
@@ -116,7 +116,6 @@
   return nullptr;
 }
 
-<<<<<<< HEAD
 void BaseCouplingScheme::sendNumberOfTimeSteps(const m2n::PtrM2N &m2n, const int numberOfTimeSteps)
 {
   PRECICE_TRACE();
@@ -133,8 +132,6 @@
   }
 }
 
-=======
->>>>>>> 7b285fea
 void BaseCouplingScheme::sendData(const m2n::PtrM2N &m2n, const DataMap &sendData)
 {
   PRECICE_TRACE();
@@ -738,7 +735,6 @@
   determineInitialReceive(allReceiveCouplingData());
 }
 
-<<<<<<< HEAD
 void BaseCouplingScheme::retreiveTimeStepReceiveData(double relativeDt)
 {
   // @todo breaks, if different receiveData live on different time-meshes. This is a realistic use-case for multi coupling! Should use a different signature here to individually retreiveTimeStepData from receiveData. Would also be helpful for mapping.
@@ -779,8 +775,6 @@
   PRECICE_ASSERT(false);
 }
 
-=======
->>>>>>> 7b285fea
 void BaseCouplingScheme::newConvergenceMeasurements()
 {
   PRECICE_TRACE();
@@ -935,7 +929,6 @@
   return _extrapolationOrder;
 }
 
-<<<<<<< HEAD
 void BaseCouplingScheme::storeTimeStepSendData(double relativeDt)
 {
   PRECICE_ASSERT(relativeDt > 0, relativeDt);
@@ -953,8 +946,6 @@
   }
 }
 
-=======
->>>>>>> 7b285fea
 bool BaseCouplingScheme::anyDataRequiresInitialization(std::vector<PtrCouplingData> datas) const
 {
   /// @todo implement this function using https://en.cppreference.com/w/cpp/algorithm/all_any_none_of
