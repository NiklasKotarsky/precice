--- conflicted
+++ resolved
@@ -43,8 +43,8 @@
       _iterations(1),
       _totalIterations(1),
       _localParticipant(std::move(localParticipant)),
-      _extrapolationOrder(extrapolationOrder),
-      _eps(std::pow(10.0, -1 * validDigits))
+      _eps(std::pow(10.0, -1 * validDigits)),
+      _extrapolationOrder(extrapolationOrder)
 {
   PRECICE_ASSERT(not((maxTime != UNDEFINED_TIME) && (maxTime < 0.0)),
                  "Maximum time has to be larger than zero.");
@@ -492,11 +492,7 @@
 {
   ConvergenceMeasureContext convMeasure;
   PRECICE_ASSERT(getAllData().count(dataID) == 1, "Data with given data ID must exist!");
-<<<<<<< HEAD
-  convMeasure.couplingData = &(*getAllData()[dataID]);
-=======
   convMeasure.couplingData = getAllData()[dataID];
->>>>>>> f821c23e
   convMeasure.suffices     = suffices;
   convMeasure.strict       = strict;
   convMeasure.measure      = std::move(measure);
@@ -674,17 +670,6 @@
   return convergence;
 }
 
-<<<<<<< HEAD
-void BaseCouplingScheme::assignDataToConvergenceMeasure(ConvergenceMeasureContext *convergenceMeasure, DataID dataID)
-{
-  PRECICE_TRACE(dataID);
-  DataMap::iterator iter = getAllData().find(dataID);
-  PRECICE_ASSERT(iter != getAllData().end(), "Given data ID does not exist in getAllData()!");
-  convergenceMeasure->couplingData = &(*(iter->second));
-}
-
-=======
->>>>>>> f821c23e
 void BaseCouplingScheme::sendConvergence(const m2n::PtrM2N &m2n, bool convergence)
 {
   PRECICE_ASSERT(not doesFirstStep(), "For convergence information the sending participant is never the first one.");
