#include <Eigen/Core>
#include <cmath>
#include <cstddef>
#include <limits>
#include <sstream>
#include <utility>

#include "BaseCouplingScheme.hpp"
#include "acceleration/Acceleration.hpp"
#include "cplscheme/Constants.hpp"
#include "cplscheme/CouplingData.hpp"
#include "cplscheme/CouplingScheme.hpp"
#include "cplscheme/impl/SharedPointer.hpp"
#include "impl/ConvergenceMeasure.hpp"
#include "io/TXTTableWriter.hpp"
#include "logging/LogMacros.hpp"
#include "math/differences.hpp"
#include "mesh/Data.hpp"
#include "mesh/Mesh.hpp"
#include "precice/types.hpp"
#include "time/Waveform.hpp"
#include "utils/EigenHelperFunctions.hpp"
#include "utils/MasterSlave.hpp"

namespace precice {
namespace cplscheme {

BaseCouplingScheme::BaseCouplingScheme(
    double                        maxTime,
    int                           maxTimeWindows,
    double                        timeWindowSize,
    int                           validDigits,
    std::string                   localParticipant,
    int                           maxIterations,
    CouplingMode                  cplMode,
    constants::TimesteppingMethod dtMethod,
    int                           extrapolationOrder)
    : _couplingMode(cplMode),
      _maxTime(maxTime),
      _maxTimeWindows(maxTimeWindows),
      _timeWindows(1),
      _timeWindowSize(timeWindowSize),
      _maxIterations(maxIterations),
      _iterations(1),
      _totalIterations(1),
      _localParticipant(std::move(localParticipant)),
      _eps(std::pow(10.0, -1 * validDigits)),
      _extrapolationOrder(extrapolationOrder)
{
  PRECICE_ASSERT(not((maxTime != UNDEFINED_TIME) && (maxTime < 0.0)),
                 "Maximum time has to be larger than zero.");
  PRECICE_ASSERT(not((maxTimeWindows != UNDEFINED_TIME_WINDOWS) && (maxTimeWindows < 0)),
                 "Maximum number of time windows has to be larger than zero.");
  PRECICE_ASSERT(not((timeWindowSize != UNDEFINED_TIME_WINDOW_SIZE) && (timeWindowSize < 0.0)),
                 "Time window size has to be larger than zero.");
  PRECICE_ASSERT((validDigits >= 1) && (validDigits < 17),
                 "Valid digits of time window size has to be between 1 and 16.");
  if (dtMethod == constants::FIXED_TIME_WINDOW_SIZE) {
    PRECICE_ASSERT(hasTimeWindowSize(),
                   "Time window size has to be given when the fixed time window size method is used.");
  }

  PRECICE_ASSERT((maxIterations > 0) || (maxIterations == UNDEFINED_MAX_ITERATIONS),
                 "Maximal iteration limit has to be larger than zero.");

  if (isExplicitCouplingScheme()) {
    PRECICE_ASSERT(maxIterations == UNDEFINED_MAX_ITERATIONS);
  } else {
    PRECICE_ASSERT(isImplicitCouplingScheme());
    PRECICE_ASSERT(maxIterations >= 1);
  }

  if (isExplicitCouplingScheme()) {
    PRECICE_ASSERT(_extrapolationOrder == UNDEFINED_EXTRAPOLATION_ORDER, "Extrapolation is not allowed for explicit coupling");
  } else {
    PRECICE_ASSERT(isImplicitCouplingScheme());
    PRECICE_CHECK((_extrapolationOrder == 0) || (_extrapolationOrder == 1) || (_extrapolationOrder == 2),
                  "Extrapolation order has to be  0, 1, or 2.");
  }
}

void BaseCouplingScheme::sendData(const m2n::PtrM2N &m2n, const DataMap &sendData)
{
  PRECICE_TRACE();
  std::vector<int> sentDataIDs;
  PRECICE_ASSERT(m2n.get() != nullptr);
  PRECICE_ASSERT(m2n->isConnected());

  for (const DataMap::value_type &pair : sendData) {
    // Data is actually only send if size>0, which is checked in the derived classes implementaiton
    m2n->send(pair.second->values(), pair.second->getMeshID(), pair.second->getDimensions());

    sentDataIDs.push_back(pair.first);
  }
  PRECICE_DEBUG("Number of sent data sets = {}", sentDataIDs.size());
}

void BaseCouplingScheme::receiveData(const m2n::PtrM2N &m2n, const DataMap &receiveData)
{
  PRECICE_TRACE();
  std::vector<int> receivedDataIDs;
  PRECICE_ASSERT(m2n.get());
  PRECICE_ASSERT(m2n->isConnected());
  for (const DataMap::value_type &pair : receiveData) {
    // Data is only received on ranks with size>0, which is checked in the derived class implementation
    m2n->receive(pair.second->values(), pair.second->getMeshID(), pair.second->getDimensions());

    receivedDataIDs.push_back(pair.first);
  }
  PRECICE_DEBUG("Number of received data sets = {}", receivedDataIDs.size());
}

void BaseCouplingScheme::setTimeWindowSize(double timeWindowSize)
{
  _timeWindowSize = timeWindowSize;
}

void BaseCouplingScheme::finalize()
{
  PRECICE_TRACE();
  checkCompletenessRequiredActions();
  PRECICE_ASSERT(_isInitialized, "Called finalize() before initialize().");
}

void BaseCouplingScheme::initialize(double startTime, int startTimeWindow)
{
  // Initialize uses the template method pattern (https://en.wikipedia.org/wiki/Template_method_pattern).
  PRECICE_TRACE(startTime, startTimeWindow);
  PRECICE_ASSERT(not isInitialized());
  PRECICE_ASSERT(math::greaterEquals(startTime, 0.0), startTime);
  PRECICE_ASSERT(startTimeWindow >= 0, startTimeWindow);
  _time        = startTime;
  _timeWindows = startTimeWindow;

  if (isImplicitCouplingScheme()) {
    if (not doesFirstStep()) {
      PRECICE_CHECK(not _convergenceMeasures.empty(),
                    "At least one convergence measure has to be defined for "
                    "an implicit coupling scheme.");
      // setup convergence measures
      for (ConvergenceMeasureContext &convergenceMeasure : _convergenceMeasures) {
        DataID dataID = convergenceMeasure.couplingData->getDataID();
        assignDataToConvergenceMeasure(&convergenceMeasure, dataID);
      }
      // reserve memory and initialize data with zero
      setupDataMatrices();
      if (_acceleration) {
        _acceleration->initialize(getAccelerationData()); // Reserve memory, initialize
      }
    }
    requireAction(constants::actionWriteIterationCheckpoint());
    initializeTXTWriters();
  }

  initializeImplementation();

  if (_sendsInitializedData) {
    requireAction(constants::actionWriteInitialData());
  }

  if (not _sendsInitializedData && not _receivesInitializedData) {
    if (isImplicitCouplingScheme()) {
      if (not doesFirstStep()) {
        storeDataInWaveforms();
        moveToNextWindow();
      }
    }
  }

  _isInitialized = true;
}

void BaseCouplingScheme::initializeData()
{
  // InitializeData uses the template method pattern (https://en.wikipedia.org/wiki/Template_method_pattern).
  PRECICE_ASSERT(_isInitialized);
  PRECICE_ASSERT(not _initializeDataHasBeenCalled);
  _initializeDataHasBeenCalled = true;
  PRECICE_TRACE("initializeData()");

  if (not _sendsInitializedData && not _receivesInitializedData) {
    PRECICE_INFO("initializeData is skipped since no data has to be initialized.");
    return;
  }

  PRECICE_DEBUG("Initializing Data ...");

  _hasDataBeenReceived = false;

  if (isImplicitCouplingScheme()) {
    storeIteration();
  }

  exchangeInitialData();

  if (isImplicitCouplingScheme()) {
    if (not doesFirstStep()) {
      storeDataInWaveforms();
      moveToNextWindow();
    }
  }
}

void BaseCouplingScheme::advance()
{
  PRECICE_TRACE(_timeWindows, _time);
  checkCompletenessRequiredActions();
  PRECICE_ASSERT(_isInitialized, "Before calling advance() coupling scheme has to be initialized via initialize().");
  _hasDataBeenReceived  = false;
  _isTimeWindowComplete = false;

  PRECICE_ASSERT(_couplingMode != Undefined);

  if (reachedEndOfTimeWindow()) {

    _timeWindows += 1; // increment window counter. If not converged, will be decremented again later.

    bool convergence = exchangeDataAndAccelerate();

    if (isImplicitCouplingScheme()) { // check convergence
      if (not convergence) {          // repeat window
        PRECICE_DEBUG("No convergence achieved");
        requireAction(constants::actionReadIterationCheckpoint());
        // The computed time window part equals the time window size, since the
        // time window remainder is zero. Subtract the time window size and do another
        // coupling iteration.
        PRECICE_ASSERT(math::greater(_computedTimeWindowPart, 0.0));
        _time = _time - _computedTimeWindowPart;
        _timeWindows -= 1;
      } else { // write output, prepare for next window
        PRECICE_DEBUG("Convergence achieved");
        advanceTXTWriters();
        PRECICE_INFO("Time window completed");
        _isTimeWindowComplete = true;
        if (isCouplingOngoing()) {
          PRECICE_DEBUG("Setting require create checkpoint");
          requireAction(constants::actionWriteIterationCheckpoint());
        }
      }
      //update iterations
      _totalIterations++;
      if (not convergence) {
        _iterations++;
      } else {
        _iterations = 1;
      }
    } else {
      PRECICE_INFO("Time window completed");
      _isTimeWindowComplete = true;
    }
    if (isCouplingOngoing()) {
      PRECICE_ASSERT(_hasDataBeenReceived);
    }
    _computedTimeWindowPart = 0.0; // reset window
  }
}

void BaseCouplingScheme::storeDataInWaveforms()
{
  PRECICE_TRACE(_timeWindows);
  for (DataMap::value_type &pair : _allData) {
    PRECICE_DEBUG("Store data: {}", pair.first);
    _waveforms[pair.first]->store(pair.second->values());
  }
}

void BaseCouplingScheme::moveToNextWindow()
{
  PRECICE_TRACE(_timeWindows);
  for (DataMap::value_type &pair : getAccelerationData()) {
    PRECICE_DEBUG("Store data: {}", pair.first);
<<<<<<< HEAD
    _waveforms[pair.first]->moveToNextWindow(_extrapolationOrder);
=======
    _waveforms[pair.first]->moveToNextWindow();
>>>>>>> 1f5aa47b
    pair.second->values() = _waveforms[pair.first]->lastTimeWindows().col(0);
  }
}

bool BaseCouplingScheme::hasTimeWindowSize() const
{
  return not math::equals(_timeWindowSize, UNDEFINED_TIME_WINDOW_SIZE);
}

double BaseCouplingScheme::getTimeWindowSize() const
{
  PRECICE_ASSERT(not math::equals(_timeWindowSize, UNDEFINED_TIME_WINDOW_SIZE));
  return _timeWindowSize;
}

void BaseCouplingScheme::addComputedTime(
    double timeToAdd)
{
  PRECICE_TRACE(timeToAdd, _time);
  PRECICE_ASSERT(isCouplingOngoing(), "Invalid call of addComputedTime() after simulation end.");

  // add time interval that has been computed in the solver to get the correct time remainder
  _computedTimeWindowPart += timeToAdd;
  _time += timeToAdd;

  // Check validness
  bool valid = math::greaterEquals(getThisTimeWindowRemainder(), 0.0, _eps);
  PRECICE_CHECK(valid,
                "The timestep length given to preCICE in \"advance\" {} exceeds the maximum allowed timestep length {} "
                "in the remaining of this time window. "
                "Did you restrict your timestep length, \"dt = min(precice_dt, dt)\"? "
                "For more information, consult the adapter example in the preCICE documentation.",
                timeToAdd, _timeWindowSize - _computedTimeWindowPart + timeToAdd);
}

bool BaseCouplingScheme::willDataBeExchanged(
    double lastSolverTimestepLength) const
{
  PRECICE_TRACE(lastSolverTimestepLength);
  double remainder = getThisTimeWindowRemainder() - lastSolverTimestepLength;
  return not math::greater(remainder, 0.0, _eps);
}

bool BaseCouplingScheme::hasDataBeenReceived() const
{
  return _hasDataBeenReceived;
}

void BaseCouplingScheme::checkDataHasBeenReceived()
{
  PRECICE_ASSERT(not _hasDataBeenReceived, "checkDataHasBeenReceived() may only be called once within one coupling iteration. If this assertion is triggered this probably means that your coupling scheme has a bug.");
  _hasDataBeenReceived = true;
}

double BaseCouplingScheme::getTime() const
{
  return _time;
}

int BaseCouplingScheme::getTimeWindows() const
{
  return _timeWindows;
}

double BaseCouplingScheme::getThisTimeWindowRemainder() const
{
  PRECICE_TRACE();
  double remainder = 0.0;
  if (not math::equals(_timeWindowSize, UNDEFINED_TIME_WINDOW_SIZE)) {
    remainder = getNextTimestepMaxLength();
  }
  PRECICE_DEBUG("return {}", remainder);
  return remainder;
}

double BaseCouplingScheme::getNextTimestepMaxLength() const
{
  if (math::equals(_timeWindowSize, UNDEFINED_TIME_WINDOW_SIZE)) {
    if (math::equals(_maxTime, UNDEFINED_TIME)) {
      return std::numeric_limits<double>::max();
    } else {
      return _maxTime - _time;
    }
  }
  return _timeWindowSize - _computedTimeWindowPart;
}

bool BaseCouplingScheme::isCouplingOngoing() const
{
  bool timeLeft      = math::greater(_maxTime, _time, _eps) || math::equals(_maxTime, UNDEFINED_TIME);
  bool timestepsLeft = (_maxTimeWindows >= _timeWindows) || (_maxTimeWindows == UNDEFINED_TIME_WINDOWS);
  return timeLeft && timestepsLeft;
}

bool BaseCouplingScheme::isTimeWindowComplete() const
{
  return _isTimeWindowComplete;
}

bool BaseCouplingScheme::isActionRequired(
    const std::string &actionName) const
{
  return _actions.count(actionName) > 0;
}

void BaseCouplingScheme::markActionFulfilled(
    const std::string &actionName)
{
  _actions.erase(actionName);
}

void BaseCouplingScheme::requireAction(
    const std::string &actionName)
{
  _actions.insert(actionName);
}

std::string BaseCouplingScheme::printCouplingState() const
{
  std::ostringstream os;
  os << "iteration: " << _iterations; //_iterations;
  if (_maxIterations != -1) {
    os << " of " << _maxIterations;
  }
  os << ", " << printBasicState(_timeWindows, _time) << ", " << printActionsState();
  return os.str();
}

std::string BaseCouplingScheme::printBasicState(
    int    timeWindows,
    double time) const
{
  std::ostringstream os;
  os << "time-window: " << timeWindows;
  if (_maxTimeWindows != UNDEFINED_TIME_WINDOWS) {
    os << " of " << _maxTimeWindows;
  }
  os << ", time: " << time;
  if (_maxTime != UNDEFINED_TIME) {
    os << " of " << _maxTime;
  }
  if (_timeWindowSize != UNDEFINED_TIME_WINDOW_SIZE) {
    os << ", time-window-size: " << _timeWindowSize;
  }
  if ((_timeWindowSize != UNDEFINED_TIME_WINDOW_SIZE) || (_maxTime != UNDEFINED_TIME)) {
    os << ", max-timestep-length: " << getNextTimestepMaxLength();
  }
  os << ", ongoing: ";
  isCouplingOngoing() ? os << "yes" : os << "no";
  os << ", time-window-complete: ";
  _isTimeWindowComplete ? os << "yes" : os << "no";
  return os.str();
}

std::string BaseCouplingScheme::printActionsState() const
{
  std::ostringstream os;
  for (const std::string &actionName : _actions) {
    os << actionName << ' ';
  }
  return os.str();
}

void BaseCouplingScheme::checkCompletenessRequiredActions()
{
  PRECICE_TRACE();
  if (not _actions.empty()) {
    std::ostringstream stream;
    for (const std::string &action : _actions) {
      if (not stream.str().empty()) {
        stream << ", ";
      }
      stream << action;
    }
    PRECICE_ERROR("The required actions {} are not fulfilled. Did you forget to call \"markActionFulfilled\"?", stream.str());
  }
}

void BaseCouplingScheme::setupDataMatrices()
{
  PRECICE_TRACE();
  // Reserve storage for all data
  for (DataMap::value_type &pair : _allData) {
    time::PtrWaveform       ptrWaveform(new time::Waveform(pair.second->values().size(), _extrapolationOrder));
    WaveformMap::value_type waveformPair = std::make_pair(pair.first, ptrWaveform);
    _waveforms.insert(waveformPair);
    pair.second->storeIteration();
  }
}

void BaseCouplingScheme::setAcceleration(
    const acceleration::PtrAcceleration &acceleration)
{
  PRECICE_ASSERT(acceleration.get() != nullptr);
  _acceleration = acceleration;
}

void BaseCouplingScheme::newConvergenceMeasurements()
{
  PRECICE_TRACE();
  for (ConvergenceMeasureContext &convMeasure : _convergenceMeasures) {
    PRECICE_ASSERT(convMeasure.measure.get() != nullptr);
    convMeasure.measure->newMeasurementSeries();
  }
}

void BaseCouplingScheme::addConvergenceMeasure(
    int                         dataID,
    bool                        suffices,
    bool                        strict,
    impl::PtrConvergenceMeasure measure,
    bool                        doesLogging)
{
  ConvergenceMeasureContext convMeasure;
  PRECICE_ASSERT(_allData.count(dataID) == 1, "Data with given data ID must exist!");
  convMeasure.couplingData = &(*_allData[dataID]);
  convMeasure.suffices     = suffices;
  convMeasure.strict       = strict;
  convMeasure.measure      = std::move(measure);
  convMeasure.doesLogging  = doesLogging;
  _convergenceMeasures.push_back(convMeasure);
}

bool BaseCouplingScheme::measureConvergence()
{
  PRECICE_TRACE();
  PRECICE_ASSERT(not doesFirstStep());
  bool allConverged = true;
  bool oneSuffices  = false; //at least one convergence measure suffices and did converge
  bool oneStrict    = false; //at least one convergence measure is strict and did not converge
  PRECICE_ASSERT(_convergenceMeasures.size() > 0);
  if (not utils::MasterSlave::isSlave()) {
    _convergenceWriter->writeData("TimeWindow", _timeWindows - 1);
    _convergenceWriter->writeData("Iteration", _iterations);
  }
  for (const auto &convMeasure : _convergenceMeasures) {
    PRECICE_ASSERT(convMeasure.couplingData != nullptr);
    PRECICE_ASSERT(convMeasure.measure.get() != nullptr);

    convMeasure.measure->measure(convMeasure.couplingData->previousIteration(), convMeasure.couplingData->values());

    if (not utils::MasterSlave::isSlave() && convMeasure.doesLogging) {
      _convergenceWriter->writeData(convMeasure.logHeader(), convMeasure.measure->getNormResidual());
    }

    if (not convMeasure.measure->isConvergence()) {
      allConverged = false;
      if (convMeasure.strict) {
        oneStrict = true;
        PRECICE_CHECK(_iterations < _maxIterations,
                      "The strict convergence measure for data \"" + convMeasure.couplingData->getDataName() +
                          "\" did not converge within the maximum allowed iterations, which terminates the simulation. "
                          "To avoid this forced termination do not mark the convergence measure as strict.")
      }
    } else if (convMeasure.suffices == true) {
      oneSuffices = true;
    }

    PRECICE_INFO(convMeasure.measure->printState(convMeasure.couplingData->getDataName()));
  }

  if (allConverged) {
    PRECICE_INFO("All converged");
  } else if (oneSuffices && not oneStrict) { //strict overrules suffices
    PRECICE_INFO("Sufficient measures converged");
  }

  return allConverged || (oneSuffices && not oneStrict);
}

void BaseCouplingScheme::initializeTXTWriters()
{
  if (not utils::MasterSlave::isSlave()) {

    _iterationsWriter = std::make_shared<io::TXTTableWriter>("precice-" + _localParticipant + "-iterations.log");
    if (not doesFirstStep()) {
      _convergenceWriter = std::make_shared<io::TXTTableWriter>("precice-" + _localParticipant + "-convergence.log");
    }

    _iterationsWriter->addData("TimeWindow", io::TXTTableWriter::INT);
    _iterationsWriter->addData("TotalIterations", io::TXTTableWriter::INT);
    _iterationsWriter->addData("Iterations", io::TXTTableWriter::INT);
    _iterationsWriter->addData("Convergence", io::TXTTableWriter::INT);

    if (not doesFirstStep()) {
      _convergenceWriter->addData("TimeWindow", io::TXTTableWriter::INT);
      _convergenceWriter->addData("Iteration", io::TXTTableWriter::INT);
    }

    if (not doesFirstStep()) {
      for (ConvergenceMeasureContext &convMeasure : _convergenceMeasures) {

        if (convMeasure.doesLogging) {
          _convergenceWriter->addData(convMeasure.logHeader(), io::TXTTableWriter::DOUBLE);
        }
      }
      if (_acceleration) {
        _iterationsWriter->addData("QNColumns", io::TXTTableWriter::INT);
        _iterationsWriter->addData("DeletedQNColumns", io::TXTTableWriter::INT);
        _iterationsWriter->addData("DroppedQNColumns", io::TXTTableWriter::INT);
      }
    }
  }
}

void BaseCouplingScheme::advanceTXTWriters()
{
  if (not utils::MasterSlave::isSlave()) {

    _iterationsWriter->writeData("TimeWindow", _timeWindows - 1);
    _iterationsWriter->writeData("TotalIterations", _totalIterations);
    _iterationsWriter->writeData("Iterations", _iterations);
    int converged = _iterations < _maxIterations ? 1 : 0;
    _iterationsWriter->writeData("Convergence", converged);

    if (not doesFirstStep() && _acceleration) {
      _iterationsWriter->writeData("QNColumns", _acceleration->getLSSystemCols());
      _iterationsWriter->writeData("DeletedQNColumns", _acceleration->getDeletedColumns());
      _iterationsWriter->writeData("DroppedQNColumns", _acceleration->getDroppedColumns());
    }
  }
}

bool BaseCouplingScheme::reachedEndOfTimeWindow()
{
  return math::equals(getThisTimeWindowRemainder(), 0.0, _eps);
}

void BaseCouplingScheme::determineInitialSend(BaseCouplingScheme::DataMap &sendData)
{
  if (anyDataRequiresInitialization(sendData)) {
    _sendsInitializedData = true;
  }
}

void BaseCouplingScheme::determineInitialReceive(BaseCouplingScheme::DataMap &receiveData)
{
  if (anyDataRequiresInitialization(receiveData)) {
    _receivesInitializedData = true;
  }
}

bool BaseCouplingScheme::anyDataRequiresInitialization(BaseCouplingScheme::DataMap &dataMap) const
{
  /// @todo implement this function using https://en.cppreference.com/w/cpp/algorithm/all_any_none_of
  for (DataMap::value_type &pair : dataMap) {
    if (pair.second->requiresInitialization) {
      return true;
    }
  }
  return false;
}

bool BaseCouplingScheme::doImplicitStep()
{
  storeDataInWaveforms();

  PRECICE_DEBUG("measure convergence of the coupling iteration");
  bool convergence = measureConvergence();
  // Stop, when maximal iteration count (given in config) is reached
  if (_iterations == _maxIterations)
    convergence = true;

  // coupling iteration converged for current time window. Advance in time.
  if (convergence) {
    if (_acceleration) {
      _acceleration->iterationsConverged(getAccelerationData());
    }
    newConvergenceMeasurements();
  } else {
    // no convergence achieved for the coupling iteration within the current time window
    if (_acceleration) {
      _acceleration->performAcceleration(getAccelerationData());
    }
  }

  if (convergence) {
    moveToNextWindow();
  }

  // Store data for conv. measurement, acceleration
  storeIteration();

  return convergence;
}

void BaseCouplingScheme::assignDataToConvergenceMeasure(ConvergenceMeasureContext *convergenceMeasure, DataID dataID)
{
  PRECICE_TRACE(dataID);
  DataMap::iterator iter = _allData.find(dataID);
  PRECICE_ASSERT(iter != _allData.end(), "Given data ID does not exist in _allData!");
  convergenceMeasure->couplingData = &(*(iter->second));
}

void BaseCouplingScheme::sendConvergence(const m2n::PtrM2N &m2n, bool convergence)
{
  PRECICE_ASSERT(not doesFirstStep(), "For convergence information the sending participant is never the first one.");
  m2n->send(convergence);
}

bool BaseCouplingScheme::receiveConvergence(const m2n::PtrM2N &m2n)
{
  PRECICE_ASSERT(doesFirstStep(), "For convergence information the receiving participant is always the first one.");
  bool convergence;
  m2n->receive(convergence);
  return convergence;
}

} // namespace cplscheme
} // namespace precice<|MERGE_RESOLUTION|>--- conflicted
+++ resolved
@@ -269,11 +269,7 @@
   PRECICE_TRACE(_timeWindows);
   for (DataMap::value_type &pair : getAccelerationData()) {
     PRECICE_DEBUG("Store data: {}", pair.first);
-<<<<<<< HEAD
-    _waveforms[pair.first]->moveToNextWindow(_extrapolationOrder);
-=======
     _waveforms[pair.first]->moveToNextWindow();
->>>>>>> 1f5aa47b
     pair.second->values() = _waveforms[pair.first]->lastTimeWindows().col(0);
   }
 }
