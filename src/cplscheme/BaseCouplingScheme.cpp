#include <Eigen/Core>
#include <algorithm>
#include <boost/range/adaptor/map.hpp>
#include <cmath>
#include <cstddef>
#include <functional>
#include <iterator>
#include <limits>
#include <sstream>
#include <utility>

#include "BaseCouplingScheme.hpp"
#include "acceleration/Acceleration.hpp"
#include "cplscheme/Constants.hpp"
#include "cplscheme/CouplingData.hpp"
#include "cplscheme/CouplingScheme.hpp"
#include "cplscheme/impl/SharedPointer.hpp"
#include "impl/ConvergenceMeasure.hpp"
#include "io/TXTTableWriter.hpp"
#include "logging/LogMacros.hpp"
#include "math/differences.hpp"
#include "mesh/Data.hpp"
#include "mesh/Mesh.hpp"
#include "precice/types.hpp"
#include "utils/EigenHelperFunctions.hpp"
#include "utils/Helpers.hpp"
#include "utils/IntraComm.hpp"
#include "utils/assertion.hpp"

namespace precice::cplscheme {

BaseCouplingScheme::BaseCouplingScheme(
    double                        maxTime,
    int                           maxTimeWindows,
    double                        timeWindowSize,
    int                           validDigits,
    std::string                   localParticipant,
    int                           maxIterations,
    CouplingMode                  cplMode,
    constants::TimesteppingMethod dtMethod,
    int                           extrapolationOrder)
    : _couplingMode(cplMode),
      _maxTime(maxTime),
      _maxTimeWindows(maxTimeWindows),
      _timeWindows(1),
      _timeWindowSize(timeWindowSize),
      _maxIterations(maxIterations),
      _iterations(1),
      _totalIterations(1),
      _localParticipant(std::move(localParticipant)),
      _extrapolationOrder(extrapolationOrder),
      _eps(std::pow(10.0, -1 * validDigits))
{
  PRECICE_ASSERT(not((maxTime != UNDEFINED_TIME) && (maxTime < 0.0)),
                 "Maximum time has to be larger than zero.");
  PRECICE_ASSERT(not((maxTimeWindows != UNDEFINED_TIME_WINDOWS) && (maxTimeWindows < 0)),
                 "Maximum number of time windows has to be larger than zero.");
  PRECICE_ASSERT(not(hasTimeWindowSize() && (timeWindowSize < 0.0)),
                 "Time window size has to be larger than zero.");
  PRECICE_ASSERT((validDigits >= 1) && (validDigits < 17),
                 "Valid digits of time window size has to be between 1 and 16.");
  if (dtMethod == constants::FIXED_TIME_WINDOW_SIZE) {
    PRECICE_ASSERT(hasTimeWindowSize(),
                   "Time window size has to be given when the fixed time window size method is used.");
  }

  PRECICE_ASSERT((maxIterations > 0) || (maxIterations == UNDEFINED_MAX_ITERATIONS),
                 "Maximal iteration limit has to be larger than zero.");

  if (isExplicitCouplingScheme()) {
    PRECICE_ASSERT(maxIterations == UNDEFINED_MAX_ITERATIONS);
  } else {
    PRECICE_ASSERT(isImplicitCouplingScheme());
    PRECICE_ASSERT(maxIterations >= 1);
  }

  if (isExplicitCouplingScheme()) {
    PRECICE_ASSERT(_extrapolationOrder == UNDEFINED_EXTRAPOLATION_ORDER, "Extrapolation is not allowed for explicit coupling");
  } else {
    PRECICE_ASSERT(isImplicitCouplingScheme());
    PRECICE_CHECK((_extrapolationOrder == 0) || (_extrapolationOrder == 1),
                  "Extrapolation order has to be 0 or 1.");
  }
}

bool BaseCouplingScheme::isImplicitCouplingScheme() const
{
  PRECICE_ASSERT(_couplingMode != Undefined);
  return _couplingMode == Implicit;
}

bool BaseCouplingScheme::hasConverged() const
{
  return _hasConverged;
}

<<<<<<< HEAD
void BaseCouplingScheme::sendNumberOfTimeSteps(const m2n::PtrM2N &m2n, const int numberOfTimeSteps)
{
  PRECICE_TRACE();
  PRECICE_DEBUG("Sending number or time steps {}...", numberOfTimeSteps);
  m2n->send(numberOfTimeSteps);
}

void BaseCouplingScheme::sendTimes(const m2n::PtrM2N &m2n, const Eigen::VectorXd times)
{
  PRECICE_TRACE();
  PRECICE_DEBUG("Sending times...");
  for (int i = 0; i < times.size(); i++) {
    m2n->send(times(i));
  }
}

void BaseCouplingScheme::sendData(const m2n::PtrM2N &m2n, const DataMap &sendData)
=======
void BaseCouplingScheme::sendData(const m2n::PtrM2N &m2n, const DataMap &sendData, bool initialCommunication)
>>>>>>> abadc5e8
{
  PRECICE_TRACE();
  PRECICE_ASSERT(m2n.get() != nullptr);
  PRECICE_ASSERT(m2n->isConnected());

  for (const auto &data : sendData | boost::adaptors::map_values) {
<<<<<<< HEAD
    auto timesAscending = data->getStoredTimesAscending();

    PRECICE_ASSERT(math::equals(timesAscending(0), time::Storage::WINDOW_START), timesAscending(0));                                               // assert that first element is time::Storage::WINDOW_START
    PRECICE_ASSERT(math::equals(timesAscending(timesAscending.size() - 1), time::Storage::WINDOW_END), timesAscending(timesAscending.size() - 1)); // assert that last element is time::Storage::WINDOW_END

    sendNumberOfTimeSteps(m2n, timesAscending.size());
    sendTimes(m2n, timesAscending);

    auto serializedSamples = data->getSerialized();
    // Data is actually only send if size>0, which is checked in the derived classes implementation
    m2n->send(serializedSamples, data->getMeshID(), data->getDimensions() * timesAscending.size());
=======
    // will be changed via https://github.com/precice/precice/pull/1414
    double sendTime;
    if (initialCommunication) {
      sendTime = time::Storage::WINDOW_START;
    } else {
      sendTime = time::Storage::WINDOW_END;
    }
    auto sendBuffer = data->getValuesAtTime(sendTime);
    // Data is actually only send if size>0, which is checked in the derived classes implementation
    m2n->send(sendBuffer, data->getMeshID(), data->getDimensions());
>>>>>>> abadc5e8

    if (data->hasGradient()) {
      m2n->send(data->gradientValues(), data->getMeshID(), data->getDimensions() * data->meshDimensions());
    }
<<<<<<< HEAD
  }
}

int BaseCouplingScheme::receiveNumberOfTimeSteps(const m2n::PtrM2N &m2n)
{
  PRECICE_TRACE();
  PRECICE_DEBUG("Receiving number of time steps...");
  int numberOfTimeSteps;
  m2n->receive(numberOfTimeSteps);
  return numberOfTimeSteps;
}

Eigen::VectorXd BaseCouplingScheme::receiveTimes(const m2n::PtrM2N &m2n, int nTimeSteps)
{
  PRECICE_TRACE();
  PRECICE_DEBUG("Receiving times....");
  auto times = Eigen::VectorXd(nTimeSteps);
  for (int i = 0; i < nTimeSteps; i++) {
    m2n->receive(times(i));
  }
  PRECICE_DEBUG("Received times {}", times);
  return times;
=======
  }
>>>>>>> abadc5e8
}

void BaseCouplingScheme::receiveData(const m2n::PtrM2N &m2n, const DataMap &receiveData, bool initialCommunication)
{
  PRECICE_TRACE();
  PRECICE_ASSERT(m2n.get());
  PRECICE_ASSERT(m2n->isConnected());
  for (const auto &data : receiveData | boost::adaptors::map_values) {
<<<<<<< HEAD
    PRECICE_DEBUG("BaseCouplingScheme::receiveData of DataID {}", data->getDataID());

    int nTimeSteps = receiveNumberOfTimeSteps(m2n);

    PRECICE_ASSERT(nTimeSteps > 0);
    auto timesAscending = receiveTimes(m2n, nTimeSteps);

    PRECICE_ASSERT(math::equals(timesAscending(0), time::Storage::WINDOW_START), timesAscending(0));                                               // assert that first element is time::Storage::WINDOW_START
    PRECICE_ASSERT(math::equals(timesAscending(timesAscending.size() - 1), time::Storage::WINDOW_END), timesAscending(timesAscending.size() - 1)); // assert that last element is time::Storage::WINDOW_END
    data->clearTimeStepsStorage(false);

    auto serializedSamples = Eigen::VectorXd(nTimeSteps * data->getSize());
    // Data is only received on ranks with size>0, which is checked in the derived class implementation
    m2n->receive(serializedSamples, data->getMeshID(), data->getDimensions() * nTimeSteps);

    data->storeFromSerialized(timesAscending, serializedSamples);

=======
    // Data is only received on ranks with size>0, which is checked in the derived class implementation
    auto recvBuffer = Eigen::VectorXd(data->getSize());
    m2n->receive(recvBuffer, data->getMeshID(), data->getDimensions());

    // will be changed via https://github.com/precice/precice/pull/1414
    if (initialCommunication) {
      data->initializeStorage(recvBuffer);
    } else {
      data->overwriteValuesAtWindowEnd(recvBuffer);
    }

    data->values() = recvBuffer; // @todo Better do this just before returning to SolverInterfaceImpl.

>>>>>>> abadc5e8
    if (data->hasGradient()) {
      m2n->receive(data->gradientValues(), data->getMeshID(), data->getDimensions() * data->meshDimensions());
    }
  }
}

void BaseCouplingScheme::initializeZeroReceiveData(const DataMap &receiveData)
{
  for (const auto &data : receiveData | boost::adaptors::map_values) {
    auto zeroData = Eigen::VectorXd::Zero(data->getSize());
    data->initializeStorage(zeroData);
<<<<<<< HEAD
  }
=======
  }
}

PtrCouplingData BaseCouplingScheme::addCouplingData(const mesh::PtrData &data, mesh::PtrMesh mesh, bool requiresInitialization)
{
  int             id = data->getID();
  PtrCouplingData ptrCplData;
  if (!utils::contained(id, _allData)) { // data is not used by this coupling scheme yet, create new CouplingData
    if (isExplicitCouplingScheme()) {
      ptrCplData = std::make_shared<CouplingData>(data, std::move(mesh), requiresInitialization);
    } else {
      ptrCplData = std::make_shared<CouplingData>(data, std::move(mesh), requiresInitialization, getExtrapolationOrder());
    }
    _allData.emplace(id, ptrCplData);
  } else { // data is already used by another exchange of this coupling scheme, use existing CouplingData
    ptrCplData = _allData[id];
  }
  return ptrCplData;
>>>>>>> abadc5e8
}

bool BaseCouplingScheme::isExplicitCouplingScheme()
{
  PRECICE_ASSERT(_couplingMode != Undefined);
  return _couplingMode == Explicit;
}

void BaseCouplingScheme::setTimeWindowSize(double timeWindowSize)
{
  _timeWindowSize = timeWindowSize;
}

void BaseCouplingScheme::finalize()
{
  PRECICE_TRACE();
  checkCompletenessRequiredActions();
  PRECICE_ASSERT(_isInitialized, "Called finalize() before initialize().");
}

void BaseCouplingScheme::initialize(double startTime, int startTimeWindow)
{
  // Initialize uses the template method pattern (https://en.wikipedia.org/wiki/Template_method_pattern).
  PRECICE_TRACE(startTime, startTimeWindow);
  PRECICE_ASSERT(not isInitialized());
  PRECICE_ASSERT(math::greaterEquals(startTime, 0.0), startTime);
  PRECICE_ASSERT(startTimeWindow >= 0, startTimeWindow);
  _time                = startTime;
  _timeWindows         = startTimeWindow;
  _hasDataBeenReceived = false;

  if (isImplicitCouplingScheme()) {
    storeIteration();
    if (not doesFirstStep()) {
      PRECICE_CHECK(not _convergenceMeasures.empty(),
                    "At least one convergence measure has to be defined for "
                    "an implicit coupling scheme.");
      // reserve memory and initialize data with zero
      if (_acceleration) {
        _acceleration->initialize(getAccelerationData());
      }
    }
    requireAction(CouplingScheme::Action::WriteCheckpoint);
    initializeTXTWriters();
  }

  initializeSendDataStorage();
  exchangeInitialData();
<<<<<<< HEAD
=======
  performReceiveOfFirstAdvance();
>>>>>>> abadc5e8

  _isInitialized = true;
}

bool BaseCouplingScheme::sendsInitializedData() const
{
  return _sendsInitializedData;
}

CouplingScheme::ChangedMeshes BaseCouplingScheme::firstSynchronization(const CouplingScheme::ChangedMeshes &changes)
{
  PRECICE_ASSERT(changes.empty());
  return changes;
}

void BaseCouplingScheme::firstExchange()
{
  PRECICE_TRACE(_timeWindows, _time);
  checkCompletenessRequiredActions();
  PRECICE_ASSERT(_isInitialized, "Before calling advance() coupling scheme has to be initialized via initialize().");
  _hasDataBeenReceived  = false;
  _isTimeWindowComplete = false;

  PRECICE_ASSERT(_couplingMode != Undefined);

  double relativeDt                 = -1;
  bool   usesFirstParticipantMethod = (_timeWindowSize == -1);

<<<<<<< HEAD
  if (isImplicitCouplingScheme()) {
    // store data from writeDataContext in buffer, when advance is called.
    PRECICE_ASSERT(_computedTimeWindowPart > 0);
    if (not usesFirstParticipantMethod) {
      relativeDt = _computedTimeWindowPart / _timeWindowSize;
      PRECICE_ASSERT(math::smallerEquals(relativeDt, time::Storage::WINDOW_END), relativeDt, _computedTimeWindowPart, _timeWindowSize);
      PRECICE_ASSERT(relativeDt > time::Storage::WINDOW_START, relativeDt, _computedTimeWindowPart, _timeWindowSize);
      storeSendValuesAtTime(relativeDt);
    } else {
      // We don't support subcycling here, because this is complicated. Therefore, use same strategy like for explicit coupling and just use a single value at end of window.
      // Possible solution: Don't scale times to [0,1], but leave them as they are. Then we would also allow times > 1. We then have two options:
      // 1) scale the times back later when the time window size is known (to still benefit from the simpler handling, if all times are scaled to [0,1]).
      // 2) generally use times in the interval [0, timeWindowSize]. This makes the implementation probably a bit more complicated, but also more consistent.
      if (reachedEndOfTimeWindow()) {                     // only necessary to trigger at end of time window.
        storeSendValuesAtTime(time::Storage::WINDOW_END); // only write data at end of window
      }
    }
  } else {
    // work-around for explicit coupling, because it does not support waveform relaxation.
    if (reachedEndOfTimeWindow()) {                     // only necessary to trigger at end of time window.
      storeSendValuesAtTime(time::Storage::WINDOW_END); // only write data at end of window
    }
  }

  if (reachedEndOfTimeWindow()) {
    _timeWindows += 1; // increment window counter. If not converged, will be decremented again later.
=======
    _timeWindows += 1; // increment window counter. If not converged, will be decremented again later.
    overwriteSendValuesAtWindowEnd();
>>>>>>> abadc5e8
    exchangeFirstData();
  }
}

CouplingScheme::ChangedMeshes BaseCouplingScheme::secondSynchronization()
{
  return {};
}

void BaseCouplingScheme::secondExchange()
{
  PRECICE_TRACE(_timeWindows, _time);
  checkCompletenessRequiredActions();
  PRECICE_ASSERT(_isInitialized, "Before calling advance() coupling scheme has to be initialized via initialize().");
  PRECICE_ASSERT(_couplingMode != Undefined);

  // from first phase
  PRECICE_ASSERT(!_isTimeWindowComplete);

  if (reachedEndOfTimeWindow()) {

    exchangeSecondData();

    if (isImplicitCouplingScheme()) { // check convergence
      if (not hasConverged()) {       // repeat window
        PRECICE_DEBUG("No convergence achieved");
        requireAction(CouplingScheme::Action::ReadCheckpoint);
        // The computed time window part equals the time window size, since the
        // time window remainder is zero. Subtract the time window size and do another
        // coupling iteration.
        PRECICE_ASSERT(math::greater(_computedTimeWindowPart, 0.0));
        _time = _time - _computedTimeWindowPart;
        _timeWindows -= 1;
      } else { // write output, prepare for next window
        PRECICE_DEBUG("Convergence achieved");
        advanceTXTWriters();
        PRECICE_INFO("Time window completed");
        _isTimeWindowComplete = true;
        if (isCouplingOngoing()) {
          PRECICE_DEBUG("Setting require create checkpoint");
          requireAction(CouplingScheme::Action::WriteCheckpoint);
        }
      }
      //update iterations
      _totalIterations++;
      if (not hasConverged()) {
        _iterations++;
      } else {
        _iterations = 1;
      }
    } else {
      PRECICE_INFO("Time window completed");
      _isTimeWindowComplete = true;
    }
    if (isCouplingOngoing()) {
      //PRECICE_ASSERT(_hasDataBeenReceived);  // actually incorrect. Data is not necessarily received, if scheme is only sending.
    }
    _computedTimeWindowPart = 0.0; // reset window
  }
}

bool BaseCouplingScheme::hasTimeWindowSize() const
{
  return not math::equals(_timeWindowSize, UNDEFINED_TIME_WINDOW_SIZE);
}

double BaseCouplingScheme::getTimeWindowSize() const
{
  PRECICE_ASSERT(hasTimeWindowSize());
  return _timeWindowSize;
}

bool BaseCouplingScheme::isInitialized() const
{
  return _isInitialized;
}

void BaseCouplingScheme::addComputedTime(
    double timeToAdd)
{
  PRECICE_TRACE(timeToAdd, _time);
  PRECICE_ASSERT(isCouplingOngoing(), "Invalid call of addComputedTime() after simulation end.");

  // add time interval that has been computed in the solver to get the correct time remainder
  _computedTimeWindowPart += timeToAdd;
  _time += timeToAdd;

  // Check validness
  bool valid = math::greaterEquals(getThisTimeWindowRemainder(), 0.0, _eps);
  PRECICE_CHECK(valid,
                "The timestep length given to preCICE in \"advance\" {} exceeds the maximum allowed timestep length {} "
                "in the remaining of this time window. "
                "Did you restrict your timestep length, \"dt = min(precice_dt, dt)\"? "
                "For more information, consult the adapter example in the preCICE documentation.",
                timeToAdd, _timeWindowSize - _computedTimeWindowPart + timeToAdd);
}

bool BaseCouplingScheme::willDataBeExchanged(
    double lastSolverTimestepLength) const
{
  PRECICE_TRACE(lastSolverTimestepLength);
  double remainder = getThisTimeWindowRemainder() - lastSolverTimestepLength;
  return not math::greater(remainder, 0.0, _eps);
}

bool BaseCouplingScheme::hasDataBeenReceived() const
{
  return _hasDataBeenReceived;
}

double BaseCouplingScheme::getComputedTimeWindowPart()
{
  return _computedTimeWindowPart;
}

void BaseCouplingScheme::setDoesFirstStep(bool doesFirstStep)
{
  _doesFirstStep = doesFirstStep;
}

void BaseCouplingScheme::checkDataHasBeenReceived()
{
  PRECICE_ASSERT(not _hasDataBeenReceived, "checkDataHasBeenReceived() may only be called once within one coupling iteration. If this assertion is triggered this probably means that your coupling scheme has a bug.");
  _hasDataBeenReceived = true;
}

bool BaseCouplingScheme::receivesInitializedData() const
{
  return _receivesInitializedData;
}

void BaseCouplingScheme::setTimeWindows(int timeWindows)
{
  _timeWindows = timeWindows;
}

double BaseCouplingScheme::getTime() const
{
  return _time;
}

int BaseCouplingScheme::getTimeWindows() const
{
  return _timeWindows;
}

double BaseCouplingScheme::getThisTimeWindowRemainder() const
{
  PRECICE_TRACE();
  double remainder = 0.0;
  if (hasTimeWindowSize()) {
    remainder = getNextTimestepMaxLength();
  }
  PRECICE_DEBUG("return {}", remainder);
  return remainder;
}

double BaseCouplingScheme::getNextTimestepMaxLength() const
{
  if (hasTimeWindowSize()) {
    return _timeWindowSize - _computedTimeWindowPart;
  } else {
    if (math::equals(_maxTime, UNDEFINED_TIME)) {
      return std::numeric_limits<double>::max();
    } else {
      return _maxTime - _time;
    }
  }
}

bool BaseCouplingScheme::isCouplingOngoing() const
{
  bool timeLeft      = math::greater(_maxTime, _time, _eps) || math::equals(_maxTime, UNDEFINED_TIME);
  bool timestepsLeft = (_maxTimeWindows >= _timeWindows) || (_maxTimeWindows == UNDEFINED_TIME_WINDOWS);
  return timeLeft && timestepsLeft;
}

bool BaseCouplingScheme::isTimeWindowComplete() const
{
  return _isTimeWindowComplete;
}

bool BaseCouplingScheme::isActionRequired(
    Action action) const
{
  return _requiredActions.count(action) == 1;
}

bool BaseCouplingScheme::isActionFulfilled(
    Action action) const
{
  return _fulfilledActions.count(action) == 1;
}

void BaseCouplingScheme::markActionFulfilled(
    Action action)
{
  PRECICE_ASSERT(isActionRequired(action));
  _fulfilledActions.insert(action);
}

void BaseCouplingScheme::requireAction(
    Action action)
{
  _requiredActions.insert(action);
}

std::string BaseCouplingScheme::printCouplingState() const
{
  std::ostringstream os;
  os << "iteration: " << _iterations; //_iterations;
  if (_maxIterations != -1) {
    os << " of " << _maxIterations;
  }
  os << ", " << printBasicState(_timeWindows, _time) << ", " << printActionsState();
  return os.str();
}

std::string BaseCouplingScheme::printBasicState(
    int    timeWindows,
    double time) const
{
  std::ostringstream os;
  os << "time-window: " << timeWindows;
  if (_maxTimeWindows != UNDEFINED_TIME_WINDOWS) {
    os << " of " << _maxTimeWindows;
  }
  os << ", time: " << time;
  if (_maxTime != UNDEFINED_TIME) {
    os << " of " << _maxTime;
  }
  if (hasTimeWindowSize()) {
    os << ", time-window-size: " << _timeWindowSize;
  }
  if (hasTimeWindowSize() || (_maxTime != UNDEFINED_TIME)) {
    os << ", max-timestep-length: " << getNextTimestepMaxLength();
  }
  os << ", ongoing: ";
  isCouplingOngoing() ? os << "yes" : os << "no";
  os << ", time-window-complete: ";
  _isTimeWindowComplete ? os << "yes" : os << "no";
  return os.str();
}

std::string BaseCouplingScheme::printActionsState() const
{
  std::ostringstream os;
  for (auto action : _requiredActions) {
    os << toString(action) << ' ';
  }
  return os.str();
}

void BaseCouplingScheme::checkCompletenessRequiredActions()
{
  PRECICE_TRACE();
  std::vector<Action> missing;
  std::set_difference(_requiredActions.begin(), _requiredActions.end(),
                      _fulfilledActions.begin(), _fulfilledActions.end(),
                      std::back_inserter(missing));
  if (not missing.empty()) {
    std::ostringstream stream;
    for (auto action : missing) {
      if (not stream.str().empty()) {
        stream << ", ";
      }
      stream << toString(action);
    }
    PRECICE_ERROR("The required actions {} are not fulfilled. "
                  "Did you forget to call \"requiresReadingCheckpoint()\" or \"requiresWritingCheckpoint()\"?",
                  stream.str());
  }
  _requiredActions.clear();
  _fulfilledActions.clear();
}

void BaseCouplingScheme::setAcceleration(
    const acceleration::PtrAcceleration &acceleration)
{
  PRECICE_ASSERT(acceleration.get() != nullptr);
  _acceleration = acceleration;
}

bool BaseCouplingScheme::doesFirstStep() const
{
  return _doesFirstStep;
}

void BaseCouplingScheme::newConvergenceMeasurements()
{
  PRECICE_TRACE();
  for (ConvergenceMeasureContext &convMeasure : _convergenceMeasures) {
    PRECICE_ASSERT(convMeasure.measure.get() != nullptr);
    convMeasure.measure->newMeasurementSeries();
  }
}

void BaseCouplingScheme::addConvergenceMeasure(
    int                         dataID,
    bool                        suffices,
    bool                        strict,
    impl::PtrConvergenceMeasure measure,
    bool                        doesLogging)
{
  ConvergenceMeasureContext convMeasure;
<<<<<<< HEAD
  PRECICE_ASSERT(_cplData.count(dataID) == 1, "Data with given data ID must exist!");
  convMeasure.couplingData = _cplData.at(dataID);
=======
  PRECICE_ASSERT(_allData.count(dataID) == 1, "Data with given data ID must exist!");
  convMeasure.couplingData = _allData.at(dataID);
>>>>>>> abadc5e8
  convMeasure.suffices     = suffices;
  convMeasure.strict       = strict;
  convMeasure.measure      = std::move(measure);
  convMeasure.doesLogging  = doesLogging;
  _convergenceMeasures.push_back(convMeasure);
}

bool BaseCouplingScheme::measureConvergence()
{
  PRECICE_TRACE();
  PRECICE_ASSERT(not doesFirstStep());
  bool allConverged = true;
  bool oneSuffices  = false; // at least one convergence measure suffices and did converge
  bool oneStrict    = false; // at least one convergence measure is strict and did not converge
  PRECICE_ASSERT(_convergenceMeasures.size() > 0);
  if (not utils::IntraComm::isSecondary()) {
    _convergenceWriter->writeData("TimeWindow", _timeWindows - 1);
    _convergenceWriter->writeData("Iteration", _iterations);
  }
  for (const auto &convMeasure : _convergenceMeasures) {
    PRECICE_ASSERT(convMeasure.couplingData != nullptr);
    PRECICE_ASSERT(convMeasure.measure.get() != nullptr);

    convMeasure.measure->measure(convMeasure.couplingData->previousIteration(), convMeasure.couplingData->values());

    if (not utils::IntraComm::isSecondary() && convMeasure.doesLogging) {
      _convergenceWriter->writeData(convMeasure.logHeader(), convMeasure.measure->getNormResidual());
    }

    if (not convMeasure.measure->isConvergence()) {
      allConverged = false;
      if (convMeasure.strict) {
        oneStrict = true;
        PRECICE_CHECK(_iterations < _maxIterations,
                      "The strict convergence measure for data \"" + convMeasure.couplingData->getDataName() +
                          "\" did not converge within the maximum allowed iterations, which terminates the simulation. "
                          "To avoid this forced termination do not mark the convergence measure as strict.")
      }
    } else if (convMeasure.suffices == true) {
      oneSuffices = true;
    }

    PRECICE_INFO(convMeasure.measure->printState(convMeasure.couplingData->getDataName()));
  }

  if (allConverged) {
    PRECICE_INFO("All converged");
  } else if (oneSuffices && not oneStrict) { // strict overrules suffices
    PRECICE_INFO("Sufficient measures converged");
  }

  return allConverged || (oneSuffices && not oneStrict);
}

void BaseCouplingScheme::initializeTXTWriters()
{
  if (not utils::IntraComm::isSecondary()) {

    _iterationsWriter = std::make_shared<io::TXTTableWriter>("precice-" + _localParticipant + "-iterations.log");
    if (not doesFirstStep()) {
      _convergenceWriter = std::make_shared<io::TXTTableWriter>("precice-" + _localParticipant + "-convergence.log");
    }

    _iterationsWriter->addData("TimeWindow", io::TXTTableWriter::INT);
    _iterationsWriter->addData("TotalIterations", io::TXTTableWriter::INT);
    _iterationsWriter->addData("Iterations", io::TXTTableWriter::INT);
    _iterationsWriter->addData("Convergence", io::TXTTableWriter::INT);

    if (not doesFirstStep()) {
      _convergenceWriter->addData("TimeWindow", io::TXTTableWriter::INT);
      _convergenceWriter->addData("Iteration", io::TXTTableWriter::INT);
    }

    if (not doesFirstStep()) {
      for (ConvergenceMeasureContext &convMeasure : _convergenceMeasures) {

        if (convMeasure.doesLogging) {
          _convergenceWriter->addData(convMeasure.logHeader(), io::TXTTableWriter::DOUBLE);
        }
      }
      if (_acceleration) {
        _iterationsWriter->addData("QNColumns", io::TXTTableWriter::INT);
        _iterationsWriter->addData("DeletedQNColumns", io::TXTTableWriter::INT);
        _iterationsWriter->addData("DroppedQNColumns", io::TXTTableWriter::INT);
      }
    }
  }
}

void BaseCouplingScheme::advanceTXTWriters()
{
  if (not utils::IntraComm::isSecondary()) {

    _iterationsWriter->writeData("TimeWindow", _timeWindows - 1);
    _iterationsWriter->writeData("TotalIterations", _totalIterations);
    _iterationsWriter->writeData("Iterations", _iterations);
    int converged = _iterations < _maxIterations ? 1 : 0;
    _iterationsWriter->writeData("Convergence", converged);

    if (not doesFirstStep() && _acceleration) {
      _iterationsWriter->writeData("QNColumns", _acceleration->getLSSystemCols());
      _iterationsWriter->writeData("DeletedQNColumns", _acceleration->getDeletedColumns());
      _iterationsWriter->writeData("DroppedQNColumns", _acceleration->getDroppedColumns());
    }
  }
}

bool BaseCouplingScheme::reachedEndOfTimeWindow()
{
  return math::equals(getThisTimeWindowRemainder(), 0.0, _eps);
}

void BaseCouplingScheme::storeIteration()
{
  PRECICE_ASSERT(isImplicitCouplingScheme());
<<<<<<< HEAD
  for (auto &data : _cplData | boost::adaptors::map_values) {
=======
  for (auto &data : _allData | boost::adaptors::map_values) {
>>>>>>> abadc5e8
    data->storeIteration();
  }
}

void BaseCouplingScheme::determineInitialSend(DataMap &sendData)
{
  if (anyDataRequiresInitialization(sendData)) {
    _sendsInitializedData = true;
    requireAction(CouplingScheme::Action::InitializeData);
  }
}

void BaseCouplingScheme::determineInitialReceive(DataMap &receiveData)
{
  if (anyDataRequiresInitialization(receiveData)) {
    _receivesInitializedData = true;
  }
}

int BaseCouplingScheme::getExtrapolationOrder()
{
  return _extrapolationOrder;
}

bool BaseCouplingScheme::anyDataRequiresInitialization(DataMap &dataMap) const
{
  /// @todo implement this function using https://en.cppreference.com/w/cpp/algorithm/all_any_none_of
  for (const auto &data : dataMap | boost::adaptors::map_values) {
    if (data->requiresInitialization) {
      return true;
    }
  }
  return false;
}

void BaseCouplingScheme::doImplicitStep()
{
  PRECICE_DEBUG("measure convergence of the coupling iteration");
  _hasConverged = measureConvergence();
  // Stop, when maximal iteration count (given in config) is reached
  if (_iterations == _maxIterations)
    _hasConverged = true;

  // coupling iteration converged for current time window. Advance in time.
  if (_hasConverged) {
    if (_acceleration) {
      _acceleration->iterationsConverged(getAccelerationData());
    }
    newConvergenceMeasurements();
  } else {
    // no convergence achieved for the coupling iteration within the current time window
    if (_acceleration) {
      /**
       * Acceleration works on CouplingData::values(), so we retreive the data from the storage, perform the acceleration and then put the data back into the storage.
       *
       * There are generally two possibilities:
       *
       * 1) Only overwrite the data in CouplingData::_timeStepsStorage that is part of the receive data
       * 2) overwrite the data in CouplingData::_timeStepsStorage for all data in getAccelerationData()
       *
       * We are using strategy 2), because it's easier to access getAccelerationData() from here. However, this also means that
       * we have to make sure that the send data is stored in the CouplingData::_timeStepsStorage - even though this is not
       * needed at the moment. Important note: In https://github.com/precice/precice/pull/1414 also send data requires to keep
       * track of _timeStepsStorage for subcycling. So it will become simpler as soon as subcycling is fully implemented.
       */
      // @todo For other Acceleration schemes as described in "Rüth, B, Uekermann, B, Mehl, M, Birken, P, Monge, A, Bungartz, H-J. Quasi-Newton waveform iteration for partitioned surface-coupled multiphysics applications. Int J Numer Methods Eng. 2021; 122: 5236– 5257. https://doi.org/10.1002/nme.6443" we need a more elaborate implementation.
      // Put values into data->values() for acceleration
      // @todo breaks for CplSchemeTests/ParallelImplicitCouplingSchemeTests. Why? @fsimonis
      // for (auto &data : getAccelerationData() | boost::adaptors::map_values) {
      //   data->values() = data->getValuesAtTime(time::Storage::WINDOW_END);
      // }
      for (auto &pair : getAccelerationData()) {
        pair.second->values() = pair.second->getValuesAtTime(time::Storage::WINDOW_END);
      }
      _acceleration->performAcceleration(getAccelerationData());
      // @todo breaks for CplSchemeTests/ParallelImplicitCouplingSchemeTests. Why? @fsimonis
      // for (auto &data : getAccelerationData() | boost::adaptors::map_values) {
      //   data->storeValuesAtTime(time::Storage::WINDOW_END, data->values(), mustOverwrite);
      // }
      for (auto &pair : getAccelerationData()) {
        bool mustOverwrite = true;
        pair.second->storeValuesAtTime(time::Storage::WINDOW_END, pair.second->values(), mustOverwrite);
      }
    }
  }
}

void BaseCouplingScheme::sendConvergence(const m2n::PtrM2N &m2n)
{
  PRECICE_ASSERT(isImplicitCouplingScheme());
  PRECICE_ASSERT(not doesFirstStep(), "For convergence information the sending participant is never the first one.");
  m2n->send(_hasConverged);
}

void BaseCouplingScheme::receiveConvergence(const m2n::PtrM2N &m2n)
{
  PRECICE_ASSERT(isImplicitCouplingScheme());
  PRECICE_ASSERT(doesFirstStep(), "For convergence information the receiving participant is always the first one.");
  m2n->receive(_hasConverged);
}

} // namespace precice::cplscheme<|MERGE_RESOLUTION|>--- conflicted
+++ resolved
@@ -94,7 +94,6 @@
   return _hasConverged;
 }
 
-<<<<<<< HEAD
 void BaseCouplingScheme::sendNumberOfTimeSteps(const m2n::PtrM2N &m2n, const int numberOfTimeSteps)
 {
   PRECICE_TRACE();
@@ -112,16 +111,12 @@
 }
 
 void BaseCouplingScheme::sendData(const m2n::PtrM2N &m2n, const DataMap &sendData)
-=======
-void BaseCouplingScheme::sendData(const m2n::PtrM2N &m2n, const DataMap &sendData, bool initialCommunication)
->>>>>>> abadc5e8
 {
   PRECICE_TRACE();
   PRECICE_ASSERT(m2n.get() != nullptr);
   PRECICE_ASSERT(m2n->isConnected());
 
   for (const auto &data : sendData | boost::adaptors::map_values) {
-<<<<<<< HEAD
     auto timesAscending = data->getStoredTimesAscending();
 
     PRECICE_ASSERT(math::equals(timesAscending(0), time::Storage::WINDOW_START), timesAscending(0));                                               // assert that first element is time::Storage::WINDOW_START
@@ -133,23 +128,10 @@
     auto serializedSamples = data->getSerialized();
     // Data is actually only send if size>0, which is checked in the derived classes implementation
     m2n->send(serializedSamples, data->getMeshID(), data->getDimensions() * timesAscending.size());
-=======
-    // will be changed via https://github.com/precice/precice/pull/1414
-    double sendTime;
-    if (initialCommunication) {
-      sendTime = time::Storage::WINDOW_START;
-    } else {
-      sendTime = time::Storage::WINDOW_END;
-    }
-    auto sendBuffer = data->getValuesAtTime(sendTime);
-    // Data is actually only send if size>0, which is checked in the derived classes implementation
-    m2n->send(sendBuffer, data->getMeshID(), data->getDimensions());
->>>>>>> abadc5e8
 
     if (data->hasGradient()) {
       m2n->send(data->gradientValues(), data->getMeshID(), data->getDimensions() * data->meshDimensions());
     }
-<<<<<<< HEAD
   }
 }
 
@@ -172,18 +154,14 @@
   }
   PRECICE_DEBUG("Received times {}", times);
   return times;
-=======
-  }
->>>>>>> abadc5e8
-}
-
-void BaseCouplingScheme::receiveData(const m2n::PtrM2N &m2n, const DataMap &receiveData, bool initialCommunication)
+}
+
+void BaseCouplingScheme::receiveData(const m2n::PtrM2N &m2n, const DataMap &receiveData)
 {
   PRECICE_TRACE();
   PRECICE_ASSERT(m2n.get());
   PRECICE_ASSERT(m2n->isConnected());
   for (const auto &data : receiveData | boost::adaptors::map_values) {
-<<<<<<< HEAD
     PRECICE_DEBUG("BaseCouplingScheme::receiveData of DataID {}", data->getDataID());
 
     int nTimeSteps = receiveNumberOfTimeSteps(m2n);
@@ -201,21 +179,6 @@
 
     data->storeFromSerialized(timesAscending, serializedSamples);
 
-=======
-    // Data is only received on ranks with size>0, which is checked in the derived class implementation
-    auto recvBuffer = Eigen::VectorXd(data->getSize());
-    m2n->receive(recvBuffer, data->getMeshID(), data->getDimensions());
-
-    // will be changed via https://github.com/precice/precice/pull/1414
-    if (initialCommunication) {
-      data->initializeStorage(recvBuffer);
-    } else {
-      data->overwriteValuesAtWindowEnd(recvBuffer);
-    }
-
-    data->values() = recvBuffer; // @todo Better do this just before returning to SolverInterfaceImpl.
-
->>>>>>> abadc5e8
     if (data->hasGradient()) {
       m2n->receive(data->gradientValues(), data->getMeshID(), data->getDimensions() * data->meshDimensions());
     }
@@ -227,9 +190,6 @@
   for (const auto &data : receiveData | boost::adaptors::map_values) {
     auto zeroData = Eigen::VectorXd::Zero(data->getSize());
     data->initializeStorage(zeroData);
-<<<<<<< HEAD
-  }
-=======
   }
 }
 
@@ -248,7 +208,6 @@
     ptrCplData = _allData[id];
   }
   return ptrCplData;
->>>>>>> abadc5e8
 }
 
 bool BaseCouplingScheme::isExplicitCouplingScheme()
@@ -297,10 +256,6 @@
 
   initializeSendDataStorage();
   exchangeInitialData();
-<<<<<<< HEAD
-=======
-  performReceiveOfFirstAdvance();
->>>>>>> abadc5e8
 
   _isInitialized = true;
 }
@@ -329,7 +284,6 @@
   double relativeDt                 = -1;
   bool   usesFirstParticipantMethod = (_timeWindowSize == -1);
 
-<<<<<<< HEAD
   if (isImplicitCouplingScheme()) {
     // store data from writeDataContext in buffer, when advance is called.
     PRECICE_ASSERT(_computedTimeWindowPart > 0);
@@ -356,10 +310,6 @@
 
   if (reachedEndOfTimeWindow()) {
     _timeWindows += 1; // increment window counter. If not converged, will be decremented again later.
-=======
-    _timeWindows += 1; // increment window counter. If not converged, will be decremented again later.
-    overwriteSendValuesAtWindowEnd();
->>>>>>> abadc5e8
     exchangeFirstData();
   }
 }
@@ -665,13 +615,8 @@
     bool                        doesLogging)
 {
   ConvergenceMeasureContext convMeasure;
-<<<<<<< HEAD
-  PRECICE_ASSERT(_cplData.count(dataID) == 1, "Data with given data ID must exist!");
-  convMeasure.couplingData = _cplData.at(dataID);
-=======
   PRECICE_ASSERT(_allData.count(dataID) == 1, "Data with given data ID must exist!");
   convMeasure.couplingData = _allData.at(dataID);
->>>>>>> abadc5e8
   convMeasure.suffices     = suffices;
   convMeasure.strict       = strict;
   convMeasure.measure      = std::move(measure);
@@ -787,11 +732,7 @@
 void BaseCouplingScheme::storeIteration()
 {
   PRECICE_ASSERT(isImplicitCouplingScheme());
-<<<<<<< HEAD
-  for (auto &data : _cplData | boost::adaptors::map_values) {
-=======
   for (auto &data : _allData | boost::adaptors::map_values) {
->>>>>>> abadc5e8
     data->storeIteration();
   }
 }
