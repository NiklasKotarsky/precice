--- conflicted
+++ resolved
@@ -121,7 +121,6 @@
     PRECICE_ASSERT(stamples.size() > 0);
 
     if (data->exchangeSubsteps()) {
-<<<<<<< HEAD
       int nTimeSteps = data->timeStepsStorage().nTimes();
       PRECICE_ASSERT(nTimeSteps > 0);
 
@@ -140,21 +139,13 @@
         sendTimes(m2n, timesAscending);
       }
 
-      const Eigen::VectorXd serializedValues = data->getSerializedValues();
-=======
       const auto serialized = com::serialize::SerializedStamples::serialize(data);
->>>>>>> 4f882f31
 
       // Data is actually only send if size>0, which is checked in the derived classes implementation
       m2n->send(serialized.values(), data->getMeshID(), data->getDimensions() * serialized.nTimeSteps());
 
       if (data->hasGradient()) {
-<<<<<<< HEAD
-        const Eigen::VectorXd serializedGradients = data->getSerializedGradients();
-        m2n->send(serializedGradients, data->getMeshID(), data->getDimensions() * data->meshDimensions() * nTimeSteps);
-=======
         m2n->send(serialized.gradients(), data->getMeshID(), data->getDimensions() * data->meshDimensions() * serialized.nTimeSteps());
->>>>>>> 4f882f31
       }
     } else {
       data->sample() = stamples.back().sample;
@@ -198,17 +189,11 @@
   for (const auto &data : receiveData | boost::adaptors::map_values) {
 
     if (data->exchangeSubsteps()) {
-<<<<<<< HEAD
       const int nTimeSteps = receiveNumberOfTimeSteps(m2n);
 
       Eigen::VectorXd serializedValues(nTimeSteps * data->getSize());
       PRECICE_ASSERT(nTimeSteps > 0);
       const Eigen::VectorXd timesAscending = receiveTimes(m2n, nTimeSteps);
-=======
-      int             nTimeSteps = 2;
-      Eigen::VectorXd timesAscending(nTimeSteps);
-      timesAscending << time::Storage::WINDOW_START, time::Storage::WINDOW_END;
->>>>>>> 4f882f31
 
       auto serialized = com::serialize::SerializedStamples::empty(timesAscending, data);
 
