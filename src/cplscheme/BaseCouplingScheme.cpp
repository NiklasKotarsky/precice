--- conflicted
+++ resolved
@@ -271,13 +271,8 @@
   PRECICE_TRACE(_timeWindows);
   for (DataMap::value_type &pair : getAccelerationData()) {
     PRECICE_DEBUG("Store data: {}", pair.first);
-<<<<<<< HEAD
     _waveforms[pair.first]->moveToNextWindow();
-    pair.second->values() = _waveforms[pair.first]->lastTimeWindows().col(0);
-=======
-    _waveforms[pair.first]->moveToNextWindow(getTimeWindows(), _extrapolationOrder);
     pair.second->values() = _waveforms[pair.first]->getInitialGuess();
->>>>>>> 7c2508c5
   }
 }
 
