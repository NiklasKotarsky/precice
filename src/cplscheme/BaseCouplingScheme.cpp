#include <Eigen/Core>
#include <algorithm>
#include <boost/range/adaptor/map.hpp>
#include <cmath>
#include <cstddef>
#include <functional>
#include <iterator>
#include <limits>
#include <sstream>
#include <utility>

#include "BaseCouplingScheme.hpp"
#include "acceleration/Acceleration.hpp"
#include "cplscheme/Constants.hpp"
#include "cplscheme/CouplingData.hpp"
#include "cplscheme/CouplingScheme.hpp"
#include "cplscheme/impl/SharedPointer.hpp"
#include "impl/ConvergenceMeasure.hpp"
#include "io/TXTTableWriter.hpp"
#include "logging/LogMacros.hpp"
#include "math/differences.hpp"
#include "mesh/Data.hpp"
#include "mesh/Mesh.hpp"
#include "precice/types.hpp"
#include "utils/EigenHelperFunctions.hpp"
#include "utils/Helpers.hpp"
#include "utils/IntraComm.hpp"
#include "utils/assertion.hpp"

namespace precice::cplscheme {

BaseCouplingScheme::BaseCouplingScheme(
    double                        maxTime,
    int                           maxTimeWindows,
    double                        timeWindowSize,
    int                           validDigits,
    std::string                   localParticipant,
    int                           maxIterations,
    CouplingMode                  cplMode,
    constants::TimesteppingMethod dtMethod,
    int                           extrapolationOrder)
    : _couplingMode(cplMode),
      _maxTime(maxTime),
      _maxTimeWindows(maxTimeWindows),
      _timeWindows(1),
      _timeWindowSize(timeWindowSize),
      _maxIterations(maxIterations),
      _iterations(1),
      _totalIterations(1),
      _localParticipant(std::move(localParticipant)),
      _extrapolationOrder(extrapolationOrder),
      _eps(std::pow(10.0, -1 * validDigits))
{
  PRECICE_ASSERT(not((maxTime != UNDEFINED_MAX_TIME) && (maxTime < 0.0)),
                 "Maximum time has to be larger than zero.");
  PRECICE_ASSERT(not((maxTimeWindows != UNDEFINED_TIME_WINDOWS) && (maxTimeWindows < 0)),
                 "Maximum number of time windows has to be larger than zero.");
  PRECICE_ASSERT(not(hasTimeWindowSize() && (timeWindowSize < 0.0)),
                 "Time window size has to be larger than zero.");
  PRECICE_ASSERT((validDigits >= 1) && (validDigits < 17),
                 "Valid digits of time window size has to be between 1 and 16.");
  if (dtMethod == constants::FIXED_TIME_WINDOW_SIZE) {
    PRECICE_ASSERT(hasTimeWindowSize(),
                   "Time window size has to be given when the fixed time window size method is used.");
  }

  PRECICE_ASSERT((maxIterations > 0) || (maxIterations == UNDEFINED_MAX_ITERATIONS),
                 "Maximal iteration limit has to be larger than zero.");

  if (isExplicitCouplingScheme()) {
    PRECICE_ASSERT(maxIterations == UNDEFINED_MAX_ITERATIONS);
  } else {
    PRECICE_ASSERT(isImplicitCouplingScheme());
    PRECICE_ASSERT(maxIterations >= 1);
  }

  if (isExplicitCouplingScheme()) {
    PRECICE_ASSERT(_extrapolationOrder == UNDEFINED_EXTRAPOLATION_ORDER, "Extrapolation is not allowed for explicit coupling");
  } else {
    PRECICE_ASSERT(isImplicitCouplingScheme());
    PRECICE_CHECK((_extrapolationOrder == 0) || (_extrapolationOrder == 1),
                  "Extrapolation order has to be 0 or 1.");
  }
}

bool BaseCouplingScheme::isImplicitCouplingScheme() const
{
  PRECICE_ASSERT(_couplingMode != Undefined);
  return _couplingMode == Implicit;
}

bool BaseCouplingScheme::hasConverged() const
{
  return _hasConverged;
}

void BaseCouplingScheme::sendData(const m2n::PtrM2N &m2n, const DataMap &sendData)
{
  PRECICE_TRACE();
  PRECICE_ASSERT(m2n.get() != nullptr);
  PRECICE_ASSERT(m2n->isConnected());

  for (const auto &data : sendData | boost::adaptors::map_values) {
    const auto stamples = data->stamples();
    PRECICE_ASSERT(stamples.size() > 0);
    data->sample() = stamples.back().sample;

    // Data is actually only send if size>0, which is checked in the derived classes implementation
    m2n->send(data->values(), data->getMeshID(), data->getDimensions());

    if (data->hasGradient()) {
      m2n->send(data->gradients(), data->getMeshID(), data->getDimensions() * data->meshDimensions());
    }
  }
}

void BaseCouplingScheme::receiveData(const m2n::PtrM2N &m2n, const DataMap &receiveData)
{
  PRECICE_TRACE();
  PRECICE_ASSERT(m2n.get());
  PRECICE_ASSERT(m2n->isConnected());
  for (const auto &data : receiveData | boost::adaptors::map_values) {
    // Data is only received on ranks with size>0, which is checked in the derived class implementation
    m2n->receive(data->values(), data->getMeshID(), data->getDimensions());
    if (data->hasGradient()) {
      m2n->receive(data->gradients(), data->getMeshID(), data->getDimensions() * data->meshDimensions());
    }

    data->setSampleAtTime(time::Storage::WINDOW_END, data->sample());
  }
}

void BaseCouplingScheme::initializeWithZeroInitialData(const DataMap &receiveData)
{
  for (const auto &data : receiveData | boost::adaptors::map_values) {
    PRECICE_DEBUG("Initialize {} as zero.", data->getDataName());
    // just store already initialized zero sample to storage.
    data->setSampleAtTime(time::Storage::WINDOW_END, data->sample());
  }
}

PtrCouplingData BaseCouplingScheme::addCouplingData(const mesh::PtrData &data, mesh::PtrMesh mesh, bool requiresInitialization)
{
  int             id = data->getID();
  PtrCouplingData ptrCplData;
  if (!utils::contained(id, _allData)) { // data is not used by this coupling scheme yet, create new CouplingData
    if (isExplicitCouplingScheme()) {
      ptrCplData = std::make_shared<CouplingData>(data, std::move(mesh), requiresInitialization);
    } else {
      ptrCplData = std::make_shared<CouplingData>(data, std::move(mesh), requiresInitialization, getExtrapolationOrder());
    }
    _allData.emplace(id, ptrCplData);
  } else { // data is already used by another exchange of this coupling scheme, use existing CouplingData
    ptrCplData = _allData[id];
  }
  return ptrCplData;
}

bool BaseCouplingScheme::isExplicitCouplingScheme()
{
  PRECICE_ASSERT(_couplingMode != Undefined);
  return _couplingMode == Explicit;
}

void BaseCouplingScheme::setTimeWindowSize(double timeWindowSize)
{
  _timeWindowSize = timeWindowSize;
}

void BaseCouplingScheme::finalize()
{
  PRECICE_TRACE();
  checkCompletenessRequiredActions();
  PRECICE_ASSERT(_isInitialized, "Called finalize() before initialize().");
}

void BaseCouplingScheme::initialize(double startTime, int startTimeWindow)
{
  // initialize with zero data here, might eventually be overwritten in exchangeInitialData
  initializeReceiveDataStorage();
  // Initialize uses the template method pattern (https://en.wikipedia.org/wiki/Template_method_pattern).
  PRECICE_TRACE(startTime, startTimeWindow);
  PRECICE_ASSERT(not isInitialized());
  PRECICE_ASSERT(math::greaterEquals(startTime, 0.0), startTime);
  PRECICE_ASSERT(startTimeWindow >= 0, startTimeWindow);
  _timeWindowStartTime = startTime;
  _timeWindows         = startTimeWindow;
  _hasDataBeenReceived = false;

  if (isImplicitCouplingScheme()) {
    if (not doesFirstStep()) {
      PRECICE_CHECK(not _convergenceMeasures.empty(),
                    "At least one convergence measure has to be defined for "
                    "an implicit coupling scheme.");
      // reserve memory and initialize data with zero
      initializeStorages();
    }
    requireAction(CouplingScheme::Action::WriteCheckpoint);
    initializeTXTWriters();
  }

  if (isImplicitCouplingScheme()) {
    storeIteration();
  }

  exchangeInitialData();

  if (isImplicitCouplingScheme()) {
    if (not doesFirstStep()) {
      storeExtrapolationData();
      moveToNextWindow();
    }
  }

  _isInitialized = true;
}

void BaseCouplingScheme::receiveResultOfFirstAdvance()
{
  PRECICE_ASSERT(_isInitialized, "Before calling receiveResultOfFirstAdvance() one has to call initialize().");
  _hasDataBeenReceived = false;
  performReceiveOfFirstAdvance();
}

bool BaseCouplingScheme::sendsInitializedData() const
{
  return _sendsInitializedData;
}

CouplingScheme::ChangedMeshes BaseCouplingScheme::firstSynchronization(const CouplingScheme::ChangedMeshes &changes)
{
  PRECICE_ASSERT(changes.empty());
  return changes;
}

void BaseCouplingScheme::firstExchange()
{
  PRECICE_TRACE(_timeWindows, getTime());
  checkCompletenessRequiredActions();
  PRECICE_ASSERT(_isInitialized, "Before calling advance() coupling scheme has to be initialized via initialize().");
  _hasDataBeenReceived  = false;
  _isTimeWindowComplete = false;

  PRECICE_ASSERT(_couplingMode != Undefined);

  if (reachedEndOfTimeWindow()) {

    _timeWindows += 1; // increment window counter. If not converged, will be decremented again later.

    exchangeFirstData();
  }
}

CouplingScheme::ChangedMeshes BaseCouplingScheme::secondSynchronization()
{
  return {};
}

void BaseCouplingScheme::secondExchange()
{
  PRECICE_TRACE(_timeWindows, getTime());
  checkCompletenessRequiredActions();
  PRECICE_ASSERT(_isInitialized, "Before calling advance() coupling scheme has to be initialized via initialize().");
  PRECICE_ASSERT(_couplingMode != Undefined);

  // from first phase
  PRECICE_ASSERT(!_isTimeWindowComplete);

  if (reachedEndOfTimeWindow()) {

    exchangeSecondData();

    if (isImplicitCouplingScheme()) { // check convergence
      if (not hasConverged()) {       // repeat window
        PRECICE_DEBUG("No convergence achieved");
        requireAction(CouplingScheme::Action::ReadCheckpoint);
        // The computed time window part equals the time window size, since the
        // time window remainder is zero. Subtract the time window size and do another
        // coupling iteration.
        PRECICE_ASSERT(math::greater(_computedTimeWindowPart, 0.0));
<<<<<<< HEAD
        _time = getWindowStartTime();
=======
>>>>>>> 98ad576e
        _timeWindows -= 1;
      } else { // write output, prepare for next window
        PRECICE_DEBUG("Convergence achieved");
        advanceTXTWriters();
        PRECICE_INFO("Time window completed");
        _isTimeWindowComplete = true;
        _timeWindowStartTime += _computedTimeWindowPart;
        if (isCouplingOngoing()) {
          PRECICE_DEBUG("Setting require create checkpoint");
          requireAction(CouplingScheme::Action::WriteCheckpoint);
        }
      }
      //update iterations
      _totalIterations++;
      if (not hasConverged()) {
        _iterations++;
      } else {
        _iterations = 1;
      }
    } else {
      PRECICE_INFO("Time window completed");
      _isTimeWindowComplete = true;
      _timeWindowStartTime += _computedTimeWindowPart;
    }
    if (isCouplingOngoing()) {
      PRECICE_ASSERT(_hasDataBeenReceived);
    }
    _computedTimeWindowPart = 0.0; // reset window
  }
}

void BaseCouplingScheme::storeExtrapolationData()
{
  PRECICE_TRACE(_timeWindows);
  for (auto &data : _allData | boost::adaptors::map_values) {
    data->storeExtrapolationData();
  }
}

void BaseCouplingScheme::moveToNextWindow()
{
  PRECICE_TRACE(_timeWindows);
  // @todo breaks for CplSchemeTests/ParallelImplicitCouplingSchemeTests/Extrapolation/FirstOrder. Why? @fsimonis
  // for (auto &data : getAccelerationData() | boost::adaptors::map_values) {
  //  data->moveToNextWindow();
  // }
  for (auto &pair : getAccelerationData()) {
    PRECICE_DEBUG("Store data: {}", pair.first);
    pair.second->moveToNextWindow();
  }
}

bool BaseCouplingScheme::hasTimeWindowSize() const
{
  return not math::equals(_timeWindowSize, UNDEFINED_TIME_WINDOW_SIZE);
}

double BaseCouplingScheme::getTimeWindowSize() const
{
  PRECICE_ASSERT(hasTimeWindowSize());
  return _timeWindowSize;
}

double BaseCouplingScheme::getWindowStartTime() const
{
  return _time - _computedTimeWindowPart;
}

double BaseCouplingScheme::getNormalizedWindowTime() const
{
  const double timeWindowStart        = getWindowStartTime();
  const double timeWindowSize         = getTimeWindowSize();
  const double computedTimeWindowPart = getTime() - timeWindowStart;
  // const double computedTimeWindowPart = getComputedTimeWindowPart();  // @todo make public?
  return computedTimeWindowPart / timeWindowSize;
}

bool BaseCouplingScheme::isInitialized() const
{
  return _isInitialized;
}

bool BaseCouplingScheme::addComputedTime(
    double timeToAdd)
{
  PRECICE_TRACE(timeToAdd, getTime());
  PRECICE_ASSERT(isCouplingOngoing(), "Invalid call of addComputedTime() after simulation end.");

  // add time interval that has been computed in the solver to get the correct time remainder
  _computedTimeWindowPart += timeToAdd;

  // Check validness
  bool valid = math::greaterEquals(getNextTimeStepMaxSize(), 0.0, _eps);
  PRECICE_CHECK(valid,
                "The time step size given to preCICE in \"advance\" {} exceeds the maximum allowed time step size {} "
                "in the remaining of this time window. "
                "Did you restrict your time step size, \"dt = min(preciceDt, solverDt)\"? "
                "For more information, consult the adapter example in the preCICE documentation.",
                timeToAdd, _timeWindowSize - _computedTimeWindowPart + timeToAdd);

  const bool isAtWindowEnd = math::equals(getNormalizedWindowTime(), time::Storage::WINDOW_END, _eps);
  return isAtWindowEnd;
}

bool BaseCouplingScheme::willDataBeExchanged(
    double lastSolverTimeStepSize) const
{
  PRECICE_TRACE(lastSolverTimeStepSize);
  double remainder = getNextTimeStepMaxSize() - lastSolverTimeStepSize;
  return not math::greater(remainder, 0.0, _eps);
}

bool BaseCouplingScheme::hasDataBeenReceived() const
{
  return _hasDataBeenReceived;
}

double BaseCouplingScheme::getComputedTimeWindowPart()
{
  return _computedTimeWindowPart;
}

void BaseCouplingScheme::setDoesFirstStep(bool doesFirstStep)
{
  _doesFirstStep = doesFirstStep;
}

void BaseCouplingScheme::checkDataHasBeenReceived()
{
  PRECICE_ASSERT(not _hasDataBeenReceived, "checkDataHasBeenReceived() may only be called once within one coupling iteration. If this assertion is triggered this probably means that your coupling scheme has a bug.");
  _hasDataBeenReceived = true;
}

bool BaseCouplingScheme::receivesInitializedData() const
{
  return _receivesInitializedData;
}

void BaseCouplingScheme::setTimeWindows(int timeWindows)
{
  _timeWindows = timeWindows;
}

double BaseCouplingScheme::getTime() const
{
  return _timeWindowStartTime + _computedTimeWindowPart;
}

int BaseCouplingScheme::getTimeWindows() const
{
  return _timeWindows;
}

double BaseCouplingScheme::getNextTimeStepMaxSize() const
{
  if (hasTimeWindowSize()) {
    return _timeWindowSize - _computedTimeWindowPart;
  } else {
    if (math::equals(_maxTime, UNDEFINED_MAX_TIME)) {
      return std::numeric_limits<double>::max();
    } else {
      return _maxTime - getTime();
    }
  }
}

bool BaseCouplingScheme::isCouplingOngoing() const
{
  bool timeLeft      = math::greater(_maxTime, getTime(), _eps) || math::equals(_maxTime, UNDEFINED_MAX_TIME);
  bool timestepsLeft = (_maxTimeWindows >= _timeWindows) || (_maxTimeWindows == UNDEFINED_TIME_WINDOWS);
  return timeLeft && timestepsLeft;
}

bool BaseCouplingScheme::isTimeWindowComplete() const
{
  return _isTimeWindowComplete;
}

bool BaseCouplingScheme::isActionRequired(
    Action action) const
{
  return _requiredActions.count(action) == 1;
}

bool BaseCouplingScheme::isActionFulfilled(
    Action action) const
{
  return _fulfilledActions.count(action) == 1;
}

void BaseCouplingScheme::markActionFulfilled(
    Action action)
{
  PRECICE_ASSERT(isActionRequired(action));
  _fulfilledActions.insert(action);
}

void BaseCouplingScheme::requireAction(
    Action action)
{
  _requiredActions.insert(action);
}

std::string BaseCouplingScheme::printCouplingState() const
{
  std::ostringstream os;
  os << "iteration: " << _iterations; //_iterations;
  if (_maxIterations != -1) {
    os << " of " << _maxIterations;
  }
  os << ", " << printBasicState(_timeWindows, getTime()) << ", " << printActionsState();
  return os.str();
}

std::string BaseCouplingScheme::printBasicState(
    int    timeWindows,
    double time) const
{
  std::ostringstream os;
  os << "time-window: " << timeWindows;
  if (_maxTimeWindows != UNDEFINED_TIME_WINDOWS) {
    os << " of " << _maxTimeWindows;
  }
  os << ", time: " << time;
  if (_maxTime != UNDEFINED_MAX_TIME) {
    os << " of " << _maxTime;
  }
  if (hasTimeWindowSize()) {
    os << ", time-window-size: " << _timeWindowSize;
  }
  if (hasTimeWindowSize() || (_maxTime != UNDEFINED_MAX_TIME)) {
    os << ", max-time-step-size: " << getNextTimeStepMaxSize();
  }
  os << ", ongoing: ";
  isCouplingOngoing() ? os << "yes" : os << "no";
  os << ", time-window-complete: ";
  _isTimeWindowComplete ? os << "yes" : os << "no";
  return os.str();
}

std::string BaseCouplingScheme::printActionsState() const
{
  std::ostringstream os;
  for (auto action : _requiredActions) {
    os << toString(action) << ' ';
  }
  return os.str();
}

void BaseCouplingScheme::performReceiveOfFirstAdvance()
{
  // noop by default. Will be overridden by child-coupling-schemes, if data has to be received here. See SerialCouplingScheme.
  return;
}

void BaseCouplingScheme::checkCompletenessRequiredActions()
{
  PRECICE_TRACE();
  std::vector<Action> missing;
  std::set_difference(_requiredActions.begin(), _requiredActions.end(),
                      _fulfilledActions.begin(), _fulfilledActions.end(),
                      std::back_inserter(missing));
  if (not missing.empty()) {
    std::ostringstream stream;
    for (auto action : missing) {
      if (not stream.str().empty()) {
        stream << ", ";
      }
      stream << toString(action);
    }
    PRECICE_ERROR("The required actions {} are not fulfilled. "
                  "Did you forget to call \"requiresReadingCheckpoint()\" or \"requiresWritingCheckpoint()\"?",
                  stream.str());
  }
  _requiredActions.clear();
  _fulfilledActions.clear();
}

void BaseCouplingScheme::initializeStorages()
{
  PRECICE_TRACE();
  // Reserve storage for all data
  for (auto &data : _allData | boost::adaptors::map_values) {
    data->initializeExtrapolation();
  }
  // Reserve storage for acceleration
  if (_acceleration) {
    _acceleration->initialize(getAccelerationData());
  }
}

void BaseCouplingScheme::setAcceleration(
    const acceleration::PtrAcceleration &acceleration)
{
  PRECICE_ASSERT(acceleration.get() != nullptr);
  _acceleration = acceleration;
}

bool BaseCouplingScheme::doesFirstStep() const
{
  return _doesFirstStep;
}

void BaseCouplingScheme::newConvergenceMeasurements()
{
  PRECICE_TRACE();
  for (ConvergenceMeasureContext &convMeasure : _convergenceMeasures) {
    PRECICE_ASSERT(convMeasure.measure.get() != nullptr);
    convMeasure.measure->newMeasurementSeries();
  }
}

void BaseCouplingScheme::addConvergenceMeasure(
    int                         dataID,
    bool                        suffices,
    bool                        strict,
    impl::PtrConvergenceMeasure measure,
    bool                        doesLogging)
{
  ConvergenceMeasureContext convMeasure;
  PRECICE_ASSERT(_allData.count(dataID) == 1, "Data with given data ID must exist!");
  convMeasure.couplingData = _allData.at(dataID);
  convMeasure.suffices     = suffices;
  convMeasure.strict       = strict;
  convMeasure.measure      = std::move(measure);
  convMeasure.doesLogging  = doesLogging;
  _convergenceMeasures.push_back(convMeasure);
}

bool BaseCouplingScheme::measureConvergence()
{
  PRECICE_TRACE();
  PRECICE_ASSERT(not doesFirstStep());
  bool allConverged = true;
  bool oneSuffices  = false; // at least one convergence measure suffices and did converge
  bool oneStrict    = false; // at least one convergence measure is strict and did not converge
  PRECICE_ASSERT(_convergenceMeasures.size() > 0);
  if (not utils::IntraComm::isSecondary()) {
    _convergenceWriter->writeData("TimeWindow", _timeWindows - 1);
    _convergenceWriter->writeData("Iteration", _iterations);
  }
  for (const auto &convMeasure : _convergenceMeasures) {
    PRECICE_ASSERT(convMeasure.couplingData != nullptr);
    PRECICE_ASSERT(convMeasure.measure.get() != nullptr);
    PRECICE_ASSERT(convMeasure.couplingData->previousIteration().size() == convMeasure.couplingData->values().size(), convMeasure.couplingData->previousIteration().size(), convMeasure.couplingData->values().size(), convMeasure.couplingData->getDataName());
    convMeasure.measure->measure(convMeasure.couplingData->previousIteration(), convMeasure.couplingData->values());

    if (not utils::IntraComm::isSecondary() && convMeasure.doesLogging) {
      _convergenceWriter->writeData(convMeasure.logHeader(), convMeasure.measure->getNormResidual());
    }

    if (not convMeasure.measure->isConvergence()) {
      allConverged = false;
      if (convMeasure.strict) {
        oneStrict = true;
        PRECICE_CHECK(_iterations < _maxIterations,
                      "The strict convergence measure for data \"" + convMeasure.couplingData->getDataName() +
                          "\" did not converge within the maximum allowed iterations, which terminates the simulation. "
                          "To avoid this forced termination do not mark the convergence measure as strict.")
      }
    } else if (convMeasure.suffices == true) {
      oneSuffices = true;
    }

    PRECICE_INFO(convMeasure.measure->printState(convMeasure.couplingData->getDataName()));
  }

  if (allConverged) {
    PRECICE_INFO("All converged");
  } else if (oneSuffices && not oneStrict) { // strict overrules suffices
    PRECICE_INFO("Sufficient measures converged");
  }

  return allConverged || (oneSuffices && not oneStrict);
}

void BaseCouplingScheme::initializeTXTWriters()
{
  if (not utils::IntraComm::isSecondary()) {

    _iterationsWriter = std::make_shared<io::TXTTableWriter>("precice-" + _localParticipant + "-iterations.log");
    if (not doesFirstStep()) {
      _convergenceWriter = std::make_shared<io::TXTTableWriter>("precice-" + _localParticipant + "-convergence.log");
    }

    _iterationsWriter->addData("TimeWindow", io::TXTTableWriter::INT);
    _iterationsWriter->addData("TotalIterations", io::TXTTableWriter::INT);
    _iterationsWriter->addData("Iterations", io::TXTTableWriter::INT);
    _iterationsWriter->addData("Convergence", io::TXTTableWriter::INT);

    if (not doesFirstStep()) {
      _convergenceWriter->addData("TimeWindow", io::TXTTableWriter::INT);
      _convergenceWriter->addData("Iteration", io::TXTTableWriter::INT);
    }

    if (not doesFirstStep()) {
      for (ConvergenceMeasureContext &convMeasure : _convergenceMeasures) {

        if (convMeasure.doesLogging) {
          _convergenceWriter->addData(convMeasure.logHeader(), io::TXTTableWriter::DOUBLE);
        }
      }
      if (_acceleration) {
        _iterationsWriter->addData("QNColumns", io::TXTTableWriter::INT);
        _iterationsWriter->addData("DeletedQNColumns", io::TXTTableWriter::INT);
        _iterationsWriter->addData("DroppedQNColumns", io::TXTTableWriter::INT);
      }
    }
  }
}

void BaseCouplingScheme::advanceTXTWriters()
{
  if (not utils::IntraComm::isSecondary()) {

    _iterationsWriter->writeData("TimeWindow", _timeWindows - 1);
    _iterationsWriter->writeData("TotalIterations", _totalIterations);
    _iterationsWriter->writeData("Iterations", _iterations);
    int converged = _iterations < _maxIterations ? 1 : 0;
    _iterationsWriter->writeData("Convergence", converged);

    if (not doesFirstStep() && _acceleration) {
      _iterationsWriter->writeData("QNColumns", _acceleration->getLSSystemCols());
      _iterationsWriter->writeData("DeletedQNColumns", _acceleration->getDeletedColumns());
      _iterationsWriter->writeData("DroppedQNColumns", _acceleration->getDroppedColumns());
    }
  }
}

bool BaseCouplingScheme::reachedEndOfTimeWindow()
{
  return math::equals(getNextTimeStepMaxSize(), 0.0, _eps) || not hasTimeWindowSize();
}

void BaseCouplingScheme::storeIteration()
{
  PRECICE_ASSERT(isImplicitCouplingScheme());
  for (const auto &data : _allData | boost::adaptors::map_values) {
    data->storeIteration();
  }
}

void BaseCouplingScheme::determineInitialSend(DataMap &sendData)
{
  if (anyDataRequiresInitialization(sendData)) {
    _sendsInitializedData = true;
    requireAction(CouplingScheme::Action::InitializeData);
  }
}

void BaseCouplingScheme::determineInitialReceive(DataMap &receiveData)
{
  if (anyDataRequiresInitialization(receiveData)) {
    _receivesInitializedData = true;
  }
}

int BaseCouplingScheme::getExtrapolationOrder()
{
  return _extrapolationOrder;
}

bool BaseCouplingScheme::anyDataRequiresInitialization(DataMap &dataMap) const
{
  /// @todo implement this function using https://en.cppreference.com/w/cpp/algorithm/all_any_none_of
  for (const auto &data : dataMap | boost::adaptors::map_values) {
    if (data->requiresInitialization) {
      return true;
    }
  }
  return false;
}

void BaseCouplingScheme::doImplicitStep()
{
  storeExtrapolationData();

  PRECICE_DEBUG("measure convergence of the coupling iteration");
  _hasConverged = measureConvergence();
  // Stop, when maximal iteration count (given in config) is reached
  if (_iterations == _maxIterations)
    _hasConverged = true;

  // coupling iteration converged for current time window. Advance in time.
  if (_hasConverged) {
    if (_acceleration) {
      _acceleration->iterationsConverged(getAccelerationData());
    }
    newConvergenceMeasurements();
    moveToNextWindow();
  } else {
    // no convergence achieved for the coupling iteration within the current time window
    if (_acceleration) {
      // Load from storage into buffer
      for (auto &pair : getAccelerationData()) {
        const auto stamples = pair.second->stamples();
        PRECICE_ASSERT(stamples.size() > 0);
        pair.second->sample() = stamples.back().sample;
      }

      _acceleration->performAcceleration(getAccelerationData());

      // Store from buffer
      for (auto &pair : getAccelerationData()) {
        pair.second->setSampleAtTime(time::Storage::WINDOW_END, pair.second->sample());
      }
    }
  }
  // Store data for conv. measurement, acceleration
  storeIteration();
}

void BaseCouplingScheme::sendConvergence(const m2n::PtrM2N &m2n)
{
  PRECICE_ASSERT(isImplicitCouplingScheme());
  PRECICE_ASSERT(not doesFirstStep(), "For convergence information the sending participant is never the first one.");
  m2n->send(_hasConverged);
}

void BaseCouplingScheme::receiveConvergence(const m2n::PtrM2N &m2n)
{
  PRECICE_ASSERT(isImplicitCouplingScheme());
  PRECICE_ASSERT(doesFirstStep(), "For convergence information the receiving participant is always the first one.");
  m2n->receive(_hasConverged);
}

} // namespace precice::cplscheme<|MERGE_RESOLUTION|>--- conflicted
+++ resolved
@@ -122,6 +122,7 @@
   for (const auto &data : receiveData | boost::adaptors::map_values) {
     // Data is only received on ranks with size>0, which is checked in the derived class implementation
     m2n->receive(data->values(), data->getMeshID(), data->getDimensions());
+
     if (data->hasGradient()) {
       m2n->receive(data->gradients(), data->getMeshID(), data->getDimensions() * data->meshDimensions());
     }
@@ -278,10 +279,6 @@
         // time window remainder is zero. Subtract the time window size and do another
         // coupling iteration.
         PRECICE_ASSERT(math::greater(_computedTimeWindowPart, 0.0));
-<<<<<<< HEAD
-        _time = getWindowStartTime();
-=======
->>>>>>> 98ad576e
         _timeWindows -= 1;
       } else { // write output, prepare for next window
         PRECICE_DEBUG("Convergence achieved");
@@ -347,7 +344,7 @@
 
 double BaseCouplingScheme::getWindowStartTime() const
 {
-  return _time - _computedTimeWindowPart;
+  return getTime() - _computedTimeWindowPart;
 }
 
 double BaseCouplingScheme::getNormalizedWindowTime() const
