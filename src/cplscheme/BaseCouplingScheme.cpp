#include <Eigen/Core>
#include <algorithm>
#include <boost/range/adaptor/map.hpp>
#include <cmath>
#include <cstddef>
#include <functional>
#include <iterator>
#include <limits>
#include <sstream>
#include <utility>

#include "BaseCouplingScheme.hpp"
#include "acceleration/Acceleration.hpp"
#include "cplscheme/Constants.hpp"
#include "cplscheme/CouplingData.hpp"
#include "cplscheme/CouplingScheme.hpp"
#include "cplscheme/impl/SharedPointer.hpp"
#include "impl/ConvergenceMeasure.hpp"
#include "io/TXTTableWriter.hpp"
#include "logging/LogMacros.hpp"
#include "math/differences.hpp"
#include "mesh/Data.hpp"
#include "mesh/Mesh.hpp"
#include "precice/types.hpp"
#include "utils/EigenHelperFunctions.hpp"
#include "utils/Helpers.hpp"
#include "utils/IntraComm.hpp"
#include "utils/assertion.hpp"

namespace precice::cplscheme {

BaseCouplingScheme::BaseCouplingScheme(
    double                        maxTime,
    int                           maxTimeWindows,
    double                        timeWindowSize,
    int                           validDigits,
    std::string                   localParticipant,
    int                           maxIterations,
    CouplingMode                  cplMode,
    constants::TimesteppingMethod dtMethod,
    int                           extrapolationOrder)
    : _couplingMode(cplMode),
      _maxTime(maxTime),
      _maxTimeWindows(maxTimeWindows),
      _timeWindows(1),
      _timeWindowSize(timeWindowSize),
      _maxIterations(maxIterations),
      _iterations(1),
      _totalIterations(1),
      _localParticipant(std::move(localParticipant)),
      _extrapolationOrder(extrapolationOrder),
      _eps(std::pow(10.0, -1 * validDigits))
{
  PRECICE_ASSERT(not((maxTime != UNDEFINED_TIME) && (maxTime < 0.0)),
                 "Maximum time has to be larger than zero.");
  PRECICE_ASSERT(not((maxTimeWindows != UNDEFINED_TIME_WINDOWS) && (maxTimeWindows < 0)),
                 "Maximum number of time windows has to be larger than zero.");
  PRECICE_ASSERT(not(hasTimeWindowSize() && (timeWindowSize < 0.0)),
                 "Time window size has to be larger than zero.");
  PRECICE_ASSERT((validDigits >= 1) && (validDigits < 17),
                 "Valid digits of time window size has to be between 1 and 16.");
  if (dtMethod == constants::FIXED_TIME_WINDOW_SIZE) {
    PRECICE_ASSERT(hasTimeWindowSize(),
                   "Time window size has to be given when the fixed time window size method is used.");
  }

  PRECICE_ASSERT((maxIterations > 0) || (maxIterations == UNDEFINED_MAX_ITERATIONS),
                 "Maximal iteration limit has to be larger than zero.");

  if (isExplicitCouplingScheme()) {
    PRECICE_ASSERT(maxIterations == UNDEFINED_MAX_ITERATIONS);
  } else {
    PRECICE_ASSERT(isImplicitCouplingScheme());
    PRECICE_ASSERT(maxIterations >= 1);
  }

  if (isExplicitCouplingScheme()) {
    PRECICE_ASSERT(_extrapolationOrder == UNDEFINED_EXTRAPOLATION_ORDER, "Extrapolation is not allowed for explicit coupling");
  } else {
    PRECICE_ASSERT(isImplicitCouplingScheme());
    PRECICE_CHECK((_extrapolationOrder == 0) || (_extrapolationOrder == 1),
                  "Extrapolation order has to be 0 or 1.");
  }
}

bool BaseCouplingScheme::isImplicitCouplingScheme() const
{
  PRECICE_ASSERT(_couplingMode != Undefined);
  return _couplingMode == Implicit;
}

bool BaseCouplingScheme::hasConverged() const
{
  return _hasConverged;
}

void BaseCouplingScheme::sendData(const m2n::PtrM2N &m2n, const DataMap &sendData, bool initialCommunication)
{
  PRECICE_TRACE();
  PRECICE_ASSERT(m2n.get() != nullptr);
  PRECICE_ASSERT(m2n->isConnected());

  for (const auto &data : sendData | boost::adaptors::map_values) {
    // will be changed via https://github.com/precice/precice/pull/1414
    double sendTime;
    if (initialCommunication) {
      sendTime = time::Storage::WINDOW_START;
    } else {
      sendTime = time::Storage::WINDOW_END;
    }
    auto sendBuffer = data->getValuesAtTime(sendTime);
    // Data is actually only send if size>0, which is checked in the derived classes implementation
    m2n->send(sendBuffer, data->getMeshID(), data->getDimensions());

    if (data->hasGradient()) {
      m2n->send(data->gradientValues(), data->getMeshID(), data->getDimensions() * data->meshDimensions());
    }
  }
}

void BaseCouplingScheme::receiveData(const m2n::PtrM2N &m2n, const DataMap &receiveData, bool initialCommunication)
{
  PRECICE_TRACE();
  PRECICE_ASSERT(m2n.get());
  PRECICE_ASSERT(m2n->isConnected());
  for (const auto &data : receiveData | boost::adaptors::map_values) {
    // Data is only received on ranks with size>0, which is checked in the derived class implementation
    auto recvBuffer = Eigen::VectorXd(data->getSize());
    m2n->receive(recvBuffer, data->getMeshID(), data->getDimensions());

    // will be changed via https://github.com/precice/precice/pull/1414
    if (initialCommunication) {
      data->initializeStorage(recvBuffer);
    } else {
      data->overwriteValuesAtWindowEnd(recvBuffer);
    }

    data->values() = recvBuffer; // @todo Better do this just before returning to SolverInterfaceImpl.

    if (data->hasGradient()) {
      m2n->receive(data->gradientValues(), data->getMeshID(), data->getDimensions() * data->meshDimensions());
    }
  }
}

void BaseCouplingScheme::initializeZeroReceiveData(const DataMap &receiveData)
{
  for (const auto &data : receiveData | boost::adaptors::map_values) {
    auto zeroData = Eigen::VectorXd::Zero(data->getSize());
    data->initializeStorage(zeroData);
  }
}

PtrCouplingData BaseCouplingScheme::addCouplingData(const mesh::PtrData &data, mesh::PtrMesh mesh, bool requiresInitialization)
{
  int             id = data->getID();
  PtrCouplingData ptrCplData;
  if (!utils::contained(id, _allData)) { // data is not used by this coupling scheme yet, create new CouplingData
    if (isExplicitCouplingScheme()) {
      ptrCplData = std::make_shared<CouplingData>(data, std::move(mesh), requiresInitialization);
    } else {
      ptrCplData = std::make_shared<CouplingData>(data, std::move(mesh), requiresInitialization, getExtrapolationOrder());
    }
    _allData.emplace(id, ptrCplData);
  } else { // data is already used by another exchange of this coupling scheme, use existing CouplingData
    ptrCplData = _allData[id];
  }
  return ptrCplData;
}

bool BaseCouplingScheme::isExplicitCouplingScheme()
{
  PRECICE_ASSERT(_couplingMode != Undefined);
  return _couplingMode == Explicit;
}

void BaseCouplingScheme::setTimeWindowSize(double timeWindowSize)
{
  _timeWindowSize = timeWindowSize;
}

void BaseCouplingScheme::finalize()
{
  PRECICE_TRACE();
  checkCompletenessRequiredActions();
  PRECICE_ASSERT(_isInitialized, "Called finalize() before initialize().");
}

void BaseCouplingScheme::initialize(double startTime, int startTimeWindow)
{
  // Initialize uses the template method pattern (https://en.wikipedia.org/wiki/Template_method_pattern).
  PRECICE_TRACE(startTime, startTimeWindow);
  PRECICE_ASSERT(not isInitialized());
  PRECICE_ASSERT(math::greaterEquals(startTime, 0.0), startTime);
  PRECICE_ASSERT(startTimeWindow >= 0, startTimeWindow);
  _time                = startTime;
  _timeWindows         = startTimeWindow;
  _hasDataBeenReceived = false;

  if (isImplicitCouplingScheme()) {
    if (not doesFirstStep()) {
      PRECICE_CHECK(not _convergenceMeasures.empty(),
                    "At least one convergence measure has to be defined for "
                    "an implicit coupling scheme.");
      // reserve memory and initialize data with zero
      initializeStorages();
    }
    requireAction(CouplingScheme::Action::WriteCheckpoint);
    initializeTXTWriters();
  }

  if (isImplicitCouplingScheme()) {
    storeIteration();
  }

  initializeSendDataStorage();
  exchangeInitialData();

  if (isImplicitCouplingScheme()) {
    if (not doesFirstStep()) {
      storeExtrapolationData();
      moveToNextWindow();
    }
  }

  performReceiveOfFirstAdvance();

  _isInitialized = true;
}

bool BaseCouplingScheme::sendsInitializedData() const
{
  return _sendsInitializedData;
}

CouplingScheme::ChangedMeshes BaseCouplingScheme::firstSynchronization(const CouplingScheme::ChangedMeshes &changes)
{
  PRECICE_ASSERT(changes.empty());
  return changes;
}

void BaseCouplingScheme::firstExchange()
{
  PRECICE_TRACE(_timeWindows, _time);
  checkCompletenessRequiredActions();
  PRECICE_ASSERT(_isInitialized, "Before calling advance() coupling scheme has to be initialized via initialize().");
  _hasDataBeenReceived  = false;
  _isTimeWindowComplete = false;

  PRECICE_ASSERT(_couplingMode != Undefined);

  if (reachedEndOfTimeWindow()) {

    _timeWindows += 1; // increment window counter. If not converged, will be decremented again later.
    overwriteSendValuesAtWindowEnd();
    exchangeFirstData();
  }
}

CouplingScheme::ChangedMeshes BaseCouplingScheme::secondSynchronization()
{
  return {};
}

void BaseCouplingScheme::secondExchange()
{
  PRECICE_TRACE(_timeWindows, _time);
  checkCompletenessRequiredActions();
  PRECICE_ASSERT(_isInitialized, "Before calling advance() coupling scheme has to be initialized via initialize().");
  PRECICE_ASSERT(_couplingMode != Undefined);

  // from first phase
  PRECICE_ASSERT(!_isTimeWindowComplete);

  if (reachedEndOfTimeWindow()) {

    exchangeSecondData();

    if (isImplicitCouplingScheme()) { // check convergence
      if (not hasConverged()) {       // repeat window
        PRECICE_DEBUG("No convergence achieved");
        requireAction(CouplingScheme::Action::ReadCheckpoint);
        // The computed time window part equals the time window size, since the
        // time window remainder is zero. Subtract the time window size and do another
        // coupling iteration.
        PRECICE_ASSERT(math::greater(_computedTimeWindowPart, 0.0));
        _time = _time - _computedTimeWindowPart;
        _timeWindows -= 1;
      } else { // write output, prepare for next window
        PRECICE_DEBUG("Convergence achieved");
        advanceTXTWriters();
        PRECICE_INFO("Time window completed");
        _isTimeWindowComplete = true;
        if (isCouplingOngoing()) {
          PRECICE_DEBUG("Setting require create checkpoint");
          requireAction(CouplingScheme::Action::WriteCheckpoint);
        }
      }
      //update iterations
      _totalIterations++;
      if (not hasConverged()) {
        _iterations++;
      } else {
        _iterations = 1;
      }
    } else {
      PRECICE_INFO("Time window completed");
      _isTimeWindowComplete = true;
    }
    if (isCouplingOngoing()) {
      PRECICE_ASSERT(_hasDataBeenReceived);
    }
    _computedTimeWindowPart = 0.0; // reset window
  }
}

void BaseCouplingScheme::storeExtrapolationData()
{
  PRECICE_TRACE(_timeWindows);
  for (auto &data : _allData | boost::adaptors::map_values) {
    data->storeExtrapolationData();
  }
}

void BaseCouplingScheme::moveToNextWindow()
{
  PRECICE_TRACE(_timeWindows);
  // @todo breaks for CplSchemeTests/ParallelImplicitCouplingSchemeTests/Extrapolation/FirstOrder. Why? @fsimonis
  // for (auto &data : getAccelerationData() | boost::adaptors::map_values) {
  //  data->moveToNextWindow();
  //  data->overwriteValuesAtWindowEnd(data->values());
  // }
  for (auto &pair : getAccelerationData()) {
    pair.second->moveToNextWindow();
    pair.second->overwriteValuesAtWindowEnd(pair.second->values());
  }
}

bool BaseCouplingScheme::hasTimeWindowSize() const
{
  return not math::equals(_timeWindowSize, UNDEFINED_TIME_WINDOW_SIZE);
}

double BaseCouplingScheme::getTimeWindowSize() const
{
  PRECICE_ASSERT(hasTimeWindowSize());
  return _timeWindowSize;
}

bool BaseCouplingScheme::isInitialized() const
{
  return _isInitialized;
}

void BaseCouplingScheme::addComputedTime(
    double timeToAdd)
{
  PRECICE_TRACE(timeToAdd, _time);
  PRECICE_ASSERT(isCouplingOngoing(), "Invalid call of addComputedTime() after simulation end.");

  // add time interval that has been computed in the solver to get the correct time remainder
  _computedTimeWindowPart += timeToAdd;
  _time += timeToAdd;

  // Check validness
  bool valid = math::greaterEquals(getThisTimeWindowRemainder(), 0.0, _eps);
  PRECICE_CHECK(valid,
                "The timestep length given to preCICE in \"advance\" {} exceeds the maximum allowed timestep length {} "
                "in the remaining of this time window. "
                "Did you restrict your timestep length, \"dt = min(precice_dt, dt)\"? "
                "For more information, consult the adapter example in the preCICE documentation.",
                timeToAdd, _timeWindowSize - _computedTimeWindowPart + timeToAdd);
}

bool BaseCouplingScheme::willDataBeExchanged(
    double lastSolverTimestepLength) const
{
  PRECICE_TRACE(lastSolverTimestepLength);
  double remainder = getThisTimeWindowRemainder() - lastSolverTimestepLength;
  return not math::greater(remainder, 0.0, _eps);
}

bool BaseCouplingScheme::hasDataBeenReceived() const
{
  return _hasDataBeenReceived;
}

double BaseCouplingScheme::getComputedTimeWindowPart()
{
  return _computedTimeWindowPart;
}

void BaseCouplingScheme::setDoesFirstStep(bool doesFirstStep)
{
  _doesFirstStep = doesFirstStep;
}

void BaseCouplingScheme::checkDataHasBeenReceived()
{
  PRECICE_ASSERT(not _hasDataBeenReceived, "checkDataHasBeenReceived() may only be called once within one coupling iteration. If this assertion is triggered this probably means that your coupling scheme has a bug.");
  _hasDataBeenReceived = true;
}

bool BaseCouplingScheme::receivesInitializedData() const
{
  return _receivesInitializedData;
}

void BaseCouplingScheme::setTimeWindows(int timeWindows)
{
  _timeWindows = timeWindows;
}

double BaseCouplingScheme::getTime() const
{
  return _time;
}

int BaseCouplingScheme::getTimeWindows() const
{
  return _timeWindows;
}

double BaseCouplingScheme::getThisTimeWindowRemainder() const
{
  PRECICE_TRACE();
  double remainder = 0.0;
  if (hasTimeWindowSize()) {
    remainder = getNextTimestepMaxLength();
  }
  PRECICE_DEBUG("return {}", remainder);
  return remainder;
}

double BaseCouplingScheme::getNextTimestepMaxLength() const
{
  if (hasTimeWindowSize()) {
    return _timeWindowSize - _computedTimeWindowPart;
  } else {
    if (math::equals(_maxTime, UNDEFINED_TIME)) {
      return std::numeric_limits<double>::max();
    } else {
      return _maxTime - _time;
    }
  }
}

bool BaseCouplingScheme::isCouplingOngoing() const
{
  bool timeLeft      = math::greater(_maxTime, _time, _eps) || math::equals(_maxTime, UNDEFINED_TIME);
  bool timestepsLeft = (_maxTimeWindows >= _timeWindows) || (_maxTimeWindows == UNDEFINED_TIME_WINDOWS);
  return timeLeft && timestepsLeft;
}

bool BaseCouplingScheme::isTimeWindowComplete() const
{
  return _isTimeWindowComplete;
}

bool BaseCouplingScheme::isActionRequired(
    Action action) const
{
  return _requiredActions.count(action) == 1;
}

bool BaseCouplingScheme::isActionFulfilled(
    Action action) const
{
  return _fulfilledActions.count(action) == 1;
}

void BaseCouplingScheme::markActionFulfilled(
    Action action)
{
  PRECICE_ASSERT(isActionRequired(action));
  _fulfilledActions.insert(action);
}

void BaseCouplingScheme::requireAction(
    Action action)
{
  _requiredActions.insert(action);
}

std::string BaseCouplingScheme::printCouplingState() const
{
  std::ostringstream os;
  os << "iteration: " << _iterations; //_iterations;
  if (_maxIterations != -1) {
    os << " of " << _maxIterations;
  }
  os << ", " << printBasicState(_timeWindows, _time) << ", " << printActionsState();
  return os.str();
}

std::string BaseCouplingScheme::printBasicState(
    int    timeWindows,
    double time) const
{
  std::ostringstream os;
  os << "time-window: " << timeWindows;
  if (_maxTimeWindows != UNDEFINED_TIME_WINDOWS) {
    os << " of " << _maxTimeWindows;
  }
  os << ", time: " << time;
  if (_maxTime != UNDEFINED_TIME) {
    os << " of " << _maxTime;
  }
  if (hasTimeWindowSize()) {
    os << ", time-window-size: " << _timeWindowSize;
  }
  if (hasTimeWindowSize() || (_maxTime != UNDEFINED_TIME)) {
    os << ", max-timestep-length: " << getNextTimestepMaxLength();
  }
  os << ", ongoing: ";
  isCouplingOngoing() ? os << "yes" : os << "no";
  os << ", time-window-complete: ";
  _isTimeWindowComplete ? os << "yes" : os << "no";
  return os.str();
}

std::string BaseCouplingScheme::printActionsState() const
{
  std::ostringstream os;
  for (auto action : _requiredActions) {
    os << toString(action) << ' ';
  }
  return os.str();
}

void BaseCouplingScheme::checkCompletenessRequiredActions()
{
  PRECICE_TRACE();
  std::vector<Action> missing;
  std::set_difference(_requiredActions.begin(), _requiredActions.end(),
                      _fulfilledActions.begin(), _fulfilledActions.end(),
                      std::back_inserter(missing));
  if (not missing.empty()) {
    std::ostringstream stream;
    for (auto action : missing) {
      if (not stream.str().empty()) {
        stream << ", ";
      }
      stream << toString(action);
    }
    PRECICE_ERROR("The required actions {} are not fulfilled. "
                  "Did you forget to call \"requiresReadingCheckpoint()\" or \"requiresWritingCheckpoint()\"?",
                  stream.str());
  }
  _requiredActions.clear();
  _fulfilledActions.clear();
}

void BaseCouplingScheme::initializeStorages()
{
  PRECICE_TRACE();
  // Reserve storage for all data
  for (auto &data : _allData | boost::adaptors::map_values) {
    data->initializeExtrapolation();
  }
  // Reserve storage for acceleration
  if (_acceleration) {
    _acceleration->initialize(getAccelerationData());
  }
}

void BaseCouplingScheme::setAcceleration(
    const acceleration::PtrAcceleration &acceleration)
{
  PRECICE_ASSERT(acceleration.get() != nullptr);
  _acceleration = acceleration;
}

bool BaseCouplingScheme::doesFirstStep() const
{
  return _doesFirstStep;
}

void BaseCouplingScheme::newConvergenceMeasurements()
{
  PRECICE_TRACE();
  for (ConvergenceMeasureContext &convMeasure : _convergenceMeasures) {
    PRECICE_ASSERT(convMeasure.measure.get() != nullptr);
    convMeasure.measure->newMeasurementSeries();
  }
}

void BaseCouplingScheme::addConvergenceMeasure(
    int                         dataID,
    bool                        suffices,
    bool                        strict,
    impl::PtrConvergenceMeasure measure,
    bool                        doesLogging)
{
  ConvergenceMeasureContext convMeasure;
  PRECICE_ASSERT(_allData.count(dataID) == 1, "Data with given data ID must exist!");
  convMeasure.couplingData = _allData.at(dataID);
  convMeasure.suffices     = suffices;
  convMeasure.strict       = strict;
  convMeasure.measure      = std::move(measure);
  convMeasure.doesLogging  = doesLogging;
  _convergenceMeasures.push_back(convMeasure);
}

bool BaseCouplingScheme::measureConvergence()
{
  PRECICE_TRACE();
  PRECICE_ASSERT(not doesFirstStep());
  bool allConverged = true;
  bool oneSuffices  = false; // at least one convergence measure suffices and did converge
  bool oneStrict    = false; // at least one convergence measure is strict and did not converge
  PRECICE_ASSERT(_convergenceMeasures.size() > 0);
  if (not utils::IntraComm::isSecondary()) {
    _convergenceWriter->writeData("TimeWindow", _timeWindows - 1);
    _convergenceWriter->writeData("Iteration", _iterations);
  }
  for (const auto &convMeasure : _convergenceMeasures) {
    PRECICE_ASSERT(convMeasure.couplingData != nullptr);
    PRECICE_ASSERT(convMeasure.measure.get() != nullptr);

    convMeasure.measure->measure(convMeasure.couplingData->previousIteration(), convMeasure.couplingData->values());

    if (not utils::IntraComm::isSecondary() && convMeasure.doesLogging) {
      _convergenceWriter->writeData(convMeasure.logHeader(), convMeasure.measure->getNormResidual());
    }

    if (not convMeasure.measure->isConvergence()) {
      allConverged = false;
      if (convMeasure.strict) {
        oneStrict = true;
        PRECICE_CHECK(_iterations < _maxIterations,
                      "The strict convergence measure for data \"" + convMeasure.couplingData->getDataName() +
                          "\" did not converge within the maximum allowed iterations, which terminates the simulation. "
                          "To avoid this forced termination do not mark the convergence measure as strict.")
      }
    } else if (convMeasure.suffices == true) {
      oneSuffices = true;
    }

    PRECICE_INFO(convMeasure.measure->printState(convMeasure.couplingData->getDataName()));
  }

  if (allConverged) {
    PRECICE_INFO("All converged");
  } else if (oneSuffices && not oneStrict) { // strict overrules suffices
    PRECICE_INFO("Sufficient measures converged");
  }

  return allConverged || (oneSuffices && not oneStrict);
}

void BaseCouplingScheme::initializeTXTWriters()
{
  if (not utils::IntraComm::isSecondary()) {

    _iterationsWriter = std::make_shared<io::TXTTableWriter>("precice-" + _localParticipant + "-iterations.log");
    if (not doesFirstStep()) {
      _convergenceWriter = std::make_shared<io::TXTTableWriter>("precice-" + _localParticipant + "-convergence.log");
    }

    _iterationsWriter->addData("TimeWindow", io::TXTTableWriter::INT);
    _iterationsWriter->addData("TotalIterations", io::TXTTableWriter::INT);
    _iterationsWriter->addData("Iterations", io::TXTTableWriter::INT);
    _iterationsWriter->addData("Convergence", io::TXTTableWriter::INT);

    if (not doesFirstStep()) {
      _convergenceWriter->addData("TimeWindow", io::TXTTableWriter::INT);
      _convergenceWriter->addData("Iteration", io::TXTTableWriter::INT);
    }

    if (not doesFirstStep()) {
      for (ConvergenceMeasureContext &convMeasure : _convergenceMeasures) {

        if (convMeasure.doesLogging) {
          _convergenceWriter->addData(convMeasure.logHeader(), io::TXTTableWriter::DOUBLE);
        }
      }
      if (_acceleration) {
        _iterationsWriter->addData("QNColumns", io::TXTTableWriter::INT);
        _iterationsWriter->addData("DeletedQNColumns", io::TXTTableWriter::INT);
        _iterationsWriter->addData("DroppedQNColumns", io::TXTTableWriter::INT);
      }
    }
  }
}

void BaseCouplingScheme::advanceTXTWriters()
{
  if (not utils::IntraComm::isSecondary()) {

    _iterationsWriter->writeData("TimeWindow", _timeWindows - 1);
    _iterationsWriter->writeData("TotalIterations", _totalIterations);
    _iterationsWriter->writeData("Iterations", _iterations);
    int converged = _iterations < _maxIterations ? 1 : 0;
    _iterationsWriter->writeData("Convergence", converged);

    if (not doesFirstStep() && _acceleration) {
      _iterationsWriter->writeData("QNColumns", _acceleration->getLSSystemCols());
      _iterationsWriter->writeData("DeletedQNColumns", _acceleration->getDeletedColumns());
      _iterationsWriter->writeData("DroppedQNColumns", _acceleration->getDroppedColumns());
    }
  }
}

bool BaseCouplingScheme::reachedEndOfTimeWindow()
{
  return math::equals(getThisTimeWindowRemainder(), 0.0, _eps);
}

void BaseCouplingScheme::storeIteration()
{
  PRECICE_ASSERT(isImplicitCouplingScheme());
<<<<<<< HEAD
  for (auto &data : _allData | boost::adaptors::map_values) {
=======
  for (const auto &data : _allData | boost::adaptors::map_values) {
>>>>>>> 1a79f595
    data->storeIteration();
  }
}

void BaseCouplingScheme::determineInitialSend(DataMap &sendData)
{
  if (anyDataRequiresInitialization(sendData)) {
    _sendsInitializedData = true;
    requireAction(CouplingScheme::Action::InitializeData);
  }
}

void BaseCouplingScheme::determineInitialReceive(DataMap &receiveData)
{
  if (anyDataRequiresInitialization(receiveData)) {
    _receivesInitializedData = true;
  }
}

int BaseCouplingScheme::getExtrapolationOrder()
{
  return _extrapolationOrder;
}

bool BaseCouplingScheme::anyDataRequiresInitialization(DataMap &dataMap) const
{
  /// @todo implement this function using https://en.cppreference.com/w/cpp/algorithm/all_any_none_of
  for (const auto &data : dataMap | boost::adaptors::map_values) {
    if (data->requiresInitialization) {
      return true;
    }
  }
  return false;
}

void BaseCouplingScheme::doImplicitStep()
{
  storeExtrapolationData();

  PRECICE_DEBUG("measure convergence of the coupling iteration");
  _hasConverged = measureConvergence();
  // Stop, when maximal iteration count (given in config) is reached
  if (_iterations == _maxIterations)
    _hasConverged = true;

  // coupling iteration converged for current time window. Advance in time.
  if (_hasConverged) {
    if (_acceleration) {
      _acceleration->iterationsConverged(getAccelerationData());
    }
    newConvergenceMeasurements();
    moveToNextWindow();
  } else {
    // no convergence achieved for the coupling iteration within the current time window
    if (_acceleration) {
      /**
       * Acceleration works on CouplingData::values(), so we retreive the data from the storage, perform the acceleration and then put the data back into the storage.
       *
       * There are generally two possibilities:
       *
       * 1) Only overwrite the data in CouplingData::_timeStepsStorage that is part of the receive data
       * 2) overwrite the data in CouplingData::_timeStepsStorage for all data in getAccelerationData()
       *
       * We are using strategy 2), because it's easier to access getAccelerationData() from here. However, this also means that
       * we have to make sure that the send data is stored in the CouplingData::_timeStepsStorage - even though this is not
       * needed at the moment. Important note: In https://github.com/precice/precice/pull/1414 also send data requires to keep
       * track of _timeStepsStorage for subcycling. So it will become simpler as soon as subcycling is fully implemented.
       */
      // @todo For other Acceleration schemes as described in "Rüth, B, Uekermann, B, Mehl, M, Birken, P, Monge, A, Bungartz, H-J. Quasi-Newton waveform iteration for partitioned surface-coupled multiphysics applications. Int J Numer Methods Eng. 2021; 122: 5236– 5257. https://doi.org/10.1002/nme.6443" we need a more elaborate implementation.
      // Put values into data->values() for acceleration
      // @todo breaks for CplSchemeTests/ParallelImplicitCouplingSchemeTests. Why? @fsimonis
      // for (auto &data : getAccelerationData() | boost::adaptors::map_values) {
      //   data->values() = data->getValuesAtTime(time::Storage::WINDOW_END);
      // }
      for (auto &pair : getAccelerationData()) {
        pair.second->values() = pair.second->getValuesAtTime(time::Storage::WINDOW_END);
      }
      _acceleration->performAcceleration(getAccelerationData());
      // @todo breaks for CplSchemeTests/ParallelImplicitCouplingSchemeTests. Why? @fsimonis
      // for (auto &data : getAccelerationData() | boost::adaptors::map_values) {
      //   data->storeValuesAtTime(time::Storage::WINDOW_END, data->values(), mustOverwrite);
      // }
      for (auto &pair : getAccelerationData()) {
        bool mustOverwrite = true;
        pair.second->storeValuesAtTime(time::Storage::WINDOW_END, pair.second->values(), mustOverwrite);
      }
    }
  }
  // Store data for conv. measurement, acceleration
  storeIteration();
}

void BaseCouplingScheme::sendConvergence(const m2n::PtrM2N &m2n)
{
  PRECICE_ASSERT(isImplicitCouplingScheme());
  PRECICE_ASSERT(not doesFirstStep(), "For convergence information the sending participant is never the first one.");
  m2n->send(_hasConverged);
}

void BaseCouplingScheme::receiveConvergence(const m2n::PtrM2N &m2n)
{
  PRECICE_ASSERT(isImplicitCouplingScheme());
  PRECICE_ASSERT(doesFirstStep(), "For convergence information the receiving participant is always the first one.");
  m2n->receive(_hasConverged);
}

} // namespace precice::cplscheme<|MERGE_RESOLUTION|>--- conflicted
+++ resolved
@@ -710,11 +710,7 @@
 void BaseCouplingScheme::storeIteration()
 {
   PRECICE_ASSERT(isImplicitCouplingScheme());
-<<<<<<< HEAD
-  for (auto &data : _allData | boost::adaptors::map_values) {
-=======
   for (const auto &data : _allData | boost::adaptors::map_values) {
->>>>>>> 1a79f595
     data->storeIteration();
   }
 }
