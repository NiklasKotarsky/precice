#include "SerialCouplingScheme.hpp"
#include <cmath>
#include <memory>
#include <ostream>
#include <utility>

#include <vector>
#include "acceleration/Acceleration.hpp"
#include "acceleration/SharedPointer.hpp"
#include "cplscheme/BaseCouplingScheme.hpp"
#include "cplscheme/BiCouplingScheme.hpp"
#include "cplscheme/CouplingScheme.hpp"
#include "logging/LogMacros.hpp"
#include "m2n/M2N.hpp"
#include "math/differences.hpp"
#include "utils/assertion.hpp"

namespace precice {
namespace cplscheme {

SerialCouplingScheme::SerialCouplingScheme(
    double                        maxTime,
    int                           maxTimeWindows,
    double                        timeWindowSize,
    int                           validDigits,
    const std::string &           firstParticipant,
    const std::string &           secondParticipant,
    const std::string &           localParticipant,
    m2n::PtrM2N                   m2n,
    constants::TimesteppingMethod dtMethod,
    CouplingMode                  cplMode,
    int                           maxIterations,
    int                           extrapolationOrder)
    : BiCouplingScheme(maxTime, maxTimeWindows, timeWindowSize, validDigits, firstParticipant,
                       secondParticipant, localParticipant, std::move(m2n), maxIterations, cplMode, dtMethod, extrapolationOrder)
{
  if (dtMethod == constants::FIRST_PARTICIPANT_SETS_TIME_WINDOW_SIZE) {
    if (doesFirstStep()) {
      PRECICE_ASSERT(not _participantReceivesTimeWindowSize);
      setTimeWindowSize(UNDEFINED_TIME_WINDOW_SIZE);
      _participantSetsTimeWindowSize = true; // not allowed to call setTimeWindowSize anymore.
      PRECICE_ASSERT(not hasTimeWindowSize());
    } else {
      _participantReceivesTimeWindowSize = true;
      PRECICE_ASSERT(not _participantSetsTimeWindowSize);
    }
  }
}

void SerialCouplingScheme::setTimeWindowSize(double timeWindowSize)
{
  PRECICE_ASSERT(not _participantSetsTimeWindowSize);
  BaseCouplingScheme::setTimeWindowSize(timeWindowSize);
}

void SerialCouplingScheme::sendTimeWindowSize()
{
  PRECICE_TRACE();
  if (_participantSetsTimeWindowSize) {
    PRECICE_DEBUG("sending time window size of {}", getComputedTimeWindowPart());
    getM2N()->send(getComputedTimeWindowPart());
  }
}

void SerialCouplingScheme::receiveAndSetTimeWindowSize()
{
  PRECICE_TRACE();
  if (_participantReceivesTimeWindowSize) {
    double dt = UNDEFINED_TIME_WINDOW_SIZE;
    getM2N()->receive(dt);
    PRECICE_DEBUG("Received time window size of {}.", dt);
    PRECICE_ASSERT(not _participantSetsTimeWindowSize);
    PRECICE_ASSERT(not math::equals(dt, UNDEFINED_TIME_WINDOW_SIZE));
    PRECICE_ASSERT(not doesFirstStep(), "Only second participant can receive time window size.");
    setTimeWindowSize(dt);
  }
}

void SerialCouplingScheme::initializeImplementation()
{
  // determine whether initial data needs to be communicated
  determineInitialSend(getSendData());
  determineInitialReceive(getReceiveData());

  // If the second participant initializes data, the first receive for the
  // second participant is done in initializeData() instead of initialize().
  if (not doesFirstStep() && not sendsInitializedData() && isCouplingOngoing()) {
<<<<<<< HEAD
    receiveResultFromFirstParticipant();
=======
    receiveAndSetTimeWindowSize();
    PRECICE_DEBUG("Receiving data");
    receiveData(getM2N(), getReceiveData());
    checkDataHasBeenReceived();
>>>>>>> c800c66e
  }
}

void SerialCouplingScheme::initializeDataPost()
{
  if (not doesFirstStep()) {
    if (sendsInitializedData()) {
      receiveResultFromFirstParticipant();
      if (isImplicitCouplingScheme()) {
        storeExtrapolationData();
        moveToNextWindow();
      }
    }
  }
}

void SerialCouplingScheme::sendResultToSecondParticipant()
{
  std::cout << "F sends in sendResultToSecondParticipant." << std::endl;
  PRECICE_ASSERT(doesFirstStep());
  PRECICE_DEBUG("Sending data...");
  if (_participantSetsTimeWindowSize) {
    PRECICE_DEBUG("sending time window size of {}", getComputedTimeWindowPart());
    getM2N()->send(getComputedTimeWindowPart());
  }
  sendData(getM2N(), getSendData());
  std::cout << "F done sending in sendResultToSecondParticipant." << std::endl;
}

void SerialCouplingScheme::receiveResultFromFirstParticipant()
{
  std::cout << "S receives in receiveResultFromFirstParticipant." << std::endl;
  PRECICE_DEBUG("Receiving data");
  PRECICE_ASSERT(not doesFirstStep());
  receiveAndSetTimeWindowSize();
  PRECICE_DEBUG("Receiving data...");
  receiveData(getM2N(), getReceiveData());
  checkDataHasBeenReceived();
  std::cout << "S done receiving in receiveResultFromFirstParticipant." << std::endl;
}

bool SerialCouplingScheme::exchangeDataAndAccelerate()
{
  bool convergence = true;

  if (doesFirstStep()) { // first participant
<<<<<<< HEAD
    sendResultToSecondParticipant();
=======
    PRECICE_DEBUG("Sending data...");
    sendTimeWindowSize();
    sendData(getM2N(), getSendData());
>>>>>>> c800c66e
    if (isImplicitCouplingScheme()) {
      convergence = receiveConvergence(getM2N());
    }
    PRECICE_DEBUG("Receiving data...");
    receiveData(getM2N(), getReceiveData());
    checkDataHasBeenReceived();
  } else { // second participant
    if (isImplicitCouplingScheme()) {
      PRECICE_DEBUG("Test Convergence and accelerate...");
      convergence = doImplicitStep();
      sendConvergence(getM2N(), convergence);
    }
    PRECICE_DEBUG("Sending data...");
    sendData(getM2N(), getSendData());
    // the second participant does not want new data in the last iteration of the last time window
    if (isCouplingOngoing() || (isImplicitCouplingScheme() && not convergence)) {
<<<<<<< HEAD
      receiveResultFromFirstParticipant();
=======
      receiveAndSetTimeWindowSize();
      PRECICE_DEBUG("Receiving data...");
      receiveData(getM2N(), getReceiveData());
      checkDataHasBeenReceived();
>>>>>>> c800c66e
    }
  }

  return convergence;
}

} // namespace cplscheme
} // namespace precice<|MERGE_RESOLUTION|>--- conflicted
+++ resolved
@@ -85,14 +85,7 @@
   // If the second participant initializes data, the first receive for the
   // second participant is done in initializeData() instead of initialize().
   if (not doesFirstStep() && not sendsInitializedData() && isCouplingOngoing()) {
-<<<<<<< HEAD
     receiveResultFromFirstParticipant();
-=======
-    receiveAndSetTimeWindowSize();
-    PRECICE_DEBUG("Receiving data");
-    receiveData(getM2N(), getReceiveData());
-    checkDataHasBeenReceived();
->>>>>>> c800c66e
   }
 }
 
@@ -116,7 +109,7 @@
   PRECICE_DEBUG("Sending data...");
   if (_participantSetsTimeWindowSize) {
     PRECICE_DEBUG("sending time window size of {}", getComputedTimeWindowPart());
-    getM2N()->send(getComputedTimeWindowPart());
+    sendTimeWindowSize();
   }
   sendData(getM2N(), getSendData());
   std::cout << "F done sending in sendResultToSecondParticipant." << std::endl;
@@ -139,13 +132,7 @@
   bool convergence = true;
 
   if (doesFirstStep()) { // first participant
-<<<<<<< HEAD
     sendResultToSecondParticipant();
-=======
-    PRECICE_DEBUG("Sending data...");
-    sendTimeWindowSize();
-    sendData(getM2N(), getSendData());
->>>>>>> c800c66e
     if (isImplicitCouplingScheme()) {
       convergence = receiveConvergence(getM2N());
     }
@@ -162,14 +149,7 @@
     sendData(getM2N(), getSendData());
     // the second participant does not want new data in the last iteration of the last time window
     if (isCouplingOngoing() || (isImplicitCouplingScheme() && not convergence)) {
-<<<<<<< HEAD
       receiveResultFromFirstParticipant();
-=======
-      receiveAndSetTimeWindowSize();
-      PRECICE_DEBUG("Receiving data...");
-      receiveData(getM2N(), getReceiveData());
-      checkDataHasBeenReceived();
->>>>>>> c800c66e
     }
   }
 
