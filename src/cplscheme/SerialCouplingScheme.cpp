#include "SerialCouplingScheme.hpp"
#include <cmath>
#include <memory>
#include <ostream>
#include <utility>

#include <vector>
#include "acceleration/Acceleration.hpp"
#include "acceleration/SharedPointer.hpp"
#include "cplscheme/BaseCouplingScheme.hpp"
#include "cplscheme/BiCouplingScheme.hpp"
#include "cplscheme/CouplingScheme.hpp"
#include "logging/LogMacros.hpp"
#include "m2n/M2N.hpp"
#include "math/differences.hpp"
#include "utils/assertion.hpp"

namespace precice::cplscheme {

SerialCouplingScheme::SerialCouplingScheme(
    double                        maxTime,
    int                           maxTimeWindows,
    double                        timeWindowSize,
    int                           validDigits,
    const std::string &           firstParticipant,
    const std::string &           secondParticipant,
    const std::string &           localParticipant,
    m2n::PtrM2N                   m2n,
    constants::TimesteppingMethod dtMethod,
    CouplingMode                  cplMode,
    int                           maxIterations,
    int                           extrapolationOrder)
    : BiCouplingScheme(maxTime, maxTimeWindows, timeWindowSize, validDigits, firstParticipant,
                       secondParticipant, localParticipant, std::move(m2n), maxIterations, cplMode, dtMethod, extrapolationOrder)
{
  if (dtMethod == constants::FIRST_PARTICIPANT_SETS_TIME_WINDOW_SIZE) {
    if (doesFirstStep()) {
      PRECICE_ASSERT(not _participantReceivesTimeWindowSize);
      setTimeWindowSize(UNDEFINED_TIME_WINDOW_SIZE);
      _participantSetsTimeWindowSize = true; // not allowed to call setTimeWindowSize anymore.
      PRECICE_ASSERT(not hasTimeWindowSize());
    } else {
      _participantReceivesTimeWindowSize = true;
      PRECICE_ASSERT(not _participantSetsTimeWindowSize);
    }
  }
}

bool SerialCouplingScheme::moveWindowBeforeMapping() const
{
  if (doesFirstStep()) {
    return false;
  } else {
    return true;
  }
}

void SerialCouplingScheme::setTimeWindowSize(double timeWindowSize)
{
  PRECICE_ASSERT(not _participantSetsTimeWindowSize);
  BaseCouplingScheme::setTimeWindowSize(timeWindowSize);
}

void SerialCouplingScheme::sendTimeWindowSize()
{
  PRECICE_TRACE();
  if (_participantSetsTimeWindowSize) {
    PRECICE_DEBUG("sending time window size of {}", getComputedTimeWindowPart());
    getM2N()->send(getComputedTimeWindowPart());
  }
}

void SerialCouplingScheme::receiveAndSetTimeWindowSize()
{
  PRECICE_TRACE();
  if (_participantReceivesTimeWindowSize) {
    double dt = UNDEFINED_TIME_WINDOW_SIZE;
    getM2N()->receive(dt);
    PRECICE_DEBUG("Received time window size of {}.", dt);
    PRECICE_ASSERT(not _participantSetsTimeWindowSize);
    PRECICE_ASSERT(not math::equals(dt, UNDEFINED_TIME_WINDOW_SIZE));
    PRECICE_ASSERT(not doesFirstStep(), "Only second participant can receive time window size.");
    setTimeWindowSize(dt);
  }
}

void SerialCouplingScheme::performReceiveOfFirstAdvance()
{
  if (doesFirstStep()) {
    // do nothing
  } else { // second participant
    receiveAndSetTimeWindowSize();
    PRECICE_DEBUG("Receiving data...");
    receiveData(getM2N(), getReceiveData());
    checkDataHasBeenReceived();
<<<<<<< HEAD
    retreiveTimeStepReceiveDataEndOfWindow();
=======
>>>>>>> 85c325af
  }
}

bool SerialCouplingScheme::exchangeDataAndAccelerate()
{
  bool convergence = true;

  if (doesFirstStep()) { // first participant
    PRECICE_DEBUG("Sending data...");
    sendTimeWindowSize();
    sendData(getM2N(), getSendData());
    PRECICE_DEBUG("Receiving data...");
    if (isImplicitCouplingScheme()) {
      convergence = receiveConvergence(getM2N());
    }
    receiveData(getM2N(), getReceiveData());
    checkDataHasBeenReceived();
  } else { // second participant
    if (isImplicitCouplingScheme()) {
      PRECICE_DEBUG("Test Convergence and accelerate...");
      convergence = doImplicitStep();
      sendConvergence(getM2N(), convergence);
    }
    PRECICE_DEBUG("Sending data...");
    sendData(getM2N(), getSendData());
    // the second participant does not want new data in the last iteration of the last time window
    if (isCouplingOngoing() || (isImplicitCouplingScheme() && not convergence)) {
      receiveAndSetTimeWindowSize();
      PRECICE_DEBUG("Receiving data...");
      receiveData(getM2N(), getReceiveData());
      checkDataHasBeenReceived();
    }
  }
  return convergence;
}

} // namespace precice::cplscheme<|MERGE_RESOLUTION|>--- conflicted
+++ resolved
@@ -93,10 +93,7 @@
     PRECICE_DEBUG("Receiving data...");
     receiveData(getM2N(), getReceiveData());
     checkDataHasBeenReceived();
-<<<<<<< HEAD
     retreiveTimeStepReceiveDataEndOfWindow();
-=======
->>>>>>> 85c325af
   }
 }
 
@@ -130,6 +127,7 @@
       checkDataHasBeenReceived();
     }
   }
+
   return convergence;
 }
 
