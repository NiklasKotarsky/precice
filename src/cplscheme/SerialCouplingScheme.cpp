--- conflicted
+++ resolved
@@ -52,14 +52,11 @@
   }
 }
 
-<<<<<<< HEAD
 bool SerialCouplingScheme::hasSendData(DataID dataID)
 {
   return getSendData(dataID) != nullptr;
 }
 
-=======
->>>>>>> e8365c96
 bool SerialCouplingScheme::moveWindowBeforeMapping() const
 {
   if (doesFirstStep()) {
@@ -113,7 +110,6 @@
       receiveData(_m2ns[receiveExchange.first], receiveExchange.second);
     }
     checkDataHasBeenReceived();
-    retreiveTimeStepReceiveDataEndOfWindow();
   }
 }
 
@@ -187,6 +183,7 @@
       checkDataHasBeenReceived();
     }
   }
+
   return convergence;
 }
 
