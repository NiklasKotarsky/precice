--- conflicted
+++ resolved
@@ -70,7 +70,6 @@
 
   bool hasAnySendData() override final;
 
-<<<<<<< HEAD
   bool hasReceiveData(std::string dataName) final override;
 
   void overwriteReceiveData(std::string dataName, double relativeDt) override final;
@@ -80,11 +79,6 @@
   void clearAllDataStorage() override final;
 
   std::vector<double> getReceiveTimes(std::string dataName) override final;
-=======
-  void storeReceiveData(double relativeDt) override final;
-
-  void loadReceiveDataFromStorage(double relativeDt) override final;
->>>>>>> abadc5e8
 
 private:
   /**
@@ -104,22 +98,13 @@
 
   logging::Logger _log{"cplscheme::MultiCouplingScheme"};
 
-<<<<<<< HEAD
-=======
-  void performReceiveOfFirstAdvance() override final;
-
->>>>>>> abadc5e8
   void exchangeFirstData() override final;
 
   void exchangeSecondData() override final;
 
   const DataMap getAccelerationData() override final;
 
-<<<<<<< HEAD
   void storeSendValuesAtTime(double relativeDt) override final;
-=======
-  void overwriteSendValuesAtWindowEnd() override final;
->>>>>>> abadc5e8
 
   void initializeSendDataStorage() override final;
 
