#pragma once

#include <map>
#include <string>
#include <vector>
#include "BaseCouplingScheme.hpp"
#include "cplscheme/Constants.hpp"
#include "logging/Logger.hpp"
#include "m2n/SharedPointer.hpp"
#include "mesh/SharedPointer.hpp"
#include "utils/Helpers.hpp"

namespace precice {
namespace cplscheme {
class CouplingData;
struct ExchangeData;

/**
 * @brief A coupling scheme with multiple participants.
 *
 * ! General description
 * A MultiCouplingScheme couples multiple participants in a fully implicit fashion.
 * It is a specialization of BaseCouplingScheme.
 *
 */
class MultiCouplingScheme : public BaseCouplingScheme {
public:
  /**
 * @brief Constructor.
 *
 * @param[in] maxTime Simulation time limit, or UNDEFINED_TIME.
 * @param[in] maxTimeWindows Simulation time windows limit, or UNDEFINED_TIMEWINDOWS.
 * @param[in] timeWindowSize Simulation time window size.
 * @param[in] validDigits valid digits for computation of the remainder of a time window
 * @param[in] localParticipant Name of participant using this coupling scheme.
 * @param[in] m2ns M2N communications to all other participants of coupling scheme.
 * @param[in] dtMethod Method used for determining the time window size, see https://www.precice.org/couple-your-code-timestep-sizes.html
 * @param[in] maxIterations maximum number of coupling sub-iterations allowed.
 * @param[in] extrapolationOrder order used for extrapolation
 */
  MultiCouplingScheme(
      double                             maxTime,
      int                                maxTimeWindows,
      double                             timeWindowSize,
      int                                validDigits,
      const std::string &                localParticipant,
      std::map<std::string, m2n::PtrM2N> m2ns,
      constants::TimesteppingMethod      dtMethod,
      const std::string &                controller,
      int                                maxIterations,
      int                                extrapolationOrder);

  /// Adds data to be sent on data exchange and possibly be modified during coupling iterations.
  void addDataToSend(
      const mesh::PtrData &data,
      mesh::PtrMesh        mesh,
      bool                 initialize,
      const std::string &  to);

  /// Adds data to be received on data exchange.
  void addDataToReceive(
      const mesh::PtrData &data,
      mesh::PtrMesh        mesh,
      bool                 initialize,
      const std::string &  from);

  /// returns list of all coupling partners
  std::vector<std::string> getCouplingPartners() const override final;

  /**
   * @returns true, if coupling scheme has any sendData
   */
  bool hasAnySendData() override final
  {
    return std::any_of(_sendDataVector.cbegin(), _sendDataVector.cend(), [](const auto &sendExchange) { return not sendExchange.second.empty(); });
  }

private:
  /**
   * @brief A vector of m2ns. A m2n is a communication device to the other coupling participant.
   */
  std::map<std::string, m2n::PtrM2N> _m2ns;

  /**
   * @brief A vector of all data to be received.
   */
  std::map<std::string, DataMap> _receiveDataVector;

  /**
   * @brief A vector of all data to be sent.
   */
  std::map<std::string, DataMap> _sendDataVector;

  logging::Logger _log{"cplscheme::MultiCouplingScheme"};

  /**
   * @brief BiCouplingScheme has _sendData and _receiveData
   * @returns DataMap with all data
   */
<<<<<<< HEAD
  DataMap getAllData() override
=======
  const DataMap getAllData() override
>>>>>>> ebce55ab
  {
    DataMap allData;
    // @todo user C++17 std::map::merge
    for (auto &sendData : _sendDataVector) {
<<<<<<< HEAD
      for (auto &dataPair : sendData.second) {
        if (!utils::contained(dataPair.first, allData)) {
          allData.emplace(dataPair);
        }
      }
    }
    for (auto &receiveData : _receiveDataVector) {
      for (auto &dataPair : receiveData.second) {
        if (!utils::contained(dataPair.first, allData)) {
          allData.emplace(dataPair);
        }
      }
=======
      allData.insert(sendData.second.begin(), sendData.second.end());
    }
    for (auto &receiveData : _receiveDataVector) {
      allData.insert(receiveData.second.begin(), receiveData.second.end());
>>>>>>> ebce55ab
    }
    return allData;
  }

  /**
   * @brief Exchanges all data between the participants of the MultiCouplingScheme and applies acceleration.
   * @returns true, if iteration converged
   */
  bool exchangeDataAndAccelerate() override;

  /**
   * @brief MultiCouplingScheme applies acceleration to all CouplingData
   * @returns DataMap being accelerated
   */
<<<<<<< HEAD
  DataMap getAccelerationData() override
=======
  const DataMap getAccelerationData() override
>>>>>>> ebce55ab
  {
    return getAllData();
  }

  /**
   * @brief Initialization of MultiCouplingScheme is similar to ParallelCouplingScheme. We only have to iterate over all pieces of data in _sendDataVector and _receiveDataVector.
   */
  void initializeImplementation() override;

  /**
   * @brief Exchanges data, if it has to be initialized.
   */
  void exchangeInitialData() override;

  /// name of the controller participant
  std::string _controller;

  /// if this is the controller or not
  bool _isController;
};

} // namespace cplscheme
} // namespace precice<|MERGE_RESOLUTION|>--- conflicted
+++ resolved
@@ -97,34 +97,15 @@
    * @brief BiCouplingScheme has _sendData and _receiveData
    * @returns DataMap with all data
    */
-<<<<<<< HEAD
-  DataMap getAllData() override
-=======
   const DataMap getAllData() override
->>>>>>> ebce55ab
   {
     DataMap allData;
     // @todo user C++17 std::map::merge
     for (auto &sendData : _sendDataVector) {
-<<<<<<< HEAD
-      for (auto &dataPair : sendData.second) {
-        if (!utils::contained(dataPair.first, allData)) {
-          allData.emplace(dataPair);
-        }
-      }
-    }
-    for (auto &receiveData : _receiveDataVector) {
-      for (auto &dataPair : receiveData.second) {
-        if (!utils::contained(dataPair.first, allData)) {
-          allData.emplace(dataPair);
-        }
-      }
-=======
       allData.insert(sendData.second.begin(), sendData.second.end());
     }
     for (auto &receiveData : _receiveDataVector) {
       allData.insert(receiveData.second.begin(), receiveData.second.end());
->>>>>>> ebce55ab
     }
     return allData;
   }
@@ -139,11 +120,7 @@
    * @brief MultiCouplingScheme applies acceleration to all CouplingData
    * @returns DataMap being accelerated
    */
-<<<<<<< HEAD
-  DataMap getAccelerationData() override
-=======
   const DataMap getAccelerationData() override
->>>>>>> ebce55ab
   {
     return getAllData();
   }
