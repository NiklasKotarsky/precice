--- conflicted
+++ resolved
@@ -102,34 +102,14 @@
 private:
   logging::Logger _log{"cplscheme::CouplingData"};
 
-<<<<<<< HEAD
-  /**
-   * @brief Default constructor, not to be used!
-   *
-   * Necessary when compiler creates template code for std::map::operator[].
-   */
-  CouplingData()
-      : requiresInitialization(false)
-  {
-    PRECICE_ASSERT(false);
-  }
-=======
   /// Mesh associated with this CouplingData
   mesh::PtrMesh _mesh;
->>>>>>> 8d9067fa
 
   /// Data associated with this CouplingData
   mesh::PtrData _data;
 
-<<<<<<< HEAD
+  /// Sample values of previous iteration (end of time window).
   time::Storage _timeStepsStoragePrevious; // @todo move this inside _data?
-
-  /// Mesh associated with this CouplingData
-  mesh::PtrMesh _mesh;
-=======
-  /// Sample values of previous iteration (end of time window).
-  time::Sample _previousIteration;
->>>>>>> 8d9067fa
 
   /// If true, all substeps will be sent / received for this coupling data
   bool _exchangeSubsteps;
