--- conflicted
+++ resolved
@@ -88,53 +88,11 @@
   ///  True, if the data values of this CouplingData require to be initialized by this participant.
   const bool requiresInitialization;
 
-<<<<<<< HEAD
-  /// initializes an empty storage with given data at WINDOW_START and WINDOW_END
-  void initializeStorage(Eigen::VectorXd data);
-
-  /// returns keys in _timeStepsStorage in ascending order.
-  Eigen::VectorXd getStoredTimesAscending();
-
-  /**
-   * @brief clears _timeStepsStorage. Called after data was written or before data is received.
-   */
-  void clearTimeStepsStorage();
-
-  /// moves _timeStepsStorage. Called after converged data was received.
-  void moveTimeStepsStorage();
-
-  /// stores data at key relativeDt in _timeStepsStorage for later use.
-  void storeValuesAtTime(double relativeDt, Eigen::VectorXd data, bool mustOverwriteExisting = false);
-
-  /// stores data for a given key into _data. Assumes that this data exists under the key.
-  Eigen::VectorXd getValuesAtTime(double relativeDt);
-
-  /**
-   * @brief Returns the values of all time steps stored in this coupling data in a serialized fashion
-   *
-   * Serialization of the data is performed per mesh node. The dimension of one node is then data dimension (scalar or vector) * number of time steps.
-   *
-   * @return Eigen::VectorXd a vector containing all data for all time steps in serialized fashion.
-   */
-  Eigen::VectorXd getSerialized();
-
-  /**
-   * @brief accepts serialized data and stores it in this coupling data
-   *
-   * @param timesAscending times associated with data
-   * @param serializedData data in serialized form
-   */
-  void storeFromSerialized(Eigen::VectorXd timesAscending, Eigen::VectorXd serializedData);
-
-private:
-  mutable logging::Logger _log{"cplscheme::CouplingData"};
-=======
   /// move to next window and initialize data via extrapolation
   void moveToNextWindow();
 
 private:
   logging::Logger _log{"cplscheme::CouplingData"};
->>>>>>> ad95b8bd
 
   /**
    * @brief Default constructor, not to be used!
@@ -155,12 +113,6 @@
 
   /// Mesh associated with this CouplingData
   mesh::PtrMesh _mesh;
-<<<<<<< HEAD
-
-  /// Stores time steps in the current time window
-  time::Storage _timeStepsStorage;
-=======
->>>>>>> ad95b8bd
 };
 
 } // namespace cplscheme
