#pragma once

#include <Eigen/Core>
#include <vector>
#include "cplscheme/CouplingScheme.hpp"
#include "mesh/SharedPointer.hpp"
#include "time/Storage.hpp"
#include "utils/assertion.hpp"

namespace precice {
namespace cplscheme {

class CouplingData {
public:
  CouplingData(
      mesh::PtrData data,
      mesh::PtrMesh mesh,
      bool          requiresInitialization,
      int           extrapolationOrder = CouplingScheme::UNDEFINED_EXTRAPOLATION_ORDER);

  int getDimensions() const;

  int getSize() const;

  /// Returns a reference to the data values.
  Eigen::VectorXd &values();

  /// Returns a const reference to the data values.
  const Eigen::VectorXd &values() const;

  /// Returns a reference to the gradient data values.
  Eigen::MatrixXd &gradientValues();

  /// Returns a const reference to the gradient data values.
  const Eigen::MatrixXd &gradientValues() const;

  /// Returns if the data contains gradient data
  bool hasGradient() const;

  /// Returns the dimensions of the current mesh (2D or 3D)
  int meshDimensions() const;

  /// store _data->values() in read-only variable _previousIteration for convergence checks etc.
  void storeIteration();

  /// returns data value from previous iteration
  const Eigen::VectorXd previousIteration() const;

  /// returns gradient data from previous iteration
  const Eigen::MatrixXd &previousIterationGradients() const;

  /// returns size of previous iteration
  int getPreviousIterationSize() const;

  /// get ID of this CouplingData's mesh. See Mesh::getID().
  int getMeshID();

  /// get ID of this CouplingData's data. See Data::getID().
  int getDataID();

  /// get name of this CouplingData's data. See Data::getName().
  std::string getDataName();

  /// get vertex offsets of this CouplingData's mesh. See Mesh::getVertexOffsets().
  std::vector<int> getVertexOffsets();

  ///  True, if the data values of this CouplingData require to be initialized by this participant.
  const bool requiresInitialization;

  /// initializes an empty storage with given data at WINDOW_START and WINDOW_END
  void initializeStorage(Eigen::VectorXd data);

<<<<<<< HEAD
  /// returns keys in _timeStepsStorage in ascending order.
  Eigen::VectorXd getStoredTimesAscending();

  /// clears _timeStepsStorage. Called after data was written or before data is received.
  void clearTimeStepsStorage(bool keepWindowStart = true);
=======
  /// clears storage and writes given data at WINDOW_END
  void overwriteValuesAtWindowEnd(Eigen::VectorXd data);

  /**
   * @brief clears _timeStepsStorage. Called after data was written or before data is received.
   */
  void clearTimeStepsStorage();
>>>>>>> abadc5e8

  /// moves _timeStepsStorage. Called after converged data was received.
  void moveTimeStepsStorage();

  /// stores data at key relativeDt in _timeStepsStorage for later use.
  void storeValuesAtTime(double relativeDt, Eigen::VectorXd data, bool mustOverwriteExisting = false);

  /// stores data for a given key into _data. Assumes that this data exists under the key.
  Eigen::VectorXd getValuesAtTime(double relativeDt);
<<<<<<< HEAD

  /**
   * @brief Returns the values of all time steps stored in this coupling data in a serialized fashion
   *
   * Serialization of the data is performed per mesh node. The dimension of one node is then data dimension (scalar or vector) * number of time steps.
   *
   * @return Eigen::VectorXd a vector containing all data for all time steps in serialized fashion.
   */
  Eigen::VectorXd getSerialized();

  /**
   * @brief accepts serialized data and stores it in this coupling data
   *
   * @param timesAscending times associated with data
   * @param serializedData data in serialized form
   */
  void storeFromSerialized(Eigen::VectorXd timesAscending, Eigen::VectorXd serializedData);
=======
>>>>>>> abadc5e8

private:
  mutable logging::Logger _log{"cplscheme::CouplingData"};

  /**
   * @brief Default constructor, not to be used!
   *
   * Necessary when compiler creates template code for std::map::operator[].
   */
  CouplingData()
      : requiresInitialization(false)
  {
    PRECICE_ASSERT(false);
  }

  /// Data values of previous iteration.
  Eigen::VectorXd _previousIteration;

  /// Gradient data of previous iteration.
  /// Lazy allocation: only used in case the corresponding data has gradients
  Eigen::MatrixXd _previousIterationGradients;

  /// Data associated with this CouplingData
  mesh::PtrData _data;

  /// Mesh associated with this CouplingData
  mesh::PtrMesh _mesh;

  /// Stores time steps in the current time window
  time::Storage _timeStepsStorage;
};

} // namespace cplscheme
} // namespace precice<|MERGE_RESOLUTION|>--- conflicted
+++ resolved
@@ -70,21 +70,13 @@
   /// initializes an empty storage with given data at WINDOW_START and WINDOW_END
   void initializeStorage(Eigen::VectorXd data);
 
-<<<<<<< HEAD
   /// returns keys in _timeStepsStorage in ascending order.
   Eigen::VectorXd getStoredTimesAscending();
-
-  /// clears _timeStepsStorage. Called after data was written or before data is received.
-  void clearTimeStepsStorage(bool keepWindowStart = true);
-=======
-  /// clears storage and writes given data at WINDOW_END
-  void overwriteValuesAtWindowEnd(Eigen::VectorXd data);
 
   /**
    * @brief clears _timeStepsStorage. Called after data was written or before data is received.
    */
-  void clearTimeStepsStorage();
->>>>>>> abadc5e8
+  void clearTimeStepsStorage(bool keepWindowStart = true);
 
   /// moves _timeStepsStorage. Called after converged data was received.
   void moveTimeStepsStorage();
@@ -94,7 +86,6 @@
 
   /// stores data for a given key into _data. Assumes that this data exists under the key.
   Eigen::VectorXd getValuesAtTime(double relativeDt);
-<<<<<<< HEAD
 
   /**
    * @brief Returns the values of all time steps stored in this coupling data in a serialized fashion
@@ -112,8 +103,6 @@
    * @param serializedData data in serialized form
    */
   void storeFromSerialized(Eigen::VectorXd timesAscending, Eigen::VectorXd serializedData);
-=======
->>>>>>> abadc5e8
 
 private:
   mutable logging::Logger _log{"cplscheme::CouplingData"};
