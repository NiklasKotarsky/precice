#ifndef PRECICE_NO_MPI

#include <Eigen/Core>
#include <algorithm>
#include <fstream>
#include <map>
#include <memory>
#include <string>
#include <utility>

#include "acceleration/IQNIMVJAcceleration.hpp"
#include "acceleration/impl/ParallelMatrixOperations.hpp"
#include "acceleration/impl/Preconditioner.hpp"
#include "acceleration/impl/QRFactorization.hpp"
#include "com/Communication.hpp"
#include "com/MPIPortsCommunication.hpp"
#include "cplscheme/CouplingData.hpp"
#include "cplscheme/SharedPointer.hpp"
#include "logging/LogMacros.hpp"
#include "precice/impl/Types.hpp"
#include "profiling/Event.hpp"
#include "utils/EigenHelperFunctions.hpp"
#include "utils/IntraComm.hpp"
#include "utils/assertion.hpp"

using precice::cplscheme::PtrCouplingData;

namespace precice::acceleration {

// ==================================================================================
IQNIMVJAcceleration::IQNIMVJAcceleration(
    double                         initialRelaxation,
    bool                           forceInitialRelaxation,
    int                            maxIterationsUsed,
    int                            pastTimeWindowsReused,
    int                            filter,
    double                         singularityLimit,
    std::vector<int>               dataIDs,
    const impl::PtrPreconditioner &preconditioner,
    bool                           alwaysBuildJacobian,
    int                            imvjRestartType,
    int                            chunkSize,
    int                            RSLSreusedTimeWindows,
    double                         RSSVDtruncationEps,
    bool                           reduced)
    : BaseQNAcceleration(initialRelaxation, forceInitialRelaxation, maxIterationsUsed, pastTimeWindowsReused,
                         filter, singularityLimit, std::move(dataIDs), preconditioner, reduced),
      //  _secondaryOldXTildes(),
      _invJacobian(),
      _oldInvJacobian(),
      _Wtil(),
      _WtilChunk(),
      _pseudoInverseChunk(),
      _matrixV_RSLS(),
      _matrixW_RSLS(),
      _matrixCols_RSLS(),
      _parMatrixOps(nullptr),
      _svdJ(RSSVDtruncationEps, preconditioner),
      _alwaysBuildJacobian(alwaysBuildJacobian),
      _imvjRestartType(imvjRestartType),
      _imvjRestart(imvjRestartType > 0),
      _chunkSize(chunkSize),
      _RSLSreusedTimeWindows(RSLSreusedTimeWindows),
      _nbRestarts(0),
      _avgRank(0)
{
}

// ==================================================================================
IQNIMVJAcceleration::~IQNIMVJAcceleration() = default;

// ==================================================================================
<<<<<<< HEAD
void IQNIMVJAcceleration::initialize(
    const DataMap &cplData)
{
  PRECICE_TRACE();

  // do common QN acceleration initialization
  BaseQNAcceleration::initialize(cplData);

  if (_imvjRestartType > 0)
    _imvjRestart = true;
}

// ==================================================================================
=======
>>>>>>> ad9f53a8
void IQNIMVJAcceleration::updateDifferenceMatrices(
    const DataMap &cplData)
{
  /**
   *  Matrices and vectors used in this method as well as the result Wtil are
   *  NOT SCALED by the preconditioner.
   */

  PRECICE_TRACE();

  // call the base method for common update of V, W matrices
  // important that base method is called before updating _Wtil
  BaseQNAcceleration::updateDifferenceMatrices(cplData);

  // update _Wtil if the efficient computation of the quasi-Newton update is used
  // or update current Wtil if the restart mode of imvj is used
  if (not _alwaysBuildJacobian || _imvjRestart) {
    if (_firstIteration && (_firstTimeWindow || _forceInitialRelaxation)) {
      // do nothing: constant relaxation
    } else {
      if (not _firstIteration) {
        // Update matrix _Wtil = (W - J_prev*V) with newest information

        Eigen::VectorXd v = _matrixV.col(0);
        Eigen::VectorXd w = _matrixW.col(0);

        // here, we check for _Wtil.cols() as the matrices V, W need to be updated before hand
        // and thus getLSSystemCols() does not yield the correct result.
        bool columnLimitReached = _Wtil.cols() == _maxIterationsUsed;
        bool overdetermined     = _Wtil.cols() <= getLSSystemRows();

        Eigen::VectorXd wtil = Eigen::VectorXd::Zero(_matrixW.rows());

        // add column: Wtil(:,0) = W(:,0) - sum_q [ Wtil^q * ( Z^q * V(:,0)) ]
        //                                         |--- J_prev ---|
        // iterate over all stored Wtil and Z matrices in current chunk
        if (_imvjRestart) {
          for (int i = 0; i < static_cast<int>(_WtilChunk.size()); i++) {
            int colsLSSystemBackThen = _pseudoInverseChunk[i].rows();
            PRECICE_ASSERT(colsLSSystemBackThen == _WtilChunk[i].cols(), colsLSSystemBackThen, _WtilChunk[i].cols());
            Eigen::VectorXd Zv = Eigen::VectorXd::Zero(colsLSSystemBackThen);
            // multiply: Zv := Z^q * V(:,0) of size (m x 1)
            _parMatrixOps->multiply(_pseudoInverseChunk[i], v, Zv, colsLSSystemBackThen, getLSSystemRows(), 1);
            // multiply: Wtil^q * Zv  dimensions: (n x m) * (m x 1), fully local
            wtil += _WtilChunk[i] * Zv;
          }

          // store columns if restart mode = RS-LS
          if (_imvjRestartType == RS_LS) {
            utils::appendFront(_matrixV_RSLS, v);
            utils::appendFront(_matrixW_RSLS, w);
            _matrixCols_RSLS.front()++;
          }

          // imvj without restart is used, but efficient update, i.e. no Jacobian assembly in each iteration
          // add column: Wtil(:,0) = W(:,0) - J_prev * V(:,0)
        } else {
          // compute J_prev * V(0) := wtil the new column in _Wtil of dimension: (n x n) * (n x 1) = (n x 1),
          //                                        parallel: (n_global x n_local) * (n_local x 1) = (n_local x 1)
          _parMatrixOps->multiply(_oldInvJacobian, v, wtil, _dimOffsets, getLSSystemRows(), getLSSystemRows(), 1, false, false);
        }
        wtil *= -1;
        wtil += w;

        if (not columnLimitReached && overdetermined) {
          utils::appendFront(_Wtil, wtil);
        } else {
          utils::shiftSetFirst(_Wtil, wtil);
        }
      }
    }
  }
}

// ==================================================================================
void IQNIMVJAcceleration::computeQNUpdate(Eigen::VectorXd &xUpdate)
{
  /**
   * The inverse Jacobian
   *
   *        J_inv = J_inv_n + (W - J_inv_n*V)*(V^T*V)^-1*V^T
   *
   * is computed and the resulting quasi-Newton update is returned.
   * Used matrices (V, W, Wtil, invJacobian, oldINvJacobian) are
   * scaled with the used preconditioner.
   */

  /**
   *  The MVJ- quasi-Newton update
   *  Either compute efficient, omitting to build the Jacobian in each iteration or inefficient.
   *  INVARIANT: All objects, J_inv, J_old_inv, W, V, Wtil, xUpdate, res, etc. are unscaled.
   *             Only the QR-decomposition of V is scaled and thus needs to be unscaled before
   *             using it in multiplications with the other matrices.
   */
  if (_alwaysBuildJacobian) {
    computeNewtonUpdate(xUpdate);
  } else {
    computeNewtonUpdateEfficient(xUpdate);
  }
}

// ==================================================================================
void IQNIMVJAcceleration::pseudoInverse(
    Eigen::MatrixXd &pseudoInverse)
{
  PRECICE_TRACE();
  /**
   *   computation of pseudo inverse matrix Z = (V^TV)^-1 * V^T as solution
   *   to the equation R*z = Q^T(i) for all columns i,  via back substitution.
   */
  auto Q = _qrV.matrixQ();
  auto R = _qrV.matrixR();

  PRECICE_ASSERT(pseudoInverse.rows() == _qrV.cols(), pseudoInverse.rows(), _qrV.cols());
  PRECICE_ASSERT(pseudoInverse.cols() == _qrV.rows(), pseudoInverse.cols(), _qrV.rows());

  Eigen::VectorXd yVec(pseudoInverse.rows());

  // assertions for the case of processors with no vertices
  if (!_hasNodesOnInterface) {
    PRECICE_ASSERT(_qrV.cols() == getLSSystemCols(), _qrV.cols(), getLSSystemCols());
    PRECICE_ASSERT(_qrV.rows() == 0, _qrV.rows());
    PRECICE_ASSERT(Q.size() == 0, Q.size());
  }

  // backsubstitution
  for (int i = 0; i < Q.rows(); i++) {
    Eigen::VectorXd Qrow = Q.row(i);
    yVec                 = R.triangularView<Eigen::Upper>().solve<Eigen::OnTheLeft>(Qrow);
    pseudoInverse.col(i) = yVec;
  } // ----------------

  // scale pseudo inverse back Z := Z' * P,
  // Z' is scaled pseudo inverse i.e, Z' = R^-1 * Q^T * P^-1
  _preconditioner->apply(pseudoInverse, true);
  //  e.stop(true);
}

// ==================================================================================
void IQNIMVJAcceleration::buildWtil()
{
  /**
   * PRECONDITION: Assumes that V, W, J_prev are already preconditioned,
   */
  PRECICE_TRACE();

  PRECICE_ASSERT(_matrixV.rows() == _qrV.rows(), _matrixV.rows(), _qrV.rows());
  PRECICE_ASSERT(getLSSystemCols() == _qrV.cols(), getLSSystemCols(), _qrV.cols());

  _Wtil = Eigen::MatrixXd::Zero(_residuals.rows(), _qrV.cols());

  // imvj restart mode: re-compute Wtil: Wtil = W - sum_q [ Wtil^q * (Z^q*V) ]
  //                                                      |--- J_prev ---|
  // iterate over all stored Wtil and Z matrices in current chunk
  if (_imvjRestart) {
    for (int i = 0; i < static_cast<int>(_WtilChunk.size()); i++) {
      int colsLSSystemBackThen = _pseudoInverseChunk[i].rows();
      PRECICE_ASSERT(colsLSSystemBackThen == _WtilChunk[i].cols(), colsLSSystemBackThen, _WtilChunk[i].cols());
      Eigen::MatrixXd ZV = Eigen::MatrixXd::Zero(colsLSSystemBackThen, _qrV.cols());
      // multiply: ZV := Z^q * V of size (m x m) with m=#cols, stored on each proc.
      _parMatrixOps->multiply(_pseudoInverseChunk[i], _matrixV, ZV, colsLSSystemBackThen, getLSSystemRows(), _qrV.cols());
      // multiply: Wtil^q * ZV  dimensions: (n x m) * (m x m), fully local and embarrassingly parallel
      _Wtil += _WtilChunk[i] * ZV;
    }

    // imvj without restart is used, i.e., recompute Wtil: Wtil = W - J_prev * V
  } else {
    // multiply J_prev * V = W_til of dimension: (n x n) * (n x m) = (n x m),
    //                                    parallel:  (n_global x n_local) * (n_local x m) = (n_local x m)
    _parMatrixOps->multiply(_oldInvJacobian, _matrixV, _Wtil, _dimOffsets, getLSSystemRows(), getPrimaryLSSystemRows(), getLSSystemCols(), false, false);
  }

  // W_til = (W-J_inv_n*V) = (W-V_tilde)
  _Wtil *= -1.;
  _Wtil = _Wtil + _matrixW;

  _resetLS = false;
  //  e.stop(true);
}

// ==================================================================================
void IQNIMVJAcceleration::buildJacobian()
{
  PRECICE_TRACE();
  /**      --- compute inverse Jacobian ---
   *
   * J_inv = J_inv_n + (W - J_inv_n*V)*(V^T*V)^-1*V^T
   *
   * assumes that J_prev, V, W are already preconditioned
   */

  /**
   *  (1) computation of pseudo inverse Z = (V^TV)^-1 * V^T
   */
  Eigen::MatrixXd Z(_qrV.cols(), _qrV.rows());
  pseudoInverse(Z);

  /**
   *  (2) Multiply J_prev * V =: W_tilde
   */
  PRECICE_ASSERT(_matrixV.rows() == _qrV.rows(), _matrixV.rows(), _qrV.rows());
  PRECICE_ASSERT(getLSSystemCols() == _qrV.cols(), getLSSystemCols(), _qrV.cols());
  if (_resetLS) {
    buildWtil();
    PRECICE_WARN(" ATTENTION, in buildJacobian call for buildWtill() - this should not be the case except the coupling did only one iteration");
  }

  /** (3) compute invJacobian = W_til*Z
   *
   *  where Z = (V^T*V)^-1*V^T via QR-dec and back-substitution       dimension: (n x n) * (n x m) = (n x m),
   *  and W_til = (W - J_inv_n*V)                                     parallel:  (n_global x n_local) * (n_local x m) = (n_local x m)
   */
  _parMatrixOps->multiply(_Wtil, Z, _invJacobian, _dimOffsets, getLSSystemRows(), getLSSystemCols(), getPrimaryLSSystemRows());
  // --------

  // update Jacobian
  _invJacobian = _invJacobian + _oldInvJacobian;
}

// ==================================================================================
void IQNIMVJAcceleration::computeNewtonUpdateEfficient(Eigen::VectorXd &xUpdate)
{
  PRECICE_TRACE();

  /**      --- update inverse Jacobian efficient, ---
   *   If normal mode is used:
   *   Do not recompute W_til in every iteration and do not build
   *   the entire Jacobian matrix. This is only necessary if the coupling
   *   iteration has converged, namely in the last iteration.
   *
   *   If restart-mode is used:
   *   The Jacobian is never build. Store matrices Wtil^q and Z^q for the last M time windows.
   *   After M time windows, a restart algorithm is performed basedon the restart-mode type, either
   *   Least-Squares restart (IQN-ILS like) or maintaining of a updated truncated SVD decomposition
   *   of the SVD.
   *
   * J_inv = J_inv_n + (W - J_inv_n*V)*(V^T*V)^-1*V^T
   *
   * ASSUMPTION: All objects are scaled with the active preconditioner
   */

  /**
   *  (1) computation of pseudo inverse Z = (V^TV)^-1 * V^T
   */
  Eigen::MatrixXd Z(_qrV.cols(), _qrV.rows());
  pseudoInverse(Z);

  /**
   *  (2) Construction of _Wtil = (W - J_prev * V), should be already present due to updated computation
   */
  PRECICE_ASSERT(_matrixV.rows() == _qrV.rows(), _matrixV.rows(), _qrV.rows());
  PRECICE_ASSERT(getLSSystemCols() == _qrV.cols(), getLSSystemCols(), _qrV.cols());

  // rebuild matrix Wtil if V changes substantially.
  if (_resetLS) {
    buildWtil();
  }

  /**
   *  Avoid computation of Z*Wtil = Jtil \in (n x n). Rather do matrix-vector computations
   *  [ J_prev*(-res) ] + [Wtil * [Z * (-res)] ]
   *  '----- 1 -------'           '----- 2 ----'
   *                      '-------- 3 ---------'
   *
   *  (3) compute r_til = Z*(-residual)   where Z = (V^T*V)^-1*V^T via QR-dec and back-substitution
   *
   *  dimension: (m x n) * (n x 1) = (m x 1),
   *  parallel:  (m x n_local) * (n x 1) = (m x 1)
   */
  Eigen::VectorXd negativeResiduals = -_primaryResiduals;
  Eigen::VectorXd r_til             = Eigen::VectorXd::Zero(getLSSystemCols());
  _parMatrixOps->multiply(Z, negativeResiduals, r_til, getLSSystemCols(), getLSSystemRows(), 1); // --------

  /**
   * (4) compute _Wtil * r_til
   *
   * dimension: (n x m) * (m x 1) = (n x 1),
   * parallel:  (n_local x m) * (m x 1) = (n_local x 1)
   *
   * Note: r_til is not distributed but locally stored on each proc (dimension m x 1)
   */
  Eigen::VectorXd xUptmp(_residuals.size());
  xUpdate = Eigen::VectorXd::Zero(_residuals.size());
  xUptmp  = _Wtil * r_til; // local product, result is naturally distributed.

  /**
   *  (5) xUp = J_prev * (-res) + Wtil*Z*(-res)
   *
   *  restart-mode: sum_q { Wtil^q * [ Z^q * (-res) ] },
   *  where r_til = Z^q * (-res) is computed first and then xUp := Wtil^q * r_til
   */
  if (_imvjRestart) {
    for (int i = 0; i < static_cast<int>(_WtilChunk.size()); i++) {
      int colsLSSystemBackThen = _pseudoInverseChunk[i].rows();
      PRECICE_ASSERT(colsLSSystemBackThen == _WtilChunk[i].cols(), colsLSSystemBackThen, _WtilChunk[i].cols());
      r_til = Eigen::VectorXd::Zero(colsLSSystemBackThen);
      // multiply: r_til := Z^q * (-res) of size (m x 1) with m=#cols of LS at that time, result stored on each proc.
      _parMatrixOps->multiply(_pseudoInverseChunk[i], negativeResiduals, r_til, colsLSSystemBackThen, getLSSystemRows(), 1);
      // multiply: Wtil^q * r_til  dimensions: (n x m) * (m x 1), fully local and embarrassingly parallel
      xUpdate += _WtilChunk[i] * r_til;
    }

    // imvj without restart is used, i.e., compute directly J_prev * (-res)
  } else {
    _parMatrixOps->multiply(_oldInvJacobian, negativeResiduals, xUpdate, _dimOffsets, getLSSystemRows(), getLSSystemRows(), 1, false, false);
    PRECICE_DEBUG("Mult J*V DONE");
  }

  xUpdate += xUptmp;

  // pending deletion: delete Wtil
  if (_firstIteration && _timeWindowsReused == 0 && not _forceInitialRelaxation) {
    _Wtil.conservativeResize(0, 0);
    _resetLS = true;
  }
}

// ==================================================================================
void IQNIMVJAcceleration::computeNewtonUpdate(Eigen::VectorXd &xUpdate)
{
  PRECICE_TRACE();

  /**      --- update inverse Jacobian ---
   *
   * J_inv = J_inv_n + (W - J_inv_n*V)*(V^T*V)^-1*V^T
   */

  /**  (1) computation of pseudo inverse Z = (V^TV)^-1 * V^T
   */
  Eigen::MatrixXd Z(_qrV.cols(), _qrV.rows());
  pseudoInverse(Z);

  /**  (2) Multiply J_prev * V =: W_tilde
   */
  buildWtil();

  /**  (3) compute invJacobian = W_til*Z
   *
   *  where Z = (V^T*V)^-1*V^T via QR-dec and back-substitution             dimension: (n x n) * (n x m) = (n x m),
   *  and W_til = (W - J_inv_n*V)                                           parallel:  (n_global x n_local) * (n_local x m) = (n_local x m)
   */
  _parMatrixOps->multiply(_Wtil, Z, _invJacobian, _dimOffsets, getLSSystemRows(), getLSSystemCols(), getPrimaryLSSystemRows()); // --------

  // update Jacobian
  _invJacobian = _invJacobian + _oldInvJacobian;

  /**  (4) solve delta_x = - J_inv * res
   */
  Eigen::VectorXd negativeResiduals = -_primaryResiduals;

  // multiply J_inv * (-res) = x_Update of dimension: (n x n) * (n x 1) = (n x 1),
  //                                        parallel: (n_global x n_local) * (n_local x 1) = (n_local x 1)
  _parMatrixOps->multiply(_invJacobian, negativeResiduals, xUpdate, _dimOffsets, getLSSystemRows(), getPrimaryLSSystemRows(), 1, false, false); // --------
}

// ==================================================================================
void IQNIMVJAcceleration::restartIMVJ()
{
  PRECICE_TRACE();

  // int used_storage = 0;
  // int theoreticalJ_storage = 2*getLSSystemRows()*_primaryResiduals.size() + 3*_primaryResiduals.size()*getLSSystemCols() + _primaryResiduals.size()*_primaryResiduals.size();
  //                ------------ RESTART SVD ------------
  if (_imvjRestartType == IQNIMVJAcceleration::RS_SVD) {

    // we need to compute the updated SVD of the scaled Jacobian matrix
    // |= APPLY PRECONDITIONING  J_prev = Wtil^q, Z^q  ===|
    for (int i = 0; i < static_cast<int>(_WtilChunk.size()); i++) {
      _preconditioner->apply(_WtilChunk[i]);
      _preconditioner->revert(_pseudoInverseChunk[i], true);
    }
    // |===================                            ===|

    Rank rankBefore = _svdJ.isSVDinitialized() ? _svdJ.rank() : 0;

    // if it is the first time window, there is no initial SVD, so take all Wtil, Z matrices
    // otherwise, the first element of each container holds the decomposition of the current
    // truncated SVD, i.e., Wtil^0 = \phi, Z^0 = S\psi^T, this should not be added to the SVD.
    int q = _svdJ.isSVDinitialized() ? 1 : 0;

    // perform M-1 rank-1 updates of the truncated SVD-dec of the Jacobian
    for (; q < static_cast<int>(_WtilChunk.size()); q++) {
      // update SVD, i.e., PSI * SIGMA * PHI^T <-- PSI * SIGMA * PHI^T + Wtil^q * Z^q
      _svdJ.update(_WtilChunk[q], _pseudoInverseChunk[q].transpose());
      //  used_storage += 2*_WtilChunk.size();
    }
    // int m = _WtilChunk[q].cols(), n = _WtilChunk[q].rows();
    // used_storage += 2*rankBefore*m + 4*m*n + 2*m*m + (rankBefore+m)*(rankBefore+m) + 2*n*(rankBefore+m);

    // drop all stored Wtil^q, Z^q matrices
    _WtilChunk.clear();
    _pseudoInverseChunk.clear();

    auto &psi   = _svdJ.matrixPsi();
    auto &sigma = _svdJ.singularValues();
    auto &phi   = _svdJ.matrixPhi();

    // multiply sigma * phi^T, phi is distributed block-row wise, phi^T is distributed block-column wise
    // sigma is stored local on each proc, thus, the multiplication is fully local, no communication.
    // Z = sigma * phi^T
    Eigen::MatrixXd Z(phi.cols(), phi.rows());
    for (int i = 0; i < static_cast<int>(Z.rows()); i++)
      for (int j = 0; j < static_cast<int>(Z.cols()); j++)
        Z(i, j) = phi(j, i) * sigma[i];

    Rank rankAfter = _svdJ.rank();
    int  waste     = _svdJ.getWaste();
    _avgRank += rankAfter;

    // store factorized truncated SVD of J
    _WtilChunk.push_back(psi);
    _pseudoInverseChunk.push_back(Z);

    // |= REVERT PRECONDITIONING  J_prev = Wtil^0, Z^0  ==|
    _preconditioner->revert(_WtilChunk.front());
    _preconditioner->apply(_pseudoInverseChunk.front(), true);
    // |===================                             ==|

    PRECICE_DEBUG("MVJ-RESTART, mode=SVD. Rank of truncated SVD of Jacobian {}, new modes: {}, truncated modes: {} avg rank: {}", rankAfter, rankAfter - rankBefore, waste, _avgRank / _nbRestarts);

    // double percentage = 100.0*used_storage/(double)theoreticalJ_storage;
    if (utils::IntraComm::isPrimary() || !utils::IntraComm::isParallel()) {
      _infostringstream << " - MVJ-RESTART " << _nbRestarts << ", mode= SVD -\n  new modes: " << rankAfter - rankBefore << "\n  rank svd: " << rankAfter << "\n  avg rank: " << _avgRank / _nbRestarts << "\n  truncated modes: " << waste << "\n"
                        << '\n';
    }

    //        ------------ RESTART LEAST SQUARES ------------
  } else if (_imvjRestartType == IQNIMVJAcceleration::RS_LS) {
    // drop all stored Wtil^q, Z^q matrices
    _WtilChunk.clear();
    _pseudoInverseChunk.clear();

    if (_matrixV_RSLS.cols() > 0) {
      // avoid that the system is getting too squared
      while (_matrixV_RSLS.cols() * 2 >= getLSSystemRows()) {
        removeMatrixColumnRSLS(_matrixV_RSLS.cols() - 1);
      }

      // preconditioning
      // V needs to be sclaed to compute the pseudo inverse
      // W only needs to be scaled, as the design requires to store scaled
      // matrices Wtil^0 and Z^0 as initial guess after the restart
      _preconditioner->apply(_matrixV_RSLS);
      _preconditioner->apply(_matrixW_RSLS);

      impl::QRFactorization qr(_filter);
      qr.setGlobalRows(getPrimaryLSSystemRows());
      // for QR2-filter, the QR-dec is computed in qr-applyFilter()
      if (_filter != Acceleration::QR2FILTER) {
        for (int i = 0; i < static_cast<int>(_matrixV_RSLS.cols()); i++) {
          Eigen::VectorXd v = _matrixV_RSLS.col(i);
          qr.pushBack(v); // same order as matrix V_RSLS
        }
      }

      // apply filter
      if (_filter != Acceleration::NOFILTER) {
        std::vector<int> delIndices(0);
        qr.applyFilter(_singularityLimit, delIndices, _matrixV_RSLS);
        // start with largest index (as V,W matrices are shrunk and shifted
        for (int i = delIndices.size() - 1; i >= 0; i--) {
          removeMatrixColumnRSLS(delIndices[i]);
        }
        PRECICE_ASSERT(_matrixV_RSLS.cols() == qr.cols(), _matrixV_RSLS.cols(), qr.cols());
      }

      /**
       *   computation of pseudo inverse matrix Z = (V^TV)^-1 * V^T as solution
       *   to the equation R*z = Q^T(i) for all columns i,  via back substitution.
       */
      auto            Q = qr.matrixQ();
      auto            R = qr.matrixR();
      Eigen::MatrixXd pseudoInverse(qr.cols(), qr.rows());
      Eigen::VectorXd yVec(pseudoInverse.rows());

      // backsubstitution
      for (int i = 0; i < Q.rows(); i++) {
        Eigen::VectorXd Qrow = Q.row(i);
        yVec                 = R.triangularView<Eigen::Upper>().solve<Eigen::OnTheLeft>(Qrow);
        pseudoInverse.col(i) = yVec;
      }

      // scale pseudo inverse back Z := Z' * P,
      // Z' is scaled pseudo inverse i.e, Z' = R^-1 * Q^T * P^-1
      //_preconditioner->apply(pseudoInverse, true, false);

      // store factorization of least-squares initial guess for Jacobian
      _WtilChunk.push_back(_matrixW_RSLS);
      _pseudoInverseChunk.push_back(pseudoInverse);

      // |= REVERT PRECONDITIONING  J_prev = Wtil^0, Z^0  ==|
      _preconditioner->revert(_WtilChunk.front());
      _preconditioner->apply(_pseudoInverseChunk.front(), true);
      _preconditioner->revert(_matrixW_RSLS);
      _preconditioner->revert(_matrixV_RSLS);
      // |===================                             ==|
    }

    PRECICE_DEBUG("MVJ-RESTART, mode=LS. Restart with {} columns from {} time windows.", _matrixV_RSLS.cols(), _RSLSreusedTimeWindows);
    if (utils::IntraComm::isPrimary() || !utils::IntraComm::isParallel()) {
      _infostringstream << " - MVJ-RESTART" << _nbRestarts << ", mode= LS -\n  used cols: " << _matrixV_RSLS.cols() << "\n  R_RS: " << _RSLSreusedTimeWindows << "\n"
                        << '\n';
    }

    //            ------------ RESTART ZERO ------------
  } else if (_imvjRestartType == IQNIMVJAcceleration::RS_ZERO) {
    // drop all stored Wtil^q, Z^q matrices
    _WtilChunk.clear();
    _pseudoInverseChunk.clear();

    PRECICE_DEBUG("MVJ-RESTART, mode=Zero");

  } else if (_imvjRestartType == IQNIMVJAcceleration::RS_SLIDE) {

    // re-compute Wtil -- compensate for dropping of Wtil_0 and Z_0:
    //                    Wtil_q <-- Wtil_q +  Wtil^0 * (Z^0*V_q)
    for (int i = static_cast<int>(_WtilChunk.size()) - 1; i >= 1; i--) {

      int colsLSSystemBackThen = _pseudoInverseChunk.front().rows();
      PRECICE_ASSERT(colsLSSystemBackThen == _WtilChunk.front().cols(), colsLSSystemBackThen, _WtilChunk.front().cols());
      Eigen::MatrixXd ZV = Eigen::MatrixXd::Zero(colsLSSystemBackThen, _qrV.cols());
      // multiply: ZV := Z^q * V of size (m x m) with m=#cols, stored on each proc.
      _parMatrixOps->multiply(_pseudoInverseChunk.front(), _matrixV, ZV, colsLSSystemBackThen, getLSSystemRows(), _qrV.cols());
      // multiply: Wtil^0 * (Z_0*V)  dimensions: (n x m) * (m x m), fully local and embarrassingly parallel
      Eigen::MatrixXd tmp = Eigen::MatrixXd::Zero(_residuals.rows(), _qrV.cols());
      tmp                 = _WtilChunk.front() * ZV;
      _WtilChunk[i] += tmp;

      // drop oldest pair Wtil_0 and Z_0
      PRECICE_ASSERT(not _WtilChunk.empty());
      PRECICE_ASSERT(not _pseudoInverseChunk.empty());
      _WtilChunk.erase(_WtilChunk.begin());
      _pseudoInverseChunk.erase(_pseudoInverseChunk.begin());
    }

  } else if (_imvjRestartType == IQNIMVJAcceleration::NO_RESTART) {
    PRECICE_ASSERT(false); // should not happen, in this case _imvjRestart=false
  } else {
    PRECICE_ASSERT(false);
  }
}

// ==================================================================================
void IQNIMVJAcceleration::specializedIterationsConverged(
    const DataMap &cplData)
{
  PRECICE_TRACE();

  // truncate V_RSLS and W_RSLS matrices according to _RSLSreusedTimeWindows
  if (_imvjRestartType == RS_LS) {
    if (_matrixCols_RSLS.front() == 0) { // Did only one iteration
      _matrixCols_RSLS.pop_front();
    }
    if (_RSLSreusedTimeWindows == 0) {
      _matrixV_RSLS.resize(0, 0);
      _matrixW_RSLS.resize(0, 0);
      _matrixCols_RSLS.clear();
    } else if (static_cast<int>(_matrixCols_RSLS.size()) > _RSLSreusedTimeWindows) {
      int toRemove = _matrixCols_RSLS.back();
      PRECICE_ASSERT(toRemove > 0, toRemove);
      if (_matrixV_RSLS.size() > 0) {
        PRECICE_ASSERT(_matrixV_RSLS.cols() > toRemove, _matrixV_RSLS.cols(), toRemove);
      }

      // remove columns
      for (int i = 0; i < toRemove; i++) {
        utils::removeColumnFromMatrix(_matrixV_RSLS, _matrixV_RSLS.cols() - 1);
        utils::removeColumnFromMatrix(_matrixW_RSLS, _matrixW_RSLS.cols() - 1);
      }
      _matrixCols_RSLS.pop_back();
    }
    _matrixCols_RSLS.push_front(0);
  }

  //_info2<<'\n';

  // if efficient update of imvj is enabled
  if (not _alwaysBuildJacobian || _imvjRestart) {
    // need to apply the preconditioner, as all data structures are reverted after
    // call to computeQNUpdate. Need to call this before the preconditioner is updated.

    // |= REBUILD QR-dec if needed     ============|
    // apply scaling to V, V' := P * V (only needed to reset the QR-dec of V)
    _preconditioner->apply(_matrixV);

    if (_preconditioner->requireNewQR()) {
      if (not(_filter == Acceleration::QR2FILTER)) { // for QR2 filter, there is no need to do this twice
        _qrV.reset(_matrixV, getLSSystemRows());
      }
      _preconditioner->newQRfulfilled();
    }
    // apply the configured filter to the LS system
    // as it changed in BaseQNAcceleration::iterationsConverged()
    BaseQNAcceleration::applyFilter();
    _preconditioner->revert(_matrixV);
    // |===================          ============|

    //              ------- RESTART/ JACOBIAN ASSEMBLY -------
    if (_imvjRestart) {

      // add the matrices Wtil and Z of the converged configuration to the storage containers
      Eigen::MatrixXd Z(_qrV.cols(), _qrV.rows());
      // compute pseudo inverse using QR factorization and back-substitution
      // also compensates for the scaling of V, i.e.,
      // reverts Z' = R^-1 * Q^T * P^-1 as Z := Z' * P
      pseudoInverse(Z);

      // push back unscaled pseudo Inverse, Wtil is also unscaled.
      // all objects in Wtil chunk and Z chunk are NOT PRECONDITIONED
      _WtilChunk.push_back(_Wtil);
      _pseudoInverseChunk.push_back(Z);

      /**
       *  Restart the IMVJ according to restart type
       */
      if (static_cast<int>(_WtilChunk.size()) >= _chunkSize + 1) {

        // < RESTART >
        _nbRestarts++;
        profiling::Event restartUpdate("IMVJRestart");
        restartIMVJ();
        restartUpdate.stop();
      }

      // only in imvj normal mode with efficient update:
    } else {

      // compute explicit representation of Jacobian
      buildJacobian();
    }

    /** in case of enforced initial relaxation, the matrices are cleared
     *  in case of pastTimeWindowsReused > 0, the columns in _Wtil are outdated, as the Jacobian changes, hence clear
     *  in case of pastTimeWindowsReused == 0 and no initial relaxation, pending deletion in performAcceleration
     */
    if (_timeWindowsReused > 0 || (_timeWindowsReused == 0 && _forceInitialRelaxation)) {
      //_Wtil.conservativeResize(0, 0);
      _resetLS = true;
    }
  }

  // only store Jacobian if imvj is in normal mode, i.e., the Jacobian is build
  if (not _imvjRestart) {
    // store inverse Jacobian from converged time window. NOT SCALED with preconditioner
    _oldInvJacobian = _invJacobian;
  }
}

// ==================================================================================
void IQNIMVJAcceleration::removeMatrixColumn(
    int columnIndex)
{
  PRECICE_TRACE(columnIndex, _matrixV.cols());
  PRECICE_ASSERT(_matrixV.cols() > 1, _matrixV.cols());
  PRECICE_ASSERT(_Wtil.cols() > 1);

  // remove column from matrix _Wtil
  if (not _resetLS && not _alwaysBuildJacobian)
    utils::removeColumnFromMatrix(_Wtil, columnIndex);

  BaseQNAcceleration::removeMatrixColumn(columnIndex);
}

void IQNIMVJAcceleration::specializedInitializeVectorsAndPreconditioner(const DataMap &cplData)
{
  int entries        = _primaryResiduals.size();
  int cplDataEntries = _residuals.size();
  int global_n       = 0;

  if (!utils::IntraComm::isParallel()) {
    global_n = cplDataEntries;
  } else {
    global_n = _dimOffsets.back();
  }

  // initialize parallel matrix-matrix operation module
  _parMatrixOps = std::make_shared<impl::ParallelMatrixOperations>();
  _parMatrixOps->initialize(not _imvjRestart);
  _svdJ.initialize(_parMatrixOps, global_n, getLSSystemRows());

  if (not _imvjRestart) {
    // only need memory for Jacobain if not in restart mode
    _invJacobian    = Eigen::MatrixXd::Zero(global_n, entries);
    _oldInvJacobian = Eigen::MatrixXd::Zero(global_n, entries);
  }

  // initialize parallel matrix-matrix operation module
  _parMatrixOps = std::make_shared<impl::ParallelMatrixOperations>();
  _parMatrixOps->initialize(not _imvjRestart);
  _svdJ.initialize(_parMatrixOps, global_n, getLSSystemRows());

  // initialize V, W matrices for the LS restart
  if (_imvjRestartType == RS_LS) {
    _matrixCols_RSLS.push_front(0);
    _matrixV_RSLS = Eigen::MatrixXd::Zero(entries, 0);
    _matrixW_RSLS = Eigen::MatrixXd::Zero(cplDataEntries, 0);
  }
  _Wtil = Eigen::MatrixXd::Zero(cplDataEntries, 0);

  if (utils::IntraComm::isPrimary() || !utils::IntraComm::isParallel()) {
    _infostringstream << " IMVJ restart mode: " << _imvjRestart << "\n chunk size: " << _chunkSize << "\n trunc eps: " << _svdJ.getThreshold() << "\n R_RS: " << _RSLSreusedTimeWindows << "\n--------\n"
                      << '\n';
  }
}

// ==================================================================================
void IQNIMVJAcceleration::removeMatrixColumnRSLS(
    int columnIndex)
{
  PRECICE_TRACE(columnIndex, _matrixV_RSLS.cols());
  PRECICE_ASSERT(_matrixV_RSLS.cols() > 1);

  utils::removeColumnFromMatrix(_matrixV_RSLS, columnIndex);
  utils::removeColumnFromMatrix(_matrixW_RSLS, columnIndex);

  // Reduce column count
  std::deque<int>::iterator iter = _matrixCols_RSLS.begin();
  int                       cols = 0;
  while (iter != _matrixCols_RSLS.end()) {
    cols += *iter;
    if (cols > columnIndex) {
      PRECICE_ASSERT(*iter > 0);
      *iter -= 1;
      if (*iter == 0) {
        _matrixCols_RSLS.erase(iter);
      }
      break;
    }
    iter++;
  }
}

void IQNIMVJAcceleration::specializedInitializeVectorsAndPreconditioner(const DataMap &cplData)
{
  int entries        = _primaryResiduals.size();
  int cplDataEntries = _residuals.size();
  int global_n       = 0;

  if (!utils::IntraComm::isParallel()) {
    global_n = cplDataEntries;
  } else {
    global_n = _dimOffsets.back();
  }

  // initialize parallel matrix-matrix operation module
  _parMatrixOps = std::make_shared<impl::ParallelMatrixOperations>();
  _parMatrixOps->initialize(not _imvjRestart);
  _svdJ.initialize(_parMatrixOps, global_n, getLSSystemRows());

  if (not _imvjRestart) {
    // only need memory for Jacobain if not in restart mode
    _invJacobian    = Eigen::MatrixXd::Zero(global_n, entries);
    _oldInvJacobian = Eigen::MatrixXd::Zero(global_n, entries);
  }

  // initialize parallel matrix-matrix operation module
  _parMatrixOps = std::make_shared<impl::ParallelMatrixOperations>();
  _parMatrixOps->initialize(not _imvjRestart);
  _svdJ.initialize(_parMatrixOps, global_n, getLSSystemRows());

  // initialize V, W matrices for the LS restart
  if (_imvjRestartType == RS_LS) {
    _matrixCols_RSLS.push_front(0);
    _matrixV_RSLS = Eigen::MatrixXd::Zero(entries, 0);
    _matrixW_RSLS = Eigen::MatrixXd::Zero(cplDataEntries, 0);
  }
  _Wtil = Eigen::MatrixXd::Zero(cplDataEntries, 0);

  if (utils::IntraComm::isPrimary() || !utils::IntraComm::isParallel()) {
    _infostringstream << " IMVJ restart mode: " << _imvjRestart << "\n chunk size: " << _chunkSize << "\n trunc eps: " << _svdJ.getThreshold() << "\n R_RS: " << _RSLSreusedTimeWindows << "\n--------\n"
                      << '\n';
  }
}

} // namespace precice::acceleration

#endif<|MERGE_RESOLUTION|>--- conflicted
+++ resolved
@@ -70,22 +70,6 @@
 IQNIMVJAcceleration::~IQNIMVJAcceleration() = default;
 
 // ==================================================================================
-<<<<<<< HEAD
-void IQNIMVJAcceleration::initialize(
-    const DataMap &cplData)
-{
-  PRECICE_TRACE();
-
-  // do common QN acceleration initialization
-  BaseQNAcceleration::initialize(cplData);
-
-  if (_imvjRestartType > 0)
-    _imvjRestart = true;
-}
-
-// ==================================================================================
-=======
->>>>>>> ad9f53a8
 void IQNIMVJAcceleration::updateDifferenceMatrices(
     const DataMap &cplData)
 {
@@ -818,48 +802,6 @@
   }
 }
 
-void IQNIMVJAcceleration::specializedInitializeVectorsAndPreconditioner(const DataMap &cplData)
-{
-  int entries        = _primaryResiduals.size();
-  int cplDataEntries = _residuals.size();
-  int global_n       = 0;
-
-  if (!utils::IntraComm::isParallel()) {
-    global_n = cplDataEntries;
-  } else {
-    global_n = _dimOffsets.back();
-  }
-
-  // initialize parallel matrix-matrix operation module
-  _parMatrixOps = std::make_shared<impl::ParallelMatrixOperations>();
-  _parMatrixOps->initialize(not _imvjRestart);
-  _svdJ.initialize(_parMatrixOps, global_n, getLSSystemRows());
-
-  if (not _imvjRestart) {
-    // only need memory for Jacobain if not in restart mode
-    _invJacobian    = Eigen::MatrixXd::Zero(global_n, entries);
-    _oldInvJacobian = Eigen::MatrixXd::Zero(global_n, entries);
-  }
-
-  // initialize parallel matrix-matrix operation module
-  _parMatrixOps = std::make_shared<impl::ParallelMatrixOperations>();
-  _parMatrixOps->initialize(not _imvjRestart);
-  _svdJ.initialize(_parMatrixOps, global_n, getLSSystemRows());
-
-  // initialize V, W matrices for the LS restart
-  if (_imvjRestartType == RS_LS) {
-    _matrixCols_RSLS.push_front(0);
-    _matrixV_RSLS = Eigen::MatrixXd::Zero(entries, 0);
-    _matrixW_RSLS = Eigen::MatrixXd::Zero(cplDataEntries, 0);
-  }
-  _Wtil = Eigen::MatrixXd::Zero(cplDataEntries, 0);
-
-  if (utils::IntraComm::isPrimary() || !utils::IntraComm::isParallel()) {
-    _infostringstream << " IMVJ restart mode: " << _imvjRestart << "\n chunk size: " << _chunkSize << "\n trunc eps: " << _svdJ.getThreshold() << "\n R_RS: " << _RSLSreusedTimeWindows << "\n--------\n"
-                      << '\n';
-  }
-}
-
 } // namespace precice::acceleration
 
 #endif