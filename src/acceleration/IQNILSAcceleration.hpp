#pragma once

#include <Eigen/Core>
#include <map>
#include <vector>
#include "acceleration/Acceleration.hpp"
#include "acceleration/BaseQNAcceleration.hpp"
#include "acceleration/impl/SharedPointer.hpp"

namespace precice {
namespace acceleration {

/**
 * @brief Interface quasi-Newton with interface least-squares approximation.
 *
 * Performs a quasi-Newton to accelerate the convergence of implicit coupling
 * iterations. A least-squares approximation is used to find the best linear
 * combination of old data values. After every coupling iteration, the data
 * values used are enhanced by the new coupling iterates.
 *
 * If more coupling data is present than used to compute the IQN acceleration,
 * this data is relaxed using the same linear combination as computed for the
 * IQN-related data. The data is called "secondary" henceforth and additional
 * old value and data matrices are needed for it.
 */
class IQNILSAcceleration : public BaseQNAcceleration {
public:
  IQNILSAcceleration(
      double                  initialRelaxation,
      bool                    forceInitialRelaxation,
      int                     maxIterationsUsed,
      int                     pastTimeWindowsReused,
      int                     filter,
      double                  singularityLimit,
      std::vector<int>        dataIDs,
      impl::PtrPreconditioner preconditioner,
      bool                    reduced = true);

  virtual ~IQNILSAcceleration() {}

  /**
    * @brief Marks a iteration sequence as converged.
    *
    * called by the iterationsConverged() method in the BaseQNAcceleration class
    * handles the acceleration specific action after the convergence of one iteration
    */
  virtual void specializedIterationsConverged(const DataMap &cplData);

private:
  /// Secondary data solver output from last iteration.
  std::map<int, Eigen::VectorXd> _secondaryOldXTildes;

  /// updates the V, W matrices (as well as the matrices for the secondary data)
  virtual void updateDifferenceMatrices(const DataMap &cplData);

  /// computes the IQN-ILS update using QR decomposition
  virtual void computeQNUpdate(Eigen::VectorXd &xUpdate);

  /// Removes one iteration from V,W matrices and adapts _matrixCols.
  virtual void removeMatrixColumn(int columnIndex);

<<<<<<< HEAD
  /// @brief Initializes specialised matrix structures for the IQNILS acceleration
  virtual void specializedInitializeVectorsAndPreconditioner(const DataMap &cplData){};
=======
  /// @copydoc precice::Acceleration::BaseQNAcceleration::specializedInitializeVectorsAndPreconditioner()
  virtual void specializedInitializeVectorsAndPreconditioner(const DataMap &cplData) override final{};
>>>>>>> ad9f53a8
};
} // namespace acceleration
} // namespace precice<|MERGE_RESOLUTION|>--- conflicted
+++ resolved
@@ -59,13 +59,8 @@
   /// Removes one iteration from V,W matrices and adapts _matrixCols.
   virtual void removeMatrixColumn(int columnIndex);
 
-<<<<<<< HEAD
-  /// @brief Initializes specialised matrix structures for the IQNILS acceleration
-  virtual void specializedInitializeVectorsAndPreconditioner(const DataMap &cplData){};
-=======
   /// @copydoc precice::Acceleration::BaseQNAcceleration::specializedInitializeVectorsAndPreconditioner()
   virtual void specializedInitializeVectorsAndPreconditioner(const DataMap &cplData) override final{};
->>>>>>> ad9f53a8
 };
 } // namespace acceleration
 } // namespace precice