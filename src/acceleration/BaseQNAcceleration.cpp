#include "acceleration/BaseQNAcceleration.hpp"
#include <Eigen/Core>
#include <boost/range/adaptor/map.hpp>
#include <cmath>
#include <memory>
#include <utility>

#include "acceleration/impl/Preconditioner.hpp"
#include "acceleration/impl/QRFactorization.hpp"
#include "com/Communication.hpp"
#include "com/SharedPointer.hpp"
#include "cplscheme/CouplingData.hpp"
#include "logging/LogMacros.hpp"
#include "mesh/Mesh.hpp"
#include "mesh/SharedPointer.hpp"
#include "profiling/Event.hpp"
#include "utils/EigenHelperFunctions.hpp"
#include "utils/Helpers.hpp"
#include "utils/IntraComm.hpp"
#include "utils/assertion.hpp"

namespace precice {
namespace io {
class TXTReader;
class TXTWriter;
} // namespace io
namespace acceleration {

/* ----------------------------------------------------------------------------
 *     Constructor
 * ----------------------------------------------------------------------------
 */
BaseQNAcceleration::BaseQNAcceleration(
    double                  initialRelaxation,
    bool                    forceInitialRelaxation,
    int                     maxIterationsUsed,
    int                     timeWindowsReused,
    int                     filter,
    double                  singularityLimit,
    std::vector<int>        dataIDs,
    impl::PtrPreconditioner preconditioner,
    bool                    reduced)
    : _preconditioner(std::move(preconditioner)),
      _initialRelaxation(initialRelaxation),
      _maxIterationsUsed(maxIterationsUsed),
      _timeWindowsReused(timeWindowsReused),
      _primaryDataIDs(std::move(dataIDs)),
      _forceInitialRelaxation(forceInitialRelaxation),
      _qrV(filter),
      _filter(filter),
      _singularityLimit(singularityLimit),
      _infostringstream(std::ostringstream::ate),
      _reduced(reduced)
{
  PRECICE_CHECK((_initialRelaxation > 0.0) && (_initialRelaxation <= 1.0),
                "Initial relaxation factor for QN acceleration has to "
                "be larger than zero and smaller or equal than one. "
                "Current initial relaxation is {}",
                _initialRelaxation);
  PRECICE_CHECK(_maxIterationsUsed > 0,
                "Maximum number of iterations used in the quasi-Newton acceleration "
                "scheme has to be larger than zero. "
                "Current maximum reused iterations is {}",
                _maxIterationsUsed);
  PRECICE_CHECK(_timeWindowsReused >= 0,
                "Number of previous time windows to be reused for "
                "quasi-Newton acceleration has to be larger than or equal to zero. "
                "Current number of time windows reused is {}",
                _timeWindowsReused);
}

/** ---------------------------------------------------------------------------------------------
 *         initialize()
 *
 * @brief: Initializes all the needed variables and data
 *  ---------------------------------------------------------------------------------------------
 */
void BaseQNAcceleration::initialize(
    const DataMap &cplData)
{
  PRECICE_TRACE(cplData.size());

  for (const DataMap::value_type &pair : cplData) {
    PRECICE_ASSERT(pair.second->getSize() == pair.second->getPreviousIterationSize(), "current and previousIteration have to be initialized and of identical size.",
                   pair.second->getSize(), pair.second->getPreviousIterationSize());
  }

  PRECICE_WARN_IF(
      std::any_of(cplData.cbegin(), cplData.cend(), [](const auto &p) { return p.second->hasGradient(); }),
      "Gradient data, which is required by at least one of the configured data mappings, is not yet compatible with quasi-Newton acceleration. This combination might lead to numerical issues. "
      "Consider switching to a different acceleration scheme or a different data mapping scheme.");

  checkDataIDs(cplData);

<<<<<<< HEAD
  size_t              entries = 0;
=======
  for (const auto &data : cplData | boost::adaptors::map_values) {
    PRECICE_CHECK(!data->exchangeSubsteps(),
                  "Quasi-Newton acceleration does not yet support using data from all substeps. Please set substeps=\"false\" in the exchange tag of data \"{}\".", data->getDataName());
  }

  size_t              primaryDataSize = 0;
  size_t              dataSize        = 0;
>>>>>>> 0e0f6f64
  std::vector<size_t> subVectorSizes; // needed for preconditioner

  for (auto &elem : _primaryDataIDs) {
    primaryDataSize += cplData.at(elem)->getSize();
    subVectorSizes.push_back(cplData.at(elem)->getSize());
  }
  dataSize += primaryDataSize;

  // get all the data IDs as a vector
  _dataIDs = _primaryDataIDs;
  // Fetch secondary data IDs, to be relaxed with same coefficients from IQN-ILS
  for (const DataMap::value_type &pair : cplData) {
    if (not utils::contained(pair.first, _primaryDataIDs)) {
      _dataIDs.push_back(pair.first); // add secondary data IDs to the list
      dataSize += pair.second->getSize();
    }
  }

  _matrixCols.push_front(0);
  _firstIteration  = true;
  _firstTimeWindow = true;

<<<<<<< HEAD
  PRECICE_ASSERT(_oldXTilde.size() == 0);
  PRECICE_ASSERT(_oldResiduals.size() == 0);
  _oldXTilde    = Eigen::VectorXd::Zero(entries);
  _oldResiduals = Eigen::VectorXd::Zero(entries);
  _residuals    = Eigen::VectorXd::Zero(entries);
  _values       = Eigen::VectorXd::Zero(entries);
=======
  PRECICE_ASSERT(_oldPrimaryXTilde.size() == 0);
  PRECICE_ASSERT(_oldPrimaryResiduals.size() == 0);
  _oldPrimaryXTilde    = Eigen::VectorXd::Zero(primaryDataSize);
  _oldPrimaryResiduals = Eigen::VectorXd::Zero(primaryDataSize);
  _primaryResiduals    = Eigen::VectorXd::Zero(primaryDataSize);
  _primaryValues       = Eigen::VectorXd::Zero(primaryDataSize);
  _oldPrimaryValues    = Eigen::VectorXd::Zero(primaryDataSize);
  _values              = Eigen::VectorXd::Zero(dataSize);
  _oldValues           = Eigen::VectorXd::Zero(dataSize);
  _oldXTilde           = Eigen::VectorXd::Zero(dataSize);
  _residuals           = Eigen::VectorXd::Zero(dataSize);
>>>>>>> 0e0f6f64

  /**
   *  make dimensions public to all procs,
   *  last entry _dimOffsets[IntraComm::getSize()] holds the global dimension, global,n
   */
  std::stringstream ss;
  if (utils::IntraComm::isParallel()) {
    PRECICE_ASSERT(utils::IntraComm::getCommunication() != nullptr);
    PRECICE_ASSERT(utils::IntraComm::getCommunication()->isConnected());

    if (primaryDataSize <= 0) {
      _hasNodesOnInterface = false;
    }

    /** provide vertex offset information for all processors
     *  mesh->getVertexOffsets() provides an array that stores the number of mesh vertices on each processor
     *  This information needs to be gathered for all meshes. To get the number of respective unknowns of a specific processor
     *  we need to multiply the number of vertices with the dimensionality of the vector-valued data for each coupling data.
     */
    _dimOffsets.resize(utils::IntraComm::getSize() + 1);
    _dimOffsetsPrimary.resize(utils::IntraComm::getSize() + 1);
    _dimOffsets[0]        = 0;
    _dimOffsetsPrimary[0] = 0;
    for (size_t i = 0; i < _dimOffsets.size() - 1; i++) {
      int accumulatedNumberOfUnknowns        = 0;
      int accumulatedNumberOfPrimaryUnknowns = 0;

      for (auto &elem : _dataIDs) {
        const auto &offsets = cplData.at(elem)->getVertexOffsets();
        accumulatedNumberOfUnknowns += offsets[i] * cplData.at(elem)->getDimensions();
        if (utils::contained(elem, _primaryDataIDs)) {
          accumulatedNumberOfPrimaryUnknowns += offsets[i] * cplData.at(elem)->getDimensions();
        }
      }
      _dimOffsets[i + 1]        = accumulatedNumberOfUnknowns;
      _dimOffsetsPrimary[i + 1] = accumulatedNumberOfPrimaryUnknowns;
    }
    PRECICE_DEBUG("Number of unknowns at the interface (global): {}", _dimOffsets.back());
    if (utils::IntraComm::isPrimary()) {
      _infostringstream << fmt::format("\n--------\n DOFs (global): {}\n offsets: {}\n", _dimOffsets.back(), _dimOffsets);
    }

    // test that the computed number of unknown per proc equals the number of primaryDataSize actually present on that proc
    size_t unknowns = _dimOffsets[utils::IntraComm::getRank() + 1] - _dimOffsets[utils::IntraComm::getRank()];
    PRECICE_ASSERT(dataSize == unknowns, dataSize, unknowns);
    size_t primaryUnknowns = _dimOffsetsPrimary[utils::IntraComm::getRank() + 1] - _dimOffsetsPrimary[utils::IntraComm::getRank()];
    PRECICE_ASSERT(primaryDataSize == primaryUnknowns, primaryDataSize, primaryUnknowns);
  } else {
    _infostringstream << fmt::format("\n--------\n DOFs (global): {}\n", dataSize);
  }

<<<<<<< HEAD
  // Fetch secondary data IDs, to be relaxed with same coefficients from IQN-ILS
  for (const DataMap::value_type &pair : cplData) {
    if (not utils::contained(pair.first, _dataIDs)) {
      _secondaryDataIDs.push_back(pair.first);
      int secondaryEntries            = pair.second->getSize();
      _secondaryResiduals[pair.first] = Eigen::VectorXd::Zero(secondaryEntries);
    }
  }
=======
  // set the number of global rows in the QRFactorization.
  _qrV.setGlobalRows(getPrimaryLSSystemRows());

  _preconditioner->initialize(subVectorSizes);
>>>>>>> 0e0f6f64
}

/** ---------------------------------------------------------------------------------------------
 *         updateDifferenceMatrices()
 *
 * @brief: computes the current residual and stores it, computes the differences and
 *         updates the difference matrices F and C.
 *  ---------------------------------------------------------------------------------------------
 */
void BaseQNAcceleration::updateDifferenceMatrices(
    const DataMap &cplData)
{
  PRECICE_TRACE();

<<<<<<< HEAD
  PRECICE_WARN_IF(math::equals(utils::IntraComm::l2norm(_residuals), 0.0),
=======
  // Compute current residual: vertex-data - oldData
  _primaryResiduals = _primaryValues;
  _primaryResiduals -= _oldPrimaryValues;
  _residuals = _values;
  _residuals -= _oldValues;

  PRECICE_WARN_IF(math::equals(utils::IntraComm::l2norm(_primaryResiduals), 0.0),
>>>>>>> 0e0f6f64
                  "The coupling residual equals almost zero. There is maybe something wrong in your adapter. "
                  "Maybe you always write the same data or you call advance without "
                  "providing new data first or you do not use available read data. "
                  "Or you just converge much further than actually necessary.");

  if (_firstIteration && (_firstTimeWindow || _forceInitialRelaxation)) {
    // do nothing: constant relaxation
  } else {
    PRECICE_DEBUG("   Update Difference Matrices");
    if (not _firstIteration) {
      // Update matrices V, W with newest information

      PRECICE_ASSERT(_matrixV.cols() == _matrixW.cols(), _matrixV.cols(), _matrixW.cols());
      PRECICE_ASSERT(getLSSystemCols() <= _maxIterationsUsed, getLSSystemCols(), _maxIterationsUsed);

      PRECICE_WARN_IF(
          2 * getLSSystemCols() >= getLSSystemRows(),
          "The number of columns in the least squares system exceeded half the number of unknowns at the interface. "
          "The system will probably become bad or ill-conditioned and the quasi-Newton acceleration may not "
          "converge. Maybe the number of allowed columns (\"max-used-iterations\") should be limited.");

      Eigen::VectorXd deltaR = _primaryResiduals;
      deltaR -= _oldPrimaryResiduals;

      Eigen::VectorXd deltaXTilde = _values;
      deltaXTilde -= _oldXTilde;

      double residualMagnitude = utils::IntraComm::l2norm(deltaR);

      if (not math::equals(utils::IntraComm::l2norm(_primaryValues), 0.0)) {
        residualMagnitude /= utils::IntraComm::l2norm(_primaryValues);
      }
      PRECICE_WARN_IF(
          math::equals(residualMagnitude, 0.0),
          "Adding a vector with a two-norm of {} to the quasi-Newton V matrix, which will lead to "
          "ill-conditioning. A filter might delete the column again. Still, this could mean that you are "
          "converging too tightly, that you reached steady-state, or that you are giving by mistake identical "
          "data to preCICE in two consecutive iterations.",
          residualMagnitude);

      bool columnLimitReached = getLSSystemCols() == _maxIterationsUsed;
      bool overdetermined     = getLSSystemCols() <= getLSSystemRows();
      if (not columnLimitReached && overdetermined) {

        utils::appendFront(_matrixV, deltaR);
        utils::appendFront(_matrixW, deltaXTilde);

        // insert column deltaR = _primaryResiduals - _oldPrimaryResiduals at pos. 0 (front) into the
        // QR decomposition and update decomposition

        //apply scaling here
        _preconditioner->apply(deltaR);
        _qrV.pushFront(deltaR);

        _matrixCols.front()++;
      } else {
        utils::shiftSetFirst(_matrixV, deltaR);
        utils::shiftSetFirst(_matrixW, deltaXTilde);

        // inserts column deltaR at pos. 0 to the QR decomposition and deletes the last column
        // the QR decomposition of V is updated
        _preconditioner->apply(deltaR);
        _qrV.pushFront(deltaR);
        _qrV.popBack();

        _matrixCols.front()++;
        _matrixCols.back()--;
        if (_matrixCols.back() == 0) {
          _matrixCols.pop_back();
        }
        _nbDropCols++;
      }
    }
    _oldPrimaryResiduals = _primaryResiduals; // Store residuals
    _oldPrimaryXTilde    = _primaryValues;    // Store x_tilde
    _oldXTilde           = _values;           // Store coupling x_tilde
  }
}

/** ---------------------------------------------------------------------------------------------
 *         performAcceleration()
 *
 * @brief: performs one iteration of the quasi Newton acceleration.
 *  ---------------------------------------------------------------------------------------------
 */
void BaseQNAcceleration::performAcceleration(
    DataMap &cplData)
{
  PRECICE_TRACE(_primaryDataIDs.size(), cplData.size());

  profiling::Event e("cpl.computeQuasiNewtonUpdate", profiling::Synchronize);

<<<<<<< HEAD
  PRECICE_ASSERT(_oldResiduals.size() == _residuals.size(), _oldResiduals.size(), _residuals.size());
  PRECICE_ASSERT(_values.size() == _oldXTilde.size(), _values.size(), _oldXTilde.size());

  // scale data values (and secondary data values)
  concatenateCouplingData(cplData, _dataIDs, _values, _residuals);
=======
  PRECICE_ASSERT(_oldPrimaryResiduals.size() == _oldPrimaryXTilde.size(), _oldPrimaryResiduals.size(), _oldPrimaryXTilde.size());
  PRECICE_ASSERT(_primaryValues.size() == _oldPrimaryXTilde.size(), _primaryValues.size(), _oldPrimaryXTilde.size());
  PRECICE_ASSERT(_oldPrimaryValues.size() == _oldPrimaryXTilde.size(), _oldPrimaryValues.size(), _oldPrimaryXTilde.size());
  PRECICE_ASSERT(_primaryResiduals.size() == _oldPrimaryXTilde.size(), _primaryResiduals.size(), _oldPrimaryXTilde.size());

  // assume data structures associated with the LS system can be updated easily.

  concatenateCouplingData(cplData, _primaryDataIDs, _primaryValues, _oldPrimaryValues);
  concatenateCouplingData(cplData, _dataIDs, _values, _oldValues);
>>>>>>> 0e0f6f64

  /** update the difference matrices V,W  includes:
   * scaling of values
   * computation of residuals
   * appending the difference matrices
   */
  updateDifferenceMatrices(cplData);

  if (_firstIteration && (_firstTimeWindow || _forceInitialRelaxation)) {
    PRECICE_DEBUG("   Performing underrelaxation");
    _oldPrimaryXTilde    = _primaryValues;    // Store x tilde of primary data
    _oldXTilde           = _values;           // Store x tilde of primary and secondary data
    _oldPrimaryResiduals = _primaryResiduals; // Store current residual of primary data

<<<<<<< HEAD
    // Perform relaxation on all of the data
    applyRelaxation(_initialRelaxation, cplData);
=======
    // Perform constant relaxation
    // with residual: x_new = x_old + omega * res
    _residuals *= _initialRelaxation;
    _residuals += _oldValues;
    _values = _residuals;

>>>>>>> 0e0f6f64
  } else {
    PRECICE_DEBUG("   Performing quasi-Newton Step");

    // If the previous time window converged within one single iteration, nothing was added
    // to the LS system matrices and they need to be restored from the backup at time T-2
    if (not _firstTimeWindow && (getLSSystemCols() < 1) && (_timeWindowsReused == 0) && not _forceInitialRelaxation) {
      PRECICE_DEBUG("   Last time window converged after one iteration. Need to restore the matrices from backup.");

      _matrixCols = _matrixColsBackup;
      _matrixV    = _matrixVBackup;
      _matrixW    = _matrixWBackup;

      // re-computation of QR decomposition from _matrixV = _matrixVBackup
      // this occurs very rarely, to be precise, it occurs only if the coupling terminates
      // after the first iteration and the matrix data from time window t-2 has to be used
      _preconditioner->apply(_matrixV);
      _qrV.reset(_matrixV, getLSSystemRows());
      _preconditioner->revert(_matrixV);
      _resetLS = true; // need to recompute _Wtil, Q, R (only for IMVJ efficient update)
    }

    /**
     *  === update and apply preconditioner ===
     *
     * The preconditioner is only applied to the matrix V and the columns that are inserted into the
     * QR-decomposition of V.
     */

    _preconditioner->update(false, _primaryValues, _primaryResiduals);
    // apply scaling to V, V' := P * V (only needed to reset the QR-dec of V)
    _preconditioner->apply(_matrixV);

    if (_preconditioner->requireNewQR()) {
      if (not(_filter == Acceleration::QR2FILTER)) { // for QR2 filter, there is no need to do this twice
        _qrV.reset(_matrixV, getLSSystemRows());
      }
      _preconditioner->newQRfulfilled();
    }

    if (_firstIteration) {
      _nbDelCols  = 0;
      _nbDropCols = 0;
    }

    // apply the configured filter to the LS system
    profiling::Event applyingFilter("ApplyFilter");
    applyFilter();
    applyingFilter.stop();

    // revert scaling of V, in computeQNUpdate all data objects are unscaled.
    _preconditioner->revert(_matrixV);

    /**
     * compute quasi-Newton update
     * PRECONDITION: All objects are unscaled, except the matrices within the QR-dec of V.
     *               Thus, the pseudo inverse needs to be reverted before using it.
     */
    Eigen::VectorXd xUpdate = Eigen::VectorXd::Zero(_values.size());
    computeQNUpdate(cplData, xUpdate);

    // pending deletion: delete old V, W matrices if timeWindowsReused = 0
    // those were only needed for the first iteration (instead of underrelax.)
    if (_firstIteration && _timeWindowsReused == 0 && not _forceInitialRelaxation) {
      // save current matrix data in case the coupling for the next time window will terminate
      // after the first iteration (no new data, i.e., V = W = 0)
      if (getLSSystemCols() > 0) {
        _matrixColsBackup = _matrixCols;
        _matrixVBackup    = _matrixV;
        _matrixWBackup    = _matrixW;
      }
      // if no time windows reused, the matrix data needs to be cleared as it was only needed for the
      // QN-step in the first iteration (idea: rather perform QN-step with information from last converged
      // time window instead of doing a underrelaxation)
      if (not _firstTimeWindow) {
        _matrixV.resize(0, 0);
        _matrixW.resize(0, 0);
        _matrixCols.clear();
        _matrixCols.push_front(0); // vital after clear()
        _qrV.reset();
        // set the number of global rows in the QRFactorization.
        _qrV.setGlobalRows(getPrimaryLSSystemRows());
        _resetLS = true; // need to recompute _Wtil, Q, R (only for IMVJ efficient update)
      }
    }

    PRECICE_CHECK(
        !std::isnan(utils::IntraComm::l2norm(xUpdate)),
        "The quasi-Newton update contains NaN values. This means that the quasi-Newton acceleration failed to converge. "
        "When writing your own adapter this could indicate that you give wrong information to preCICE, such as identical "
        "data in succeeding iterations. Or you do not properly save and reload checkpoints. "
        "If you give the correct data this could also mean that the coupled problem is too hard to solve. Try to use a QR "
        "filter or increase its threshold (larger epsilon).");
    /**
     * apply quasiNewton update to waveform
     */
    applyQNUpdateToCouplingData(cplData, xUpdate);
  }

<<<<<<< HEAD
=======
  splitCouplingData(cplData); // split the primary and secondary coupling data back into the individual data objects
>>>>>>> 0e0f6f64
  // number of iterations (usually equals number of columns in LS-system)
  its++;
  _firstIteration = false;
}

void BaseQNAcceleration::applyFilter()
{
  PRECICE_TRACE(_filter);

  if (_filter == Acceleration::NOFILTER) {
    // do nothing
  } else {
    // do: filtering of least-squares system to maintain good conditioning
    std::vector<int> delIndices(0);
    _qrV.applyFilter(_singularityLimit, delIndices, _matrixV);
    // start with largest index (as V,W matrices are shrunk and shifted

    for (int i = delIndices.size() - 1; i >= 0; i--) {

      removeMatrixColumn(delIndices[i]);

      PRECICE_DEBUG(" Filter: removing column with index {} in iteration {} of time window: {}", delIndices[i], its, tWindows);
    }
    PRECICE_ASSERT(_matrixV.cols() == _qrV.cols(), _matrixV.cols(), _qrV.cols());
  }
}

/** ---------------------------------------------------------------------------------------------
 *         iterationsConverged()
 *
 * @brief: Is called when the convergence criterion for the coupling is fulfilled and finalizes
 *         the quasi Newton acceleration. Stores new differences in F and C, clears or
 *         updates F and C according to the number of reused time windows
 *  ---------------------------------------------------------------------------------------------
 */
void BaseQNAcceleration::iterationsConverged(
    const DataMap &cplData)
{
  PRECICE_TRACE();

  if (utils::IntraComm::isPrimary() || !utils::IntraComm::isParallel())
    _infostringstream << "# time window " << tWindows << " converged #\n iterations: " << its
                      << "\n used cols: " << getLSSystemCols() << "\n del cols: " << _nbDelCols << '\n';

  its = 0;
  tWindows++;

  // the most recent differences for the V, W matrices have not been added so far
  // this has to be done in iterations converged, as PP won't be called any more if
  // convergence was achieved
<<<<<<< HEAD
  concatenateCouplingData(cplData, _dataIDs, _values, _residuals);
=======
  concatenateCouplingData(cplData, _primaryDataIDs, _primaryValues, _oldPrimaryValues);
  concatenateCouplingData(cplData, _dataIDs, _values, _oldValues);
>>>>>>> 0e0f6f64
  updateDifferenceMatrices(cplData);

  if (not _matrixCols.empty() && _matrixCols.front() == 0) { // Did only one iteration
    _matrixCols.pop_front();
  }

#ifndef NDEBUG
  std::ostringstream stream;
  stream << "Matrix column counters: ";
  for (int cols : _matrixCols) {
    stream << cols << ", ";
  }
  PRECICE_DEBUG(stream.str());
#endif // Debug

  // doing specialized stuff for the corresponding acceleration scheme after
  // convergence of iteration i.e.:
  // - analogously to the V,W matrices, remove columns from matrices for secondary data
  // - save the old Jacobian matrix
  specializedIterationsConverged(cplData);

  // if we already have convergence in the first iteration of the first time window
  // we need to do underrelaxation in the first iteration of the second time window
  // so "_firstTimeWindow" is slightly misused, but still the best way to understand
  // the concept
  if (not _firstIteration)
    _firstTimeWindow = false;

  // update preconditioner depending on residuals or values (must be after specialized iterations converged --> IMVJ)
  _preconditioner->update(true, _primaryValues, _primaryResiduals);

  if (_timeWindowsReused == 0) {
    if (_forceInitialRelaxation) {
      _matrixV.resize(0, 0);
      _matrixW.resize(0, 0);
      _qrV.reset();
      // set the number of global rows in the QRFactorization.
      _qrV.setGlobalRows(getPrimaryLSSystemRows());
      _matrixCols.clear(); // _matrixCols.push_front() at the end of the method.
    } else {
      /**
       * pending deletion (after first iteration of next time window
       * Using the matrices from the old time window for the first iteration
       * is better than doing underrelaxation as first iteration of every time window
       */
    }
  } else if (static_cast<int>(_matrixCols.size()) > _timeWindowsReused) {
    int toRemove = _matrixCols.back();
    _nbDropCols += toRemove;
    PRECICE_ASSERT(toRemove > 0, toRemove);
    PRECICE_DEBUG("Removing {} cols from least-squares system with {} cols", toRemove, getLSSystemCols());
    PRECICE_ASSERT(_matrixV.cols() == _matrixW.cols(), _matrixV.cols(), _matrixW.cols());
    PRECICE_ASSERT(getLSSystemCols() > toRemove, getLSSystemCols(), toRemove);

    // remove columns
    for (int i = 0; i < toRemove; i++) {
      utils::removeColumnFromMatrix(_matrixV, _matrixV.cols() - 1);
      utils::removeColumnFromMatrix(_matrixW, _matrixW.cols() - 1);
      // also remove the corresponding columns from the dynamic QR-descomposition of _matrixV
      _qrV.popBack();
    }
    _matrixCols.pop_back();
  }

  _matrixCols.push_front(0);
  _firstIteration = true;
}

/** ---------------------------------------------------------------------------------------------
 *         removeMatrixColumn()
 *
 * @brief: removes a column from the least squares system, i. e., from the matrices F and C
 *  ---------------------------------------------------------------------------------------------
 */
void BaseQNAcceleration::removeMatrixColumn(
    int columnIndex)
{
  PRECICE_TRACE(columnIndex, _matrixV.cols());

  _nbDelCols++;

  PRECICE_ASSERT(_matrixV.cols() > 1);
  utils::removeColumnFromMatrix(_matrixV, columnIndex);
  utils::removeColumnFromMatrix(_matrixW, columnIndex);

  // Reduce column count
  std::deque<int>::iterator iter = _matrixCols.begin();
  int                       cols = 0;
  while (iter != _matrixCols.end()) {
    cols += *iter;
    if (cols > columnIndex) {
      PRECICE_ASSERT(*iter > 0);
      *iter -= 1;
      if (*iter == 0) {
        _matrixCols.erase(iter);
      }
      break;
    }
    iter++;
  }
}

void BaseQNAcceleration::exportState(
    io::TXTWriter &writer)
{
}

void BaseQNAcceleration::importState(
    io::TXTReader &reader)
{
}

int BaseQNAcceleration::getDeletedColumns() const
{
  return _nbDelCols;
}

int BaseQNAcceleration::getDroppedColumns() const
{
  return _nbDropCols;
}

int BaseQNAcceleration::getLSSystemCols() const
{
  int cols = 0;
  for (int col : _matrixCols) {
    cols += col;
  }
  if (_hasNodesOnInterface) {
    PRECICE_ASSERT(cols == _matrixV.cols(), cols, _matrixV.cols(), _matrixCols, _qrV.cols());
    PRECICE_ASSERT(cols == _matrixW.cols(), cols, _matrixW.cols());
  }

  return cols;
}

int BaseQNAcceleration::getLSSystemRows()
{
  if (utils::IntraComm::isParallel()) {
    return _dimOffsets.back();
  }
  return _residuals.size();
}

int BaseQNAcceleration::getPrimaryLSSystemRows()
{
  if (utils::IntraComm::isParallel()) {
    return _dimOffsetsPrimary.back();
  }
  return _primaryResiduals.size();
}

void BaseQNAcceleration::writeInfo(
    const std::string &s, bool allProcs)
{
  if (not utils::IntraComm::isParallel()) {
    // serial acceleration mode
    _infostringstream << s;

    // parallel acceleration
  } else {
    if (not allProcs) {
      if (utils::IntraComm::isPrimary())
        _infostringstream << s;
    } else {
      _infostringstream << s;
    }
  }
  _infostringstream << std::flush;
}

void BaseQNAcceleration::concatenateCouplingData(
    const DataMap &cplData, const std::vector<DataID> &dataIDs, Eigen::VectorXd &values, Eigen::VectorXd &residuals)
{

  // If its the first iteration of the first time window we want to save the timegrid that the quasi-Newton method uses.
  if (_firstTimeWindow and _firstIteration) {
    saveTimeGrid(cplData);
    reSizeVectors(cplData, _dataIDs);

    std::vector<size_t> subVectorSizes; // needed for preconditioner
    size_t              entries = 0;

    for (auto &elem : _dataIDs) {
      entries += cplData.at(elem)->getSize();
      if (!_reduced) {
        subVectorSizes.push_back(cplData.at(elem)->getSize() * cplData.at(elem)->timeStepsStorage().nTimes());
      } else {
        subVectorSizes.push_back(cplData.at(elem)->getSize());
      }
    }

    // set the number of global rows in the QRFactorization.
    _qrV.setGlobalRows(getLSSystemRows());

    _preconditioner->initialize(subVectorSizes);
  }

  // Needs to be called every iteration, since the time window size can vary with participant first
  moveTimeGridToNewWindow(cplData, _dataIDs);

  /// If not reduced quasi-Newton then sample the residual of data in dataIDs to the corresponding time grid in _timeGrids and concatenate everything into a long vector
  if (!_reduced) {
    Eigen::Index offset = 0;

    for (int id : _dataIDs) {
      auto            waveform = cplData.at(id)->timeStepsStorage();
      Eigen::Index    dataSize = cplData.at(id)->values().size();
      Eigen::VectorXd timeGrid = _timeGrids.at(id);

      for (int i = 0; i < timeGrid.size(); i++) {

        Eigen::VectorXd data = waveform.sample(timeGrid(i)) - cplData.at(id)->getPreviousValuesAtTime(timeGrid(i));

        PRECICE_ASSERT(residuals.size() >= offset + dataSize, "the residuals were not initialized correctly");

        for (Eigen::Index i = 0; i < dataSize; i++) {
          residuals(i + offset) = data(i);
        }
        offset += dataSize;
      }
    }
  } else {
    Eigen::Index offset = 0;
    for (auto id : dataIDs) {
      Eigen::Index size      = cplData.at(id)->values().size();
      auto &       values    = cplData.at(id)->values();
      const auto & oldValues = cplData.at(id)->previousIteration();
      PRECICE_ASSERT(residuals.size() >= offset + size, "the residuals were not initialized correctly");
      for (Eigen::Index i = 0; i < size; i++) {
        residuals(i + offset) = values(i) - oldValues(i);
      }
      offset += size;
    }
  }
  /// Sample all the data to the corresponding time grid in _timeGrids and concatenate everything into a long vector
  Eigen::Index offset = 0;

  for (int id : _dataIDs) {
    auto            waveform = cplData.at(id)->timeStepsStorage();
    Eigen::Index    dataSize = cplData.at(id)->values().size();
    Eigen::VectorXd timeGrid = _timeGrids.at(id);
    for (int i = 0; i < timeGrid.size(); i++) {

      Eigen::VectorXd data = waveform.sample(timeGrid(i));
      PRECICE_ASSERT(values.size() >= offset + dataSize, "the values were not initialized correctly");

      for (Eigen::Index i = 0; i < dataSize; i++) {
        values(i + offset) = data(i);
      }
      offset += dataSize;
    }
  }

  for (int id : _secondaryDataIDs) {
    auto         waveform = cplData.at(id)->timeStepsStorage();
    Eigen::Index dataSize = cplData.at(id)->values().size();

    Eigen::VectorXd timeGrid = _timeGrids.at(id);
    for (int i = 0; i < timeGrid.size(); i++) {

      Eigen::VectorXd data = waveform.sample(timeGrid(i));
      PRECICE_ASSERT(values.size() >= offset + dataSize, "the values were not initialized correctly");

      for (Eigen::Index j = 0; j < dataSize; j++) {
        values(j + offset) = data(j);
      }
      offset += dataSize;
    }
  }
}

void BaseQNAcceleration::saveTimeGrid(const DataMap &cplData)
{
  for (auto &pair : cplData) {
    auto            dataID   = pair.first;
    Eigen::VectorXd timeGrid = pair.second->timeStepsStorage().getTimes();
    _timeGrids.insert(std::pair<int, Eigen::VectorXd>(dataID, timeGrid));
  }
}

void BaseQNAcceleration::reSizeVectors(const DataMap &cplData, const std::vector<DataID> &dataIDs)
{
  if (!_reduced) {
    int residualDim = 0;
    for (auto id : dataIDs) {
      residualDim += _timeGrids.at(id).size() * cplData.at(id)->values().size();
    }
    _residuals.conservativeResize(residualDim);
    _oldResiduals.conservativeResize(residualDim);
  }

  int valueDim = 0;
  for (auto &pair : cplData) {
    valueDim += _timeGrids.at(pair.first).size() * pair.second->values().size();
  }
  _values.conservativeResize(valueDim);
  _oldXTilde.conservativeResize(valueDim);
}

void BaseQNAcceleration::applyQNUpdateToCouplingData(
    const DataMap &cplData, Eigen::VectorXd xUpdate)
{

  PRECICE_TRACE();
  // offset to keep track of the position in xUpdate
  Eigen::Index offset = 0;

  for (int id : _dataIDs) {

    auto &couplingData = *cplData.at(id);
    auto  dataSize     = couplingData.sample().values.size();

    Eigen::VectorXd timeGrid = _timeGrids.at(id);
    couplingData.timeStepsStorage().clear();

    for (int i = 0; i < timeGrid.size(); i++) {

      Eigen::VectorXd temp = Eigen::VectorXd::Zero(dataSize);
      for (int j = 0; j < dataSize; j++) {
        temp(j) = _values(offset + j) + xUpdate(offset + j);
      }
      offset += dataSize;

      time::Sample sample(dataSize, temp);
      couplingData.setSampleAtTime(timeGrid(i), sample);
    }
    couplingData.sample() = couplingData.timeStepsStorage().last().sample;
  }

  for (int id : _secondaryDataIDs) {

    auto &          couplingData = *cplData.at(id);
    auto            dataSize     = couplingData.sample().values.size();
    Eigen::VectorXd timeGrid     = _timeGrids.at(id);
    couplingData.timeStepsStorage().clear();

    for (int i = 0; i < timeGrid.size(); i++) {

      Eigen::VectorXd temp = Eigen::VectorXd::Zero(dataSize);
      for (int j = 0; j < dataSize; j++) {
        temp(j) = _values(offset + j) + xUpdate(offset + j);
      }
      offset += dataSize;
      time::Sample sample(dataSize, temp);
      couplingData.setSampleAtTime(timeGrid(i), sample);
    }

    couplingData.sample() = couplingData.timeStepsStorage().last().sample;
  }
}

void BaseQNAcceleration::moveTimeGridToNewWindow(const DataMap &cplData, const std::vector<DataID> &dataIDs)
{

  for (auto &pair : cplData) {
    auto            dataID      = pair.first;
    Eigen::VectorXd newtimeGrid = pair.second->timeStepsStorage().getTimes();
    double          newTimesMin = newtimeGrid(0);
    double          newTimesMax = newtimeGrid(newtimeGrid.size() - 1);

    Eigen::VectorXd timeGrid = _timeGrids.at(dataID);

    double oldTimesMin = timeGrid(0);
    double oldTimesMax = timeGrid(timeGrid.size() - 1);

    // transform the time to the new time grid
    auto transformNewTime = [oldTimesMin = oldTimesMin, oldTimesMax = oldTimesMax, newTimesMin = newTimesMin, newTimesMax = newTimesMax](double t) -> double { return (t - oldTimesMin) / (oldTimesMax - oldTimesMin) * (newTimesMax - newTimesMin) + newTimesMin; };
    timeGrid              = timeGrid.unaryExpr(transformNewTime);
    _timeGrids.at(dataID) = timeGrid;
  }
}

} // namespace acceleration
} // namespace precice<|MERGE_RESOLUTION|>--- conflicted
+++ resolved
@@ -92,17 +92,9 @@
 
   checkDataIDs(cplData);
 
-<<<<<<< HEAD
-  size_t              entries = 0;
-=======
-  for (const auto &data : cplData | boost::adaptors::map_values) {
-    PRECICE_CHECK(!data->exchangeSubsteps(),
-                  "Quasi-Newton acceleration does not yet support using data from all substeps. Please set substeps=\"false\" in the exchange tag of data \"{}\".", data->getDataName());
-  }
-
   size_t              primaryDataSize = 0;
   size_t              dataSize        = 0;
->>>>>>> 0e0f6f64
+
   std::vector<size_t> subVectorSizes; // needed for preconditioner
 
   for (auto &elem : _primaryDataIDs) {
@@ -125,14 +117,6 @@
   _firstIteration  = true;
   _firstTimeWindow = true;
 
-<<<<<<< HEAD
-  PRECICE_ASSERT(_oldXTilde.size() == 0);
-  PRECICE_ASSERT(_oldResiduals.size() == 0);
-  _oldXTilde    = Eigen::VectorXd::Zero(entries);
-  _oldResiduals = Eigen::VectorXd::Zero(entries);
-  _residuals    = Eigen::VectorXd::Zero(entries);
-  _values       = Eigen::VectorXd::Zero(entries);
-=======
   PRECICE_ASSERT(_oldPrimaryXTilde.size() == 0);
   PRECICE_ASSERT(_oldPrimaryResiduals.size() == 0);
   _oldPrimaryXTilde    = Eigen::VectorXd::Zero(primaryDataSize);
@@ -144,7 +128,6 @@
   _oldValues           = Eigen::VectorXd::Zero(dataSize);
   _oldXTilde           = Eigen::VectorXd::Zero(dataSize);
   _residuals           = Eigen::VectorXd::Zero(dataSize);
->>>>>>> 0e0f6f64
 
   /**
    *  make dimensions public to all procs,
@@ -196,7 +179,7 @@
     _infostringstream << fmt::format("\n--------\n DOFs (global): {}\n", dataSize);
   }
 
-<<<<<<< HEAD
+
   // Fetch secondary data IDs, to be relaxed with same coefficients from IQN-ILS
   for (const DataMap::value_type &pair : cplData) {
     if (not utils::contained(pair.first, _dataIDs)) {
@@ -205,12 +188,12 @@
       _secondaryResiduals[pair.first] = Eigen::VectorXd::Zero(secondaryEntries);
     }
   }
-=======
+
   // set the number of global rows in the QRFactorization.
   _qrV.setGlobalRows(getPrimaryLSSystemRows());
 
   _preconditioner->initialize(subVectorSizes);
->>>>>>> 0e0f6f64
+
 }
 
 /** ---------------------------------------------------------------------------------------------
@@ -225,9 +208,6 @@
 {
   PRECICE_TRACE();
 
-<<<<<<< HEAD
-  PRECICE_WARN_IF(math::equals(utils::IntraComm::l2norm(_residuals), 0.0),
-=======
   // Compute current residual: vertex-data - oldData
   _primaryResiduals = _primaryValues;
   _primaryResiduals -= _oldPrimaryValues;
@@ -235,7 +215,6 @@
   _residuals -= _oldValues;
 
   PRECICE_WARN_IF(math::equals(utils::IntraComm::l2norm(_primaryResiduals), 0.0),
->>>>>>> 0e0f6f64
                   "The coupling residual equals almost zero. There is maybe something wrong in your adapter. "
                   "Maybe you always write the same data or you call advance without "
                   "providing new data first or you do not use available read data. "
@@ -328,13 +307,7 @@
 
   profiling::Event e("cpl.computeQuasiNewtonUpdate", profiling::Synchronize);
 
-<<<<<<< HEAD
-  PRECICE_ASSERT(_oldResiduals.size() == _residuals.size(), _oldResiduals.size(), _residuals.size());
-  PRECICE_ASSERT(_values.size() == _oldXTilde.size(), _values.size(), _oldXTilde.size());
-
-  // scale data values (and secondary data values)
-  concatenateCouplingData(cplData, _dataIDs, _values, _residuals);
-=======
+
   PRECICE_ASSERT(_oldPrimaryResiduals.size() == _oldPrimaryXTilde.size(), _oldPrimaryResiduals.size(), _oldPrimaryXTilde.size());
   PRECICE_ASSERT(_primaryValues.size() == _oldPrimaryXTilde.size(), _primaryValues.size(), _oldPrimaryXTilde.size());
   PRECICE_ASSERT(_oldPrimaryValues.size() == _oldPrimaryXTilde.size(), _oldPrimaryValues.size(), _oldPrimaryXTilde.size());
@@ -344,7 +317,6 @@
 
   concatenateCouplingData(cplData, _primaryDataIDs, _primaryValues, _oldPrimaryValues);
   concatenateCouplingData(cplData, _dataIDs, _values, _oldValues);
->>>>>>> 0e0f6f64
 
   /** update the difference matrices V,W  includes:
    * scaling of values
@@ -359,17 +331,12 @@
     _oldXTilde           = _values;           // Store x tilde of primary and secondary data
     _oldPrimaryResiduals = _primaryResiduals; // Store current residual of primary data
 
-<<<<<<< HEAD
-    // Perform relaxation on all of the data
-    applyRelaxation(_initialRelaxation, cplData);
-=======
     // Perform constant relaxation
     // with residual: x_new = x_old + omega * res
     _residuals *= _initialRelaxation;
     _residuals += _oldValues;
     _values = _residuals;
 
->>>>>>> 0e0f6f64
   } else {
     PRECICE_DEBUG("   Performing quasi-Newton Step");
 
@@ -468,10 +435,8 @@
     applyQNUpdateToCouplingData(cplData, xUpdate);
   }
 
-<<<<<<< HEAD
-=======
   splitCouplingData(cplData); // split the primary and secondary coupling data back into the individual data objects
->>>>>>> 0e0f6f64
+
   // number of iterations (usually equals number of columns in LS-system)
   its++;
   _firstIteration = false;
@@ -522,12 +487,10 @@
   // the most recent differences for the V, W matrices have not been added so far
   // this has to be done in iterations converged, as PP won't be called any more if
   // convergence was achieved
-<<<<<<< HEAD
-  concatenateCouplingData(cplData, _dataIDs, _values, _residuals);
-=======
+  
   concatenateCouplingData(cplData, _primaryDataIDs, _primaryValues, _oldPrimaryValues);
   concatenateCouplingData(cplData, _dataIDs, _values, _oldValues);
->>>>>>> 0e0f6f64
+
   updateDifferenceMatrices(cplData);
 
   if (not _matrixCols.empty() && _matrixCols.front() == 0) { // Did only one iteration
