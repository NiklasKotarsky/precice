#include "acceleration/ConstantRelaxationAcceleration.hpp"
#include <boost/range/adaptor/map.hpp>

#include <Eigen/Core>
#include <map>
#include <memory>
#include <ostream>
#include <utility>

#include "logging/LogMacros.hpp"
#include "utils/EigenHelperFunctions.hpp"
#include "utils/Helpers.hpp"
#include "utils/assertion.hpp"

namespace precice::acceleration {

ConstantRelaxationAcceleration::ConstantRelaxationAcceleration(
    double           relaxation,
    std::vector<int> dataIDs)
    : _relaxation(relaxation),
      _dataIDs(std::move(dataIDs))
{
  PRECICE_CHECK((relaxation > 0.0) && (relaxation <= 1.0),
                "Relaxation factor for constant relaxation acceleration has to be larger than zero and smaller or equal to one. "
                "Current relaxation factor is: {}",
                relaxation);
}

void ConstantRelaxationAcceleration::initialize(const DataMap &cplData)
{
  checkDataIDs(cplData);

<<<<<<< HEAD
=======
  for (const auto &data : cplData | boost::adaptors::map_values) {
    if (data->exchangeSubsteps()) {
      PRECICE_ERROR("Constant acceleration does not yet support using data from all substeps. Please set substeps=\"false\" in the exchange tag of data \"{}\".", data->getDataName());
    }
  }
}

void ConstantRelaxationAcceleration::performAcceleration(const DataMap &cplData)
{
  PRECICE_TRACE();
>>>>>>> 85787e78
  applyRelaxation(_relaxation, cplData);
}

} // namespace precice::acceleration<|MERGE_RESOLUTION|>--- conflicted
+++ resolved
@@ -29,20 +29,11 @@
 void ConstantRelaxationAcceleration::initialize(const DataMap &cplData)
 {
   checkDataIDs(cplData);
-
-<<<<<<< HEAD
-=======
-  for (const auto &data : cplData | boost::adaptors::map_values) {
-    if (data->exchangeSubsteps()) {
-      PRECICE_ERROR("Constant acceleration does not yet support using data from all substeps. Please set substeps=\"false\" in the exchange tag of data \"{}\".", data->getDataName());
-    }
-  }
 }
 
 void ConstantRelaxationAcceleration::performAcceleration(const DataMap &cplData)
 {
   PRECICE_TRACE();
->>>>>>> 85787e78
   applyRelaxation(_relaxation, cplData);
 }
 
