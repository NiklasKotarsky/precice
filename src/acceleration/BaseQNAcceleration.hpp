--- conflicted
+++ resolved
@@ -279,10 +279,7 @@
 
 private:
   /// @brief Initializes the vectors, matrices and preconditioner
-<<<<<<< HEAD
   /// This has to be done after the first iteration, since everything in the QN-algorithm is sampled to the timegrid of the first waveform
-=======
->>>>>>> ad9f53a8
   void initializeVectorsAndPreconditioner(const DataMap &cplData);
 
   /**
@@ -292,7 +289,6 @@
    */
   virtual void specializedInitializeVectorsAndPreconditioner(const DataMap &cplData) = 0;
 
-<<<<<<< HEAD
   /// @brief Samples and concatenates the data and old data in cplData into a long vector
   void concatenateCouplingDataWaveform(Eigen::VectorXd &data, Eigen::VectorXd &oldData, const DataMap &cplData, std::vector<int> dataIDs, impl::WaveformTimeGrids timeGrids) const;
 
@@ -304,8 +300,6 @@
   /// Stored in a map, since each data entry has its own time grid
   impl::WaveformTimeGrids _primaryTimeGrids;
 
-=======
->>>>>>> ad9f53a8
   /// @brief Concatenation of all primary data involved in the QN system.
   Eigen::VectorXd _primaryValues;
 
