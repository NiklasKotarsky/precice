--- conflicted
+++ resolved
@@ -278,7 +278,6 @@
   int its = 0, tWindows = 0;
 
 private:
-<<<<<<< HEAD
   /// @brief Saves the time grid of each data field.
   void saveTimeGrid(const DataMap &cplData);
 
@@ -295,8 +294,6 @@
   /// @brief  Toggle to switch between using all of the substeps when constructing V_k or only the last time step of the time window.
   bool _reduced = true;
 
-  /// @brief Concatenation of all coupling data involved in the QN system.
-=======
   /// @brief Concatenation of all primary data involved in the QN system.
   Eigen::VectorXd _primaryValues;
 
@@ -307,7 +304,6 @@
   Eigen::VectorXd _oldPrimaryResiduals;
 
   /// @brief Concatenation of all primary and secondary data involved in the QN system.
->>>>>>> 0e0f6f64
   Eigen::VectorXd _values;
 
   /// @brief Concatenation of all old primary and secondary data involved in the QN system.
