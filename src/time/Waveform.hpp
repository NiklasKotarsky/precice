--- conflicted
+++ resolved
@@ -42,23 +42,14 @@
   int getInterpolationOrder() const;
 
   /**
-<<<<<<< HEAD
-   * @brief Used to initialize _timeStepsStorage according to required size and initializes Waveform as constant with given values.
-=======
    * @brief Used to initialize _storage according to required size and initializes Waveform as constant with given values.
->>>>>>> 53fda271
    * @param values Defines constant initial value of waveform and its size
    */
   void initialize(const Eigen::VectorXd &values);
 
   /**
-<<<<<<< HEAD
-   * @brief Updates an entry for dt in _timeWindows with given value.
-   * @param values Sample at dt in this time window
-=======
    * @brief Updates an entry for normalizedDt in _timeWindows with given value.
    * @param values Sample at normalizedDt in this time window
->>>>>>> 53fda271
    * @param normalizedDt normalizedDt associated with this value. Only allows values between 0 and 1. 0 refers to the beginning of the window and 1 to the end.
    */
   void store(const Eigen::VectorXd &values, double normalizedDt = 1.0);
@@ -71,11 +62,7 @@
   /**
    * @brief Evaluate waveform at specific point in time. Uses interpolation if necessary.
    *
-<<<<<<< HEAD
-   * Interpolates values inside current time window using _timeStepsStorage and an interpolation scheme of the order of this Waveform.
-=======
    * Interpolates values inside current time window using _storage and an interpolation scheme of the order of this Waveform. The interpolation scheme always uses all available values in _storage and tries to reach _interpolationOrder. If more than the required number of values needed to reach _interpolationOrder are available, a piecewise interpolation strategy will be applied to obtain an interpolation that reaches the requested order and still interpolates all the provided data points.
->>>>>>> 53fda271
    *
    * @param normalizedDt Time where the sampling inside the window happens. Only allows values between 0 and 1. 0 refers to the beginning of the window and 1 to the end.
    * @return Value of Waveform at time normalizedDt.
@@ -84,11 +71,7 @@
 
 private:
   /// Stores values on the current window.
-<<<<<<< HEAD
-  Storage _timeStepsStorage;
-=======
   Storage _storage;
->>>>>>> 53fda271
 
   /// interpolation order for this waveform
   const int _interpolationOrder;
