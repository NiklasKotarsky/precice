#pragma once

#include <Eigen/Core>
#include "logging/Logger.hpp"

namespace precice::time {

class Storage {
public:
  /// Fixed time associated with beginning of window
  static const double WINDOW_START;

  /// Fixed time associated with end of window
  static const double WINDOW_END;

  /**
   * @brief Stores data samples in time and provides corresponding convenience functions.
   *
   * The Storage must be initialized before it can be used. Then values can be stored in the Storage. It is only allowed to store samples with increasing times. Overwriting existing samples or writing samples with a time smaller then the maximum stored time is forbidden.
   * The Storage is considered complete, when a sample with time 1.0 is provided. Then one can only sample or clear the storage, but not add any further samples.
   *
   * This Storage is used in the context of Waveform relaxation where samples in time are provided. Starting at the beginning of the window with time 0.0 and reaching the end of the window with time 1.0.
   *
   * @param extrapolationOrder defines the extrapolation this storage will use when it Storage::move() is called.
   */
  Storage(int extrapolationOrder = 0);

  /**
   * @brief Initialize storage by storing given values at time 0.0 and 1.0.
   *
   * @param values initial values
   */
  void initialize(Eigen::VectorXd values);

  /**
   * @brief Store values at a specific time.
   *
   * It is only allowed to store values in time that come after values that were already stored. Therefore, time has to be larger than maxStoredNormalizedDt. Overwriting existing values is forbidden. The function clear() should be used to clear the storage and provide new values.
   *
   * @param time the time associated with the values
   * @param values stored values
   * @param mustOverwriteExisting if true checks whether there are already values at time and allows to overwrite the values. If there are no values at the given time, this will trigger an assertion.
   */
  void setValuesAtTime(double time, Eigen::VectorXd values, bool mustOverwriteExisting = false);

  /**
   * @brief Get maximum normalized dt that is stored in this Storage.
   *
   * @return the maximum normalized dt from this Storage
   */
  double maxStoredNormalizedDt();

  // @todo try to remove this function. In most cases we could use Eigen::VectorXd Storage::getValueAtEndOfWindow() instead (more efficient and robust).
  /**
   * @brief Returns the values at given time contained in this Storage.
   *
   * @param time a double, the values in the Storage are associated with
   * @return Eigen::VectorXd values in this Storage
   */
  Eigen::VectorXd getValuesAtTime(double time);

  /**
   * @brief Returns the values at time following "before" contained in this Storage.
   *
   * The stored normalized dt is larger or equal than "before". If "before" is a normalized dt stored in this Storage, this function returns the values at "before"
   *
   * @param before a double, where we want to find a normalized dt that comes directly after this one
   * @return Eigen::VectorXd a values in this Storage at or directly after "before"
   */
  Eigen::VectorXd getValuesAtOrAfter(double before);

  /**
   * @brief Get all normalized dts stored in this Storage sorted ascending.
   *
   * @return Eigen::VectorXd containing all stored normalized dts in ascending order.
   */
  Eigen::VectorXd getTimes();

  /**
   * @brief Get all normalized dts and values in ascending order (with respect to normalized dts)
   *
   * @return std::pair<Eigen::VectorXd, Eigen::MatrixXd> containing all stored times and values in ascending order (with respect to normalized dts).
   */
  std::pair<Eigen::VectorXd, Eigen::MatrixXd> getTimesAndValues();

  /**
   * @brief Number of stored times
   *
   * @return int number of stored times
   */
  int nTimes();

  /**
   * @brief Number of Dofs for each values
   *
   * @return int number of dofs
   */
  int nDofs();

  /**
<<<<<<< HEAD
   * @brief Move this Storage by storing the value at the end of the Storage at 0.0 and clearing the storage. Time 1.0 is initialized with extrapolated value
=======
   * @brief Move this Storage by storing the values at the end of the Storage at 0.0 and clearing the storage. Time 1.0 is initialized as values at 0.0
>>>>>>> 6cbae7db
   */
  void move();

  /**
   * @brief Clear this Storage by deleting all values except values associated with 0.0.
   */
  void clear();

private:
  /// Stores values on the current window associated with normalized dt.
  std::vector<std::pair<double, Eigen::VectorXd>> _sampleStorage;

  mutable logging::Logger _log{"time::Storage"};

  /// extrapolation order for this extrapolation
  const int _extrapolationOrder;

  Eigen::VectorXd computeExtrapolation();

  Eigen::VectorXd getValueAtBeginning();

  Eigen::VectorXd getValueAtEnd();
};

} // namespace precice::time<|MERGE_RESOLUTION|>--- conflicted
+++ resolved
@@ -98,11 +98,7 @@
   int nDofs();
 
   /**
-<<<<<<< HEAD
-   * @brief Move this Storage by storing the value at the end of the Storage at 0.0 and clearing the storage. Time 1.0 is initialized with extrapolated value
-=======
-   * @brief Move this Storage by storing the values at the end of the Storage at 0.0 and clearing the storage. Time 1.0 is initialized as values at 0.0
->>>>>>> 6cbae7db
+   * @brief Move this Storage by storing the values at the end of the Storage at 0.0 and clearing the storage. Time 1.0 is initialized with extrapolated values
    */
   void move();
 
@@ -122,9 +118,9 @@
 
   Eigen::VectorXd computeExtrapolation();
 
-  Eigen::VectorXd getValueAtBeginning();
+  Eigen::VectorXd getValuesAtBeginning();
 
-  Eigen::VectorXd getValueAtEnd();
+  Eigen::VectorXd getValuesAtEnd();
 };
 
 } // namespace precice::time