--- conflicted
+++ resolved
@@ -9,27 +9,9 @@
 const int Waveform::UNDEFINED_INTERPOLATION_ORDER = -1;
 
 Waveform::Waveform(
-<<<<<<< HEAD
-    const int valuesSize,
     const int extrapolationOrder,
     const int interpolationOrder)
     : _extrapolationOrder(extrapolationOrder), _interpolationOrder(interpolationOrder)
-{
-  /**
-     * Reserve storage depending on required extrapolation order. Extrapolation happens in-place. Therefore, for zeroth
-     * order extrapolation we need one column (to read from and write to), for first order two, for second order three. 
-     * Note that extrapolationOrder = 0 is an exception, since we want to always work with at least two samples. One at
-     * the beginning and one at the end of the time window. Therefore, we use 2 samples for zeroth and first order
-     * extrapolation.
-     */
-  PRECICE_ASSERT(_extrapolationOrder >= 0);
-  PRECICE_ASSERT(_interpolationOrder >= 0 || _interpolationOrder == UNDEFINED_INTERPOLATION_ORDER);
-  const int sampleStorageSize = std::max({2, _extrapolationOrder + 1, interpolationOrder + 1});
-  _timeWindowsStorage         = Eigen::MatrixXd::Zero(valuesSize, sampleStorageSize);
-  _numberOfStoredSamples      = 1; // the first sample is automatically initialized as zero and stored.
-=======
-    const int extrapolationOrder)
-    : _extrapolationOrder(extrapolationOrder)
 {
   PRECICE_ASSERT(not _storageIsInitialized);
 }
@@ -37,11 +19,10 @@
 void Waveform::initialize(
     const int valuesSize)
 {
-  int sampleStorageSize  = std::max({2, _extrapolationOrder + 1});
+  int sampleStorageSize  = std::max({2, _extrapolationOrder + 1, _interpolationOrder + 1});
   _timeWindowsStorage    = Eigen::MatrixXd::Zero(valuesSize, sampleStorageSize);
   _numberOfStoredSamples = 1; // the first sample is automatically initialized as zero and stored.
   _storageIsInitialized  = true;
->>>>>>> eb035ffb
   PRECICE_ASSERT(this->sizeOfSampleStorage() == sampleStorageSize);
   PRECICE_ASSERT(this->valuesSize() == valuesSize);
 }
@@ -57,6 +38,7 @@
 
 Eigen::VectorXd Waveform::sample(double normalizedDt)
 {
+  PRECICE_ASSERT(_storageIsInitialized);
   PRECICE_ASSERT(normalizedDt >= 0, "Sampling outside of valid range!");
   PRECICE_ASSERT(normalizedDt <= 1, "Sampling outside of valid range!");
   PRECICE_ASSERT(_interpolationOrder != UNDEFINED_INTERPOLATION_ORDER, "Sampling is only allowed, if Waveform is configured correspondingly");
