#include "time/Waveform.hpp"
#include <algorithm>
#include "logging/LogMacros.hpp"
#include "utils/EigenHelperFunctions.hpp"

namespace precice {
namespace time {

Waveform::Waveform(
    int initializedNumberOfData,
<<<<<<< HEAD
    int extrapolationOrder,
    int interpolationOrder)
=======
    int extrapolationOrder)
    : _extrapolationOrder(extrapolationOrder)
>>>>>>> 1f5aa47b
{
  /**
     * Reserve storage depending on required extrapolation order. Extrapolation happens in-place. Therefore, for zeroth
     * order extrapolation we need one column (to read from and write to), for first order two, for second order three. 
     * Note that extrapolationOrder = 0 is an exception, since we want to always work with at least two samples. One at
     * the beginning and one at the end of the time window. Therefore, we use 2 samples for zeroth and first order
     * extrapolation.
     */
<<<<<<< HEAD
  int initializedNumberOfSamples = std::max({2, extrapolationOrder + 1, interpolationOrder + 1});
=======
  int initializedNumberOfSamples = std::max({2, _extrapolationOrder + 1});
>>>>>>> 1f5aa47b
  _timeWindows                   = Eigen::MatrixXd::Zero(initializedNumberOfData, initializedNumberOfSamples);
  _numberOfValidSamples          = 1; // we assume that upon creation the first sample is always valid.
  PRECICE_ASSERT(numberOfSamples() == initializedNumberOfSamples);
  PRECICE_ASSERT(numberOfData() == initializedNumberOfData);
}

void Waveform::store(const Eigen::VectorXd &data)
{
  int columnID = 0;
  PRECICE_ASSERT(_timeWindows.cols() > columnID, numberOfSamples(), columnID);
  PRECICE_ASSERT(data.size() == numberOfData(), data.size(), numberOfData());
  this->_timeWindows.col(columnID) = data;
}

<<<<<<< HEAD
Eigen::VectorXd Waveform::sample(double normalizedDt, int order)
{
  PRECICE_ASSERT(normalizedDt >= 0, "Sampling outside of valid range!");
  PRECICE_ASSERT(normalizedDt <= 1, "Sampling outside of valid range!");
  // @ todo: Add more logic here? Set order in constructor; keep track of time windows inside class. See https://github.com/precice/precice/pull/1004/files?file-filters%5B%5D=.cmake&file-filters%5B%5D=.hpp#r642223767.
  return this->interpolateData(order, normalizedDt);
}

void Waveform::moveToNextWindow(int order)
{
  // @ todo: Add more logic here? Set order in constructor; keep track of time windows inside class. See https://github.com/precice/precice/pull/1004/files?file-filters%5B%5D=.cmake&file-filters%5B%5D=.hpp#r642223767.
  auto initialGuess = extrapolateData(order);
  utils::shiftSetFirst(this->_timeWindows, initialGuess); // archive old samples and store initial guess
  if (_numberOfValidSamples < numberOfSamples()) {        // together with the initial guess the number of valid samples increases
    _numberOfValidSamples++;
  }
=======
void Waveform::moveToNextWindow()
{
  auto initialGuess = extrapolateData();
  utils::shiftSetFirst(this->_timeWindows, initialGuess); // archive old samples and store initial guess
  if (_numberOfValidSamples < numberOfSamples()) {        // together with the initial guess the number of valid samples increases
    _numberOfValidSamples++;
  }
}

int Waveform::numberOfSamples()
{
  return _timeWindows.cols();
>>>>>>> 1f5aa47b
}

int Waveform::numberOfValidSamples()
{
  return _numberOfValidSamples;
}

int Waveform::numberOfValidSamples()
{
  return _numberOfValidSamples;
}

int Waveform::numberOfData()
{
  return _timeWindows.rows();
}

const Eigen::MatrixXd &Waveform::lastTimeWindows()
<<<<<<< HEAD
{
  return _timeWindows;
}

Eigen::VectorXd Waveform::extrapolateData(int order)
=======
>>>>>>> 1f5aa47b
{
  return _timeWindows;
}

int Waveform::computeUsedOrder(int order)
{
  int usedOrder = -1;
  if (_extrapolationOrder == 0) {
    usedOrder = 0;
<<<<<<< HEAD
  } else if (order == 1) {
=======
  } else if (_extrapolationOrder == 1) {
>>>>>>> 1f5aa47b
    if (_numberOfValidSamples < 2) {
      usedOrder = 0;
    } else {
      usedOrder = 1;
    }
<<<<<<< HEAD
  } else if (order == 2) {
=======
  } else if (_extrapolationOrder == 2) {
>>>>>>> 1f5aa47b
    if (_numberOfValidSamples < 2) {
      usedOrder = 0;
    } else if (_numberOfValidSamples < 3) {
      usedOrder = 1;
    } else {
      usedOrder = 2;
    }
  } else {
    PRECICE_ASSERT(false);
  }
<<<<<<< HEAD
=======
  return usedOrder;
}

Eigen::VectorXd Waveform::extrapolateData()
{
  int usedOrder = computeUsedOrder(_extrapolationOrder);

>>>>>>> 1f5aa47b
  if (usedOrder == 0) {
    PRECICE_ASSERT(this->numberOfSamples() > 0);
    return this->_timeWindows.col(0);
  }
  Eigen::VectorXd extrapolatedValue;
  if (usedOrder == 1) { //timesteps is increased before extrapolate is called
    PRECICE_DEBUG("Performing first order extrapolation");
    PRECICE_ASSERT(this->numberOfSamples() > 1);
    extrapolatedValue = this->_timeWindows.col(0) * 2.0; // = 2*x^t
    extrapolatedValue -= this->_timeWindows.col(1);      // = 2*x^t - x^(t-1)
    return extrapolatedValue;
  }
  PRECICE_ASSERT(usedOrder == 2);
  // uses formula given in https://doi.org/10.1016/j.compstruc.2008.11.013, p.796, Algorithm line 1
  PRECICE_DEBUG("Performing second order extrapolation");
  PRECICE_ASSERT(this->numberOfSamples() > 2);
  extrapolatedValue = this->_timeWindows.col(0) * 2.5;  // = 2.5*x^t
  extrapolatedValue -= this->_timeWindows.col(1) * 2.0; // = 2.5*x^t - 2*x^(t-1)
  extrapolatedValue += this->_timeWindows.col(2) * 0.5; // = 2.5*x^t - 2*x^(t-1) + 0.5*x^(t-2)
  return extrapolatedValue;
}

Eigen::VectorXd Waveform::interpolateData(int order, double normalizedDt)
{
  int usedOrder = 0;

  if (order == 0) {
    usedOrder = 0;
  } else if (order == 1) {
    if (_numberOfValidSamples < 2) {
      usedOrder = 0;
    } else {
      usedOrder = 1;
    }
  } else if (order == 2) {
    if (_numberOfValidSamples < 2) {
      usedOrder = 0;
    } else if (_numberOfValidSamples < 3) {
      usedOrder = 1;
    } else {
      usedOrder = 2;
    }
  } else {
    PRECICE_ASSERT(false);
  }

  PRECICE_ASSERT(normalizedDt >= 0, "Sampling outside of valid range!");
  PRECICE_ASSERT(normalizedDt <= 1, "Sampling outside of valid range!");
  if (usedOrder == 0) {
    // constant interpolation = just use sample at the end of the window: x(dt) = x^t
    PRECICE_ASSERT(this->numberOfSamples() > 0);
    return this->_timeWindows.col(0);
  }
  Eigen::VectorXd interpolatedValue;
  if (usedOrder == 1) {
    // linear interpolation inside window: x(dt) = dt * x^t + (1-dt) * x^(t-1)
    PRECICE_ASSERT(this->numberOfSamples() > 1);
    interpolatedValue = this->_timeWindows.col(0) * normalizedDt;        // = dt * x^t
    interpolatedValue += this->_timeWindows.col(1) * (1 - normalizedDt); // = dt * x^t + (1-dt) * x^(t-1)
    return interpolatedValue;
  }
  PRECICE_ASSERT(usedOrder == 2);
  // quadratic interpolation inside window: x(dt) = x^t * (dt^2 + dt)/2 + x^(t-1) * (1-dt^2)+ x^(t-2) * (dt^2-dt)/2
  interpolatedValue = this->_timeWindows.col(0) * (normalizedDt + 1) * normalizedDt * 0.5;
  interpolatedValue += this->_timeWindows.col(1) * (1 - normalizedDt * normalizedDt);
  interpolatedValue += this->_timeWindows.col(2) * (normalizedDt - 1) * normalizedDt * 0.5;
  return interpolatedValue;
}

} // namespace time
} // namespace precice<|MERGE_RESOLUTION|>--- conflicted
+++ resolved
@@ -8,13 +8,9 @@
 
 Waveform::Waveform(
     int initializedNumberOfData,
-<<<<<<< HEAD
     int extrapolationOrder,
     int interpolationOrder)
-=======
-    int extrapolationOrder)
     : _extrapolationOrder(extrapolationOrder)
->>>>>>> 1f5aa47b
 {
   /**
      * Reserve storage depending on required extrapolation order. Extrapolation happens in-place. Therefore, for zeroth
@@ -23,11 +19,7 @@
      * the beginning and one at the end of the time window. Therefore, we use 2 samples for zeroth and first order
      * extrapolation.
      */
-<<<<<<< HEAD
-  int initializedNumberOfSamples = std::max({2, extrapolationOrder + 1, interpolationOrder + 1});
-=======
-  int initializedNumberOfSamples = std::max({2, _extrapolationOrder + 1});
->>>>>>> 1f5aa47b
+  int initializedNumberOfSamples = std::max({2, _extrapolationOrder + 1, interpolationOrder + 1});
   _timeWindows                   = Eigen::MatrixXd::Zero(initializedNumberOfData, initializedNumberOfSamples);
   _numberOfValidSamples          = 1; // we assume that upon creation the first sample is always valid.
   PRECICE_ASSERT(numberOfSamples() == initializedNumberOfSamples);
@@ -42,7 +34,6 @@
   this->_timeWindows.col(columnID) = data;
 }
 
-<<<<<<< HEAD
 Eigen::VectorXd Waveform::sample(double normalizedDt, int order)
 {
   PRECICE_ASSERT(normalizedDt >= 0, "Sampling outside of valid range!");
@@ -51,15 +42,6 @@
   return this->interpolateData(order, normalizedDt);
 }
 
-void Waveform::moveToNextWindow(int order)
-{
-  // @ todo: Add more logic here? Set order in constructor; keep track of time windows inside class. See https://github.com/precice/precice/pull/1004/files?file-filters%5B%5D=.cmake&file-filters%5B%5D=.hpp#r642223767.
-  auto initialGuess = extrapolateData(order);
-  utils::shiftSetFirst(this->_timeWindows, initialGuess); // archive old samples and store initial guess
-  if (_numberOfValidSamples < numberOfSamples()) {        // together with the initial guess the number of valid samples increases
-    _numberOfValidSamples++;
-  }
-=======
 void Waveform::moveToNextWindow()
 {
   auto initialGuess = extrapolateData();
@@ -72,12 +54,6 @@
 int Waveform::numberOfSamples()
 {
   return _timeWindows.cols();
->>>>>>> 1f5aa47b
-}
-
-int Waveform::numberOfValidSamples()
-{
-  return _numberOfValidSamples;
 }
 
 int Waveform::numberOfValidSamples()
@@ -91,14 +67,6 @@
 }
 
 const Eigen::MatrixXd &Waveform::lastTimeWindows()
-<<<<<<< HEAD
-{
-  return _timeWindows;
-}
-
-Eigen::VectorXd Waveform::extrapolateData(int order)
-=======
->>>>>>> 1f5aa47b
 {
   return _timeWindows;
 }
@@ -108,21 +76,13 @@
   int usedOrder = -1;
   if (_extrapolationOrder == 0) {
     usedOrder = 0;
-<<<<<<< HEAD
-  } else if (order == 1) {
-=======
   } else if (_extrapolationOrder == 1) {
->>>>>>> 1f5aa47b
     if (_numberOfValidSamples < 2) {
       usedOrder = 0;
     } else {
       usedOrder = 1;
     }
-<<<<<<< HEAD
-  } else if (order == 2) {
-=======
   } else if (_extrapolationOrder == 2) {
->>>>>>> 1f5aa47b
     if (_numberOfValidSamples < 2) {
       usedOrder = 0;
     } else if (_numberOfValidSamples < 3) {
@@ -133,8 +93,6 @@
   } else {
     PRECICE_ASSERT(false);
   }
-<<<<<<< HEAD
-=======
   return usedOrder;
 }
 
@@ -142,7 +100,6 @@
 {
   int usedOrder = computeUsedOrder(_extrapolationOrder);
 
->>>>>>> 1f5aa47b
   if (usedOrder == 0) {
     PRECICE_ASSERT(this->numberOfSamples() > 0);
     return this->_timeWindows.col(0);
