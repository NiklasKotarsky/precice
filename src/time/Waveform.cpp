#include "time/Waveform.hpp"
#include <algorithm>
#include "logging/LogMacros.hpp"
#include "utils/EigenHelperFunctions.hpp"

namespace precice {
namespace time {

Waveform::Waveform(
    int initializedNumberOfData,
    int extrapolationOrder,
    int interpolationOrder)
{
  /**
     * Reserve storage depending on required extrapolation order. Extrapolation happens in-place. Therefore, for zeroth
     * order extrapolation we need one column (to read from and write to), for first order two, for second order three. 
     * Note that extrapolationOrder = 0 is an exception, since we want to always work with at least two samples. One at
     * the beginning and one at the end of the time window. Therefore, we use 2 samples for zeroth and first order
     * extrapolation.
     */
  int initializedNumberOfSamples = std::max({2, extrapolationOrder + 1, interpolationOrder + 1});
  _timeWindows                   = Eigen::MatrixXd::Zero(initializedNumberOfData, initializedNumberOfSamples);
  _numberOfValidSamples          = 1; // we assume that upon creation the first sample is always valid.
  PRECICE_ASSERT(numberOfSamples() == initializedNumberOfSamples);
  PRECICE_ASSERT(numberOfData() == initializedNumberOfData);
}

void Waveform::store(const Eigen::VectorXd &data)
{
  int columnID = 0;
  PRECICE_ASSERT(_timeWindows.cols() > columnID, numberOfSamples(), columnID);
  PRECICE_ASSERT(data.size() == numberOfData(), data.size(), numberOfData());
  this->_timeWindows.col(columnID) = data;
}

<<<<<<< HEAD
Eigen::VectorXd Waveform::sample(double normalizedDt, int order)
{
  PRECICE_ASSERT(normalizedDt >= 0, "Sampling outside of valid range!");
  PRECICE_ASSERT(normalizedDt <= 1, "Sampling outside of valid range!");
  // @ todo: Add more logic here? Set order in constructor; keep track of time windows inside class. See https://github.com/precice/precice/pull/1004/files?file-filters%5B%5D=.cmake&file-filters%5B%5D=.hpp#r642223767.
  return this->interpolateData(order, normalizedDt);
}

void Waveform::moveToNextWindow(int order)
{
  // @ todo: Add more logic here? Set order in constructor; keep track of time windows inside class. See https://github.com/precice/precice/pull/1004/files?file-filters%5B%5D=.cmake&file-filters%5B%5D=.hpp#r642223767.
  if (_numberOfValidSamples < numberOfSamples()) {
    _numberOfValidSamples++;
  }
  auto initialGuess = extrapolateData(order);
  utils::shiftSetFirst(this->_timeWindows, initialGuess);
=======
void Waveform::moveToNextWindow(int order)
{
  auto initialGuess = extrapolateData(order);
  utils::shiftSetFirst(this->_timeWindows, initialGuess);  // archive old samples and store initial guess
  if (_numberOfValidSamples < numberOfSamples()) {  // together with the initial guess the number of valid samples increases
    _numberOfValidSamples++;
  }
}

int Waveform::numberOfSamples()
{
  return _timeWindows.cols();
>>>>>>> 5b57ed3e
}

int Waveform::numberOfValidSamples()
{
  return _numberOfValidSamples;
}

int Waveform::numberOfValidSamples()
{
  return _numberOfValidSamples;
}

int Waveform::numberOfData()
{
  return _timeWindows.rows();
}

const Eigen::MatrixXd &Waveform::lastTimeWindows()
{
  return _timeWindows;
}

Eigen::VectorXd Waveform::extrapolateData(int order)
{
  Eigen::VectorXd extrapolatedValue;
  if ((order == 0) || (_numberOfValidSamples < 2 && order > 0)) {
    PRECICE_ASSERT(this->numberOfSamples() > 0);
    extrapolatedValue = this->_timeWindows.col(0);
  } else if ((order == 1) || (_numberOfValidSamples < 3 && order > 1)) { //timesteps is increased before extrapolate is called
    PRECICE_DEBUG("Performing first order extrapolation");
    PRECICE_ASSERT(this->numberOfSamples() > 1);
    extrapolatedValue = this->_timeWindows.col(0) * 2.0; // = 2*x^t
    extrapolatedValue -= this->_timeWindows.col(1);      // = 2*x^t - x^(t-1)
  } else if (order == 2) {
    PRECICE_DEBUG("Performing second order extrapolation");
    PRECICE_ASSERT(this->numberOfSamples() > 2);
    extrapolatedValue = this->_timeWindows.col(0) * 2.5;  // = 2.5*x^t
    extrapolatedValue -= this->_timeWindows.col(1) * 2.0; // = 2.5*x^t - 2*x^(t-1)
    extrapolatedValue += this->_timeWindows.col(2) * 0.5; // = 2.5*x^t - 2*x^(t-1) + 0.5*x^(t-2)
  } else {
    PRECICE_ASSERT(false, "Extrapolation order is invalid.");
  }
  return extrapolatedValue;
}

Eigen::VectorXd Waveform::interpolateData(int order, double normalizedDt)
{
  PRECICE_ASSERT(normalizedDt >= 0, "Sampling outside of valid range!");
  PRECICE_ASSERT(normalizedDt <= 1, "Sampling outside of valid range!");
  Eigen::VectorXd interpolatedValue;
  if ((order == 0) || (_numberOfValidSamples < 2 && order > 0)) {
    // constant interpolation = just use sample at the end of the window: x(dt) = x^t
    PRECICE_ASSERT(this->numberOfSamples() > 0);
    interpolatedValue = this->_timeWindows.col(0);
  } else if ((order == 1) || (_numberOfValidSamples < 3 && order > 1)) {
    // linear interpolation inside window: x(dt) = dt * x^t + (1-dt) * x^(t-1)
    PRECICE_ASSERT(this->numberOfSamples() > 1);
    interpolatedValue = this->_timeWindows.col(0) * normalizedDt;        // = dt * x^t
    interpolatedValue += this->_timeWindows.col(1) * (1 - normalizedDt); // = dt * x^t + (1-dt) * x^(t-1)
  } else if (order == 2) {
    // quadratic interpolation inside window: x(dt) = x^t * (dt^2 + dt)/2 + x^(t-1) * (1-dt^2)+ x^(t-2) * (dt^2-dt)/2
    PRECICE_ASSERT(this->numberOfSamples() > 2);
    interpolatedValue = this->_timeWindows.col(0) * (normalizedDt + 1) * normalizedDt * 0.5;
    interpolatedValue += this->_timeWindows.col(1) * (1 - normalizedDt * normalizedDt);
    interpolatedValue += this->_timeWindows.col(2) * (normalizedDt - 1) * normalizedDt * 0.5;
  } else {
    PRECICE_ASSERT(false, "Interpolation order is invalid.");
  }
  return interpolatedValue;
}

} // namespace time
} // namespace precice<|MERGE_RESOLUTION|>--- conflicted
+++ resolved
@@ -33,7 +33,6 @@
   this->_timeWindows.col(columnID) = data;
 }
 
-<<<<<<< HEAD
 Eigen::VectorXd Waveform::sample(double normalizedDt, int order)
 {
   PRECICE_ASSERT(normalizedDt >= 0, "Sampling outside of valid range!");
@@ -45,14 +44,6 @@
 void Waveform::moveToNextWindow(int order)
 {
   // @ todo: Add more logic here? Set order in constructor; keep track of time windows inside class. See https://github.com/precice/precice/pull/1004/files?file-filters%5B%5D=.cmake&file-filters%5B%5D=.hpp#r642223767.
-  if (_numberOfValidSamples < numberOfSamples()) {
-    _numberOfValidSamples++;
-  }
-  auto initialGuess = extrapolateData(order);
-  utils::shiftSetFirst(this->_timeWindows, initialGuess);
-=======
-void Waveform::moveToNextWindow(int order)
-{
   auto initialGuess = extrapolateData(order);
   utils::shiftSetFirst(this->_timeWindows, initialGuess);  // archive old samples and store initial guess
   if (_numberOfValidSamples < numberOfSamples()) {  // together with the initial guess the number of valid samples increases
@@ -63,12 +54,6 @@
 int Waveform::numberOfSamples()
 {
   return _timeWindows.cols();
->>>>>>> 5b57ed3e
-}
-
-int Waveform::numberOfValidSamples()
-{
-  return _numberOfValidSamples;
 }
 
 int Waveform::numberOfValidSamples()
