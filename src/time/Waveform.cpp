#include "time/Waveform.hpp"
#include <algorithm>
#include <eigen3/unsupported/Eigen/Splines>
#include "cplscheme/CouplingScheme.hpp"
#include "logging/LogMacros.hpp"
#include "math/differences.hpp"
#include "time/Time.hpp"
#include "utils/EigenHelperFunctions.hpp"

namespace precice::time {

Waveform::Waveform(
    const int interpolationOrder)
    : _interpolationOrder(interpolationOrder)
{
  PRECICE_ASSERT(Time::MIN_INTERPOLATION_ORDER <= _interpolationOrder && _interpolationOrder <= Time::MAX_INTERPOLATION_ORDER);
}

int Waveform::getInterpolationOrder() const
{
  return _interpolationOrder;
}

void Waveform::initialize(const Eigen::VectorXd &values)
{
<<<<<<< HEAD
  int storageSize;
=======
>>>>>>> 270cc084
  PRECICE_ASSERT(_storage.nTimes() == 0);
  _storage.initialize(values);
  PRECICE_ASSERT(_interpolationOrder >= Time::MIN_INTERPOLATION_ORDER);
}

void Waveform::store(const Eigen::VectorXd &values, double normalizedDt)
{
  if (math::equals(_storage.maxStoredNormalizedDt(), 1.0)) { // reached end of window and trying to write new data from next window. Clearing window first.
    bool keepZero = true;
    _storage.clear(keepZero);
  }
  PRECICE_ASSERT(values.size() == _storage.nDofs());
  _storage.setValueAtTime(normalizedDt, values);
}

// helper function to compute x(t) from given data (x0,t0), (x1,t1), ..., (xn,tn) via B-spline interpolation (implemented using Eigen).
Eigen::VectorXd bSplineInterpolationAt(double t, Eigen::VectorXd ts, Eigen::MatrixXd xs, int splineDegree)
{
  // organize data in columns. Each column represents one sample in time.
  PRECICE_ASSERT(xs.cols() == ts.size());
  const int ndofs = xs.rows(); // number of dofs. Each dof needs it's own interpolant.

  Eigen::VectorXd interpolated(ndofs);

  const int splineDimension = 1;

  for (int i = 0; i < ndofs; i++) {
    auto spline     = Eigen::SplineFitting<Eigen::Spline<double, splineDimension>>::Interpolate(xs.row(i), splineDegree, ts);
    interpolated[i] = spline(t)[0]; // get component of spline associated with xs.row(i)
  }

  return interpolated;
}

Eigen::VectorXd Waveform::sample(double normalizedDt)
{
  const int usedOrder = computeUsedOrder(_interpolationOrder, _storage.nTimes());

  PRECICE_ASSERT(math::equals(this->_storage.maxStoredNormalizedDt(), 1.0), this->_storage.maxStoredNormalizedDt()); // sampling is only allowed, if a window is complete.

  if (_interpolationOrder == 0) {
    return this->_storage.getValueAtOrAfter(normalizedDt);
  }

  PRECICE_ASSERT(usedOrder >= 1);

  auto data = _storage.getTimesAndValues();

  return bSplineInterpolationAt(normalizedDt, data.first, data.second, usedOrder);
}

void Waveform::moveToNextWindow()
{
  _storage.move();
}

int Waveform::computeUsedOrder(int requestedOrder, int numberOfAvailableSamples)
{
  int usedOrder = -1;
  PRECICE_ASSERT(requestedOrder <= 3);
  if (requestedOrder == 0 || numberOfAvailableSamples < 2) {
    usedOrder = 0;
  } else if (requestedOrder == 1 || numberOfAvailableSamples < 3) {
    usedOrder = 1;
  } else if (requestedOrder == 2 || numberOfAvailableSamples < 4) {
    usedOrder = 2;
  } else if (requestedOrder == 3 || numberOfAvailableSamples < 5) {
    usedOrder = 3;
  } else {
    PRECICE_ASSERT(false); // not supported
  }
  return usedOrder;
}

} // namespace precice::time<|MERGE_RESOLUTION|>--- conflicted
+++ resolved
@@ -23,10 +23,6 @@
 
 void Waveform::initialize(const Eigen::VectorXd &values)
 {
-<<<<<<< HEAD
-  int storageSize;
-=======
->>>>>>> 270cc084
   PRECICE_ASSERT(_storage.nTimes() == 0);
   _storage.initialize(values);
   PRECICE_ASSERT(_interpolationOrder >= Time::MIN_INTERPOLATION_ORDER);
