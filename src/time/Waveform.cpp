#include "time/Waveform.hpp"
#include <algorithm>
#include <unsupported/Eigen/Splines>
#include "cplscheme/CouplingScheme.hpp"
#include "logging/LogMacros.hpp"
#include "math/differences.hpp"
#include "time/Time.hpp"
#include "utils/EigenHelperFunctions.hpp"

namespace precice::time {

Waveform::Waveform(
    const int interpolationOrder)
    : _interpolationOrder(interpolationOrder)
{
  PRECICE_ASSERT(Time::MIN_INTERPOLATION_ORDER <= _interpolationOrder && _interpolationOrder <= Time::MAX_INTERPOLATION_ORDER);
}

int Waveform::getInterpolationOrder() const
{
  return _interpolationOrder;
}

void Waveform::initialize(const Eigen::VectorXd &values)
{
  PRECICE_ASSERT(_storage.nTimes() == 0);
  _storage.initialize(values);
  PRECICE_ASSERT(_interpolationOrder >= Time::MIN_INTERPOLATION_ORDER);
}

void Waveform::store(const Eigen::VectorXd &values, double normalizedDt)
{
<<<<<<< HEAD
  if (math::equals(_storage.maxStoredNormalizedDt(), 1.0)) { // reached end of window and trying to write new data from next window. Clearing window first.
    _storage.clear();
  }
  if (_storage.nTimes() > 0) {
    PRECICE_ASSERT(values.size() == _storage.nDofs());
=======
  if (math::equals(_storage.maxStoredNormalizedDt(), time::Storage::WINDOW_END)) { // reached end of window and trying to write new data from next window. Clearing window first.
    _storage.clear();
>>>>>>> e6a40ab3
  }
  _storage.setValueAtTime(normalizedDt, values);
}

// helper function to compute x(t) from given data (x0,t0), (x1,t1), ..., (xn,tn) via B-spline interpolation (implemented using Eigen).
Eigen::VectorXd bSplineInterpolationAt(double t, Eigen::VectorXd ts, Eigen::MatrixXd xs, int splineDegree)
{
  // organize data in columns. Each column represents one sample in time.
  PRECICE_ASSERT(xs.cols() == ts.size());
  const int ndofs = xs.rows(); // number of dofs. Each dof needs it's own interpolant.

  Eigen::VectorXd interpolated(ndofs);

  const int splineDimension = 1;

  for (int i = 0; i < ndofs; i++) {
    auto spline     = Eigen::SplineFitting<Eigen::Spline<double, splineDimension>>::Interpolate(xs.row(i), splineDegree, ts);
    interpolated[i] = spline(t)[0]; // get component of spline associated with xs.row(i)
  }

  return interpolated;
}

Eigen::VectorXd Waveform::sample(double normalizedDt)
{
  const int usedOrder = computeUsedOrder(_interpolationOrder, _storage.nTimes());

  PRECICE_ASSERT(math::equals(this->_storage.maxStoredNormalizedDt(), time::Storage::WINDOW_END), this->_storage.maxStoredNormalizedDt()); // sampling is only allowed, if a window is complete.

  if (_interpolationOrder == 0) {
    return this->_storage.getValueAtOrAfter(normalizedDt);
  }

  PRECICE_ASSERT(usedOrder >= 1);

  auto data = _storage.getTimesAndValues();

  return bSplineInterpolationAt(normalizedDt, data.first, data.second, usedOrder);
}

void Waveform::moveToNextWindow()
{
  _storage.move();
}

int Waveform::computeUsedOrder(int requestedOrder, int numberOfAvailableSamples)
{
  int usedOrder = -1;
  PRECICE_ASSERT(requestedOrder <= 3);
  if (requestedOrder == 0 || numberOfAvailableSamples < 2) {
    usedOrder = 0;
  } else if (requestedOrder == 1 || numberOfAvailableSamples < 3) {
    usedOrder = 1;
  } else if (requestedOrder == 2 || numberOfAvailableSamples < 4) {
    usedOrder = 2;
  } else if (requestedOrder == 3 || numberOfAvailableSamples < 5) {
    usedOrder = 3;
  } else {
    PRECICE_ASSERT(false); // not supported
  }
  return usedOrder;
}

} // namespace precice::time<|MERGE_RESOLUTION|>--- conflicted
+++ resolved
@@ -30,16 +30,11 @@
 
 void Waveform::store(const Eigen::VectorXd &values, double normalizedDt)
 {
-<<<<<<< HEAD
-  if (math::equals(_storage.maxStoredNormalizedDt(), 1.0)) { // reached end of window and trying to write new data from next window. Clearing window first.
+  if (math::equals(_storage.maxStoredNormalizedDt(), time::Storage::WINDOW_END)) { // reached end of window and trying to write new data from next window. Clearing window first.
     _storage.clear();
   }
   if (_storage.nTimes() > 0) {
     PRECICE_ASSERT(values.size() == _storage.nDofs());
-=======
-  if (math::equals(_storage.maxStoredNormalizedDt(), time::Storage::WINDOW_END)) { // reached end of window and trying to write new data from next window. Clearing window first.
-    _storage.clear();
->>>>>>> e6a40ab3
   }
   _storage.setValueAtTime(normalizedDt, values);
 }
