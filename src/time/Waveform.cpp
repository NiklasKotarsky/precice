--- conflicted
+++ resolved
@@ -42,25 +42,19 @@
   }
 }
 
-<<<<<<< HEAD
+const Eigen::VectorXd Waveform::getInitialGuess()
+{
+  return _timeWindowsStorage.col(0);
+}
+
 int Waveform::sizeOfSampleStorage()
 {
   return _timeWindowsStorage.cols();
-=======
-const Eigen::VectorXd Waveform::getInitialGuess()
-{
-  return _timeWindows.col(0);
->>>>>>> 942040b9
 }
 
 int Waveform::dataCount()
 {
   return _timeWindowsStorage.rows();
-}
-
-const Eigen::VectorXd Waveform::getInitialGuess()
-{
-  return _timeWindowsStorage.col(0);
 }
 
 /**
