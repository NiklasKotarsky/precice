--- conflicted
+++ resolved
@@ -7,14 +7,9 @@
 namespace time {
 
 Waveform::Waveform(
-<<<<<<< HEAD
-    int numberOfData,
+    int initializedNumberOfData,
     int extrapolationOrder,
     int interpolationOrder)
-=======
-    int initializedNumberOfData,
-    int extrapolationOrder)
->>>>>>> 0f4263d8
 {
   /**
      * Reserve storage depending on required extrapolation order. Extrapolation happens in-place. Therefore, for zeroth
@@ -23,15 +18,10 @@
      * the beginning and one at the end of the time window. Therefore, we use 2 samples for zeroth and first order
      * extrapolation.
      */
-<<<<<<< HEAD
-  int numberOfSamples = std::max({2, extrapolationOrder + 1, interpolationOrder + 1});
-  _timeWindows        = Eigen::MatrixXd::Zero(numberOfData, numberOfSamples);
-=======
-  int initializedNumberOfSamples = std::max({2, extrapolationOrder + 1});
+  int initializedNumberOfSamples = std::max({2, extrapolationOrder + 1, interpolationOrder + 1});
   _timeWindows                   = Eigen::MatrixXd::Zero(initializedNumberOfData, initializedNumberOfSamples);
   PRECICE_ASSERT(numberOfSamples() == initializedNumberOfSamples);
   PRECICE_ASSERT(numberOfData() == initializedNumberOfData);
->>>>>>> 0f4263d8
 }
 
 void Waveform::store(const Eigen::VectorXd &data)
@@ -100,16 +90,16 @@
   Eigen::VectorXd interpolatedValue;
   if (order == 0) {
     // constant interpolation = just use sample at the end of the window: x(dt) = x^t
-    PRECICE_ASSERT(this->_timeWindows.cols() > 0);
+    PRECICE_ASSERT(this->numberOfSamples() > 0);
     interpolatedValue = this->_timeWindows.col(0);
   } else if ((order == 1) || (timeWindows < 2 && order > 1)) {
     // linear interpolation inside window: x(dt) = dt * x^t + (1-dt) * x^(t-1)
-    PRECICE_ASSERT(this->_timeWindows.cols() > 1);
+    PRECICE_ASSERT(this->numberOfSamples() > 1);
     interpolatedValue = this->_timeWindows.col(0) * dt;        // = dt * x^t
     interpolatedValue += this->_timeWindows.col(1) * (1 - dt); // = dt * x^t + (1-dt) * x^(t-1)
   } else if (order == 2) {
     // quadratic interpolation inside window: x(dt) = x^t * (dt^2 + dt)/2 + x^(t-1) * (1-dt^2)+ x^(t-2) * (dt^2-dt)/2
-    PRECICE_ASSERT(this->_timeWindows.cols() > 2);
+    PRECICE_ASSERT(this->numberOfSamples() > 2);
     interpolatedValue = this->_timeWindows.col(0) * (dt + 1) * dt * 0.5;
     interpolatedValue += this->_timeWindows.col(1) * (1 - dt * dt);
     interpolatedValue += this->_timeWindows.col(2) * (dt - 1) * dt * 0.5;
