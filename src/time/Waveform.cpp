#include "time/Waveform.hpp"
#include <algorithm>
#include <eigen3/unsupported/Eigen/Splines>
#include "cplscheme/CouplingScheme.hpp"
#include "logging/LogMacros.hpp"
#include "math/differences.hpp"
#include "time/Time.hpp"
#include "utils/EigenHelperFunctions.hpp"

namespace precice::time {

Waveform::Waveform(
    const int interpolationOrder)
    : _interpolationOrder(interpolationOrder)
{
  PRECICE_ASSERT(Time::MIN_INTERPOLATION_ORDER <= _interpolationOrder && _interpolationOrder <= Time::MAX_INTERPOLATION_ORDER);
}

int Waveform::getInterpolationOrder() const
{
  return _interpolationOrder;
}

void Waveform::initialize(const Eigen::VectorXd &values)
{
  int storageSize;
  PRECICE_ASSERT(_timeStepsStorage.nTimes() == 0);
  _timeStepsStorage.initialize(values);
  PRECICE_ASSERT(_interpolationOrder >= Time::MIN_INTERPOLATION_ORDER);
}

void Waveform::store(const Eigen::VectorXd &values, double normalizedDt)
{
<<<<<<< HEAD
  PRECICE_ASSERT(_timeStepsStorage.nTimes() > 0);
  // dt has to be in interval (0.0, 1.0]
  PRECICE_ASSERT(normalizedDt > 0.0); // cannot override value at beginning of window. It is locked!
  PRECICE_ASSERT(normalizedDt <= 1.0);

  if (math::equals(_timeStepsStorage.maxTime(), 1.0)) { // reached end of window and trying to write new data from next window. Clearing window first.
    bool keepZero = true;
    _timeStepsStorage.clear(keepZero);
  } else { // did not reach end of window yet, so dt has to strictly increase
    PRECICE_ASSERT(normalizedDt > _timeStepsStorage.maxTime(), normalizedDt, _timeStepsStorage.maxTime());
=======
  if (math::equals(_timeStepsStorage.maxStoredNormalizedDt(), 1.0)) { // reached end of window and trying to write new data from next window. Clearing window first.
    bool keepZero = true;
    _timeStepsStorage.clear(keepZero);
>>>>>>> fc7d8b66
  }
  PRECICE_ASSERT(values.size() == _timeStepsStorage.nDofs());
  _timeStepsStorage.setValueAtTime(normalizedDt, values);
}

// helper function to compute x(t) from given data (x0,t0), (x1,t1), ..., (xn,tn) via B-spline interpolation (implemented using Eigen).
Eigen::VectorXd bSplineInterpolationAt(double t, Eigen::VectorXd ts, Eigen::MatrixXd xs, int splineDegree)
{
  // organize data in columns. Each column represents one sample in time.
  PRECICE_ASSERT(xs.cols() == ts.size());
  const int ndofs = xs.rows(); // number of dofs. Each dof needs it's own interpolant.

  Eigen::VectorXd interpolated(ndofs);

  const int splineDimension = 1;

  for (int i = 0; i < ndofs; i++) {
    auto spline     = Eigen::SplineFitting<Eigen::Spline<double, splineDimension>>::Interpolate(xs.row(i), splineDegree, ts);
    interpolated[i] = spline(t)[0]; // get component of spline associated with xs.row(i)
  }

  return interpolated;
}

Eigen::VectorXd Waveform::sample(double normalizedDt)
{
<<<<<<< HEAD
  PRECICE_ASSERT(_timeStepsStorage.nTimes() > 0);
  PRECICE_ASSERT(normalizedDt >= 0, "Sampling outside of valid range!");
  PRECICE_ASSERT(normalizedDt <= 1, "Sampling outside of valid range!");

  const int usedOrder = computeUsedOrder(_interpolationOrder, _timeStepsStorage.nTimes());

  PRECICE_ASSERT(math::equals(this->_timeStepsStorage.maxTime(), 1.0), this->_timeStepsStorage.maxTime()); // sampling is only allowed, if a window is complete.

  // @TODO: Improve efficiency: Check whether key = normalizedDt is in _timeStepsStorage. If yes, just get value and return. No need for interpolation.

=======
  const int usedOrder = computeUsedOrder(_interpolationOrder, _timeStepsStorage.nTimes());

  PRECICE_ASSERT(math::equals(this->_timeStepsStorage.maxStoredNormalizedDt(), 1.0), this->_timeStepsStorage.maxStoredNormalizedDt()); // sampling is only allowed, if a window is complete.

  // @TODO: Improve efficiency: Check whether key = normalizedDt is in _timeStepsStorage. If yes, just get value and return. No need for interpolation.

>>>>>>> fc7d8b66
  if (_interpolationOrder == 0) {
    // @TODO: Remove constant interpolation in preCICE v3.0? Usecase is unclear and does not generalize well with BSpline interpolation. It's also not 100% clear what to do at the jump.
    // constant interpolation = just use sample at the end of the window: x(dt) = x^t
    // At beginning of window use result from last window x(0) = x^(t-1)
<<<<<<< HEAD
    auto closestAfter = _timeStepsStorage.getClosestTimeAfter(normalizedDt);
    return this->_timeStepsStorage.getValueAtTime(closestAfter);
=======
    return this->_timeStepsStorage.getValueAtTimeAfter(normalizedDt);
>>>>>>> fc7d8b66
  }

  PRECICE_ASSERT(usedOrder >= 1);

<<<<<<< HEAD
  auto timesAscending = _timeStepsStorage.getTimes();
  auto nTimes         = _timeStepsStorage.nTimes();
  auto nDofs          = _timeStepsStorage.nDofs();
  PRECICE_ASSERT(math::equals(timesAscending[0], 0.0));
  PRECICE_ASSERT(math::equals(timesAscending[nTimes - 1], 1.0));
  Eigen::MatrixXd dataAscending(nDofs, nTimes);
  int             i = 0;
  for (int i = 0; i < nTimes; i++) {
    dataAscending.col(i) = this->_timeStepsStorage.getValueAtTime(timesAscending[i]);
  }
  return bSplineInterpolationAt(normalizedDt, timesAscending, dataAscending, usedOrder);
=======
  auto data = _timeStepsStorage.getTimesAndValues();

  return bSplineInterpolationAt(normalizedDt, data.first, data.second, usedOrder);
>>>>>>> fc7d8b66
}

void Waveform::moveToNextWindow()
{
  _timeStepsStorage.move();
}

int Waveform::computeUsedOrder(int requestedOrder, int numberOfAvailableSamples)
{
  int usedOrder = -1;
  PRECICE_ASSERT(requestedOrder <= 3);
  if (requestedOrder == 0 || numberOfAvailableSamples < 2) {
    usedOrder = 0;
  } else if (requestedOrder == 1 || numberOfAvailableSamples < 3) {
    usedOrder = 1;
  } else if (requestedOrder == 2 || numberOfAvailableSamples < 4) {
    usedOrder = 2;
  } else if (requestedOrder == 3 || numberOfAvailableSamples < 5) {
    usedOrder = 3;
  } else {
    PRECICE_ASSERT(false); // not supported
  }
  return usedOrder;
}

} // namespace precice::time<|MERGE_RESOLUTION|>--- conflicted
+++ resolved
@@ -31,22 +31,9 @@
 
 void Waveform::store(const Eigen::VectorXd &values, double normalizedDt)
 {
-<<<<<<< HEAD
-  PRECICE_ASSERT(_timeStepsStorage.nTimes() > 0);
-  // dt has to be in interval (0.0, 1.0]
-  PRECICE_ASSERT(normalizedDt > 0.0); // cannot override value at beginning of window. It is locked!
-  PRECICE_ASSERT(normalizedDt <= 1.0);
-
-  if (math::equals(_timeStepsStorage.maxTime(), 1.0)) { // reached end of window and trying to write new data from next window. Clearing window first.
-    bool keepZero = true;
-    _timeStepsStorage.clear(keepZero);
-  } else { // did not reach end of window yet, so dt has to strictly increase
-    PRECICE_ASSERT(normalizedDt > _timeStepsStorage.maxTime(), normalizedDt, _timeStepsStorage.maxTime());
-=======
   if (math::equals(_timeStepsStorage.maxStoredNormalizedDt(), 1.0)) { // reached end of window and trying to write new data from next window. Clearing window first.
     bool keepZero = true;
     _timeStepsStorage.clear(keepZero);
->>>>>>> fc7d8b66
   }
   PRECICE_ASSERT(values.size() == _timeStepsStorage.nDofs());
   _timeStepsStorage.setValueAtTime(normalizedDt, values);
@@ -73,56 +60,24 @@
 
 Eigen::VectorXd Waveform::sample(double normalizedDt)
 {
-<<<<<<< HEAD
-  PRECICE_ASSERT(_timeStepsStorage.nTimes() > 0);
-  PRECICE_ASSERT(normalizedDt >= 0, "Sampling outside of valid range!");
-  PRECICE_ASSERT(normalizedDt <= 1, "Sampling outside of valid range!");
-
-  const int usedOrder = computeUsedOrder(_interpolationOrder, _timeStepsStorage.nTimes());
-
-  PRECICE_ASSERT(math::equals(this->_timeStepsStorage.maxTime(), 1.0), this->_timeStepsStorage.maxTime()); // sampling is only allowed, if a window is complete.
-
-  // @TODO: Improve efficiency: Check whether key = normalizedDt is in _timeStepsStorage. If yes, just get value and return. No need for interpolation.
-
-=======
   const int usedOrder = computeUsedOrder(_interpolationOrder, _timeStepsStorage.nTimes());
 
   PRECICE_ASSERT(math::equals(this->_timeStepsStorage.maxStoredNormalizedDt(), 1.0), this->_timeStepsStorage.maxStoredNormalizedDt()); // sampling is only allowed, if a window is complete.
 
   // @TODO: Improve efficiency: Check whether key = normalizedDt is in _timeStepsStorage. If yes, just get value and return. No need for interpolation.
 
->>>>>>> fc7d8b66
   if (_interpolationOrder == 0) {
     // @TODO: Remove constant interpolation in preCICE v3.0? Usecase is unclear and does not generalize well with BSpline interpolation. It's also not 100% clear what to do at the jump.
     // constant interpolation = just use sample at the end of the window: x(dt) = x^t
     // At beginning of window use result from last window x(0) = x^(t-1)
-<<<<<<< HEAD
-    auto closestAfter = _timeStepsStorage.getClosestTimeAfter(normalizedDt);
-    return this->_timeStepsStorage.getValueAtTime(closestAfter);
-=======
     return this->_timeStepsStorage.getValueAtTimeAfter(normalizedDt);
->>>>>>> fc7d8b66
   }
 
   PRECICE_ASSERT(usedOrder >= 1);
 
-<<<<<<< HEAD
-  auto timesAscending = _timeStepsStorage.getTimes();
-  auto nTimes         = _timeStepsStorage.nTimes();
-  auto nDofs          = _timeStepsStorage.nDofs();
-  PRECICE_ASSERT(math::equals(timesAscending[0], 0.0));
-  PRECICE_ASSERT(math::equals(timesAscending[nTimes - 1], 1.0));
-  Eigen::MatrixXd dataAscending(nDofs, nTimes);
-  int             i = 0;
-  for (int i = 0; i < nTimes; i++) {
-    dataAscending.col(i) = this->_timeStepsStorage.getValueAtTime(timesAscending[i]);
-  }
-  return bSplineInterpolationAt(normalizedDt, timesAscending, dataAscending, usedOrder);
-=======
   auto data = _timeStepsStorage.getTimesAndValues();
 
   return bSplineInterpolationAt(normalizedDt, data.first, data.second, usedOrder);
->>>>>>> fc7d8b66
 }
 
 void Waveform::moveToNextWindow()
