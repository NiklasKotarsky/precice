#include "time/Waveform.hpp"
#include <algorithm>
#include <unsupported/Eigen/Splines>
#include "cplscheme/CouplingScheme.hpp"
#include "logging/LogMacros.hpp"
#include "math/differences.hpp"
#include "mesh/Data.hpp"
#include "time/Time.hpp"
#include "utils/EigenHelperFunctions.hpp"

namespace precice::time {

Waveform::Waveform(
    const int interpolationOrder, mesh::PtrData data)
    : _interpolationOrder(interpolationOrder), _data(data)
{
  PRECICE_ASSERT(Time::MIN_INTERPOLATION_ORDER <= _interpolationOrder && _interpolationOrder <= Time::MAX_INTERPOLATION_ORDER);
}

int Waveform::getInterpolationOrder() const
{
  return _interpolationOrder;
}

void Waveform::store(const Eigen::VectorXd &values, double normalizedDt)
{
  if (math::equals(_data->timeStepsStorage().maxStoredNormalizedDt(), time::Storage::WINDOW_END)) { // reached end of window and trying to write new data from next window. Clearing window first.
    _data->timeStepsStorage().clear();
  }
  if (_data->timeStepsStorage().nTimes() > 0) {
    PRECICE_ASSERT(values.size() == _data->timeStepsStorage().nDofs());
  }
  _data->timeStepsStorage().setSampleAtTime(normalizedDt, Sample{values});
}

// helper function to compute x(t) from given data (x0,t0), (x1,t1), ..., (xn,tn) via B-spline interpolation (implemented using Eigen).
Eigen::VectorXd bSplineInterpolationAt(double t, Eigen::VectorXd ts, Eigen::MatrixXd xs, int splineDegree)
{
  // organize data in columns. Each column represents one sample in time.
  PRECICE_ASSERT(xs.cols() == ts.size());
  const int ndofs = xs.rows(); // number of dofs. Each dof needs it's own interpolant.

  Eigen::VectorXd interpolated(ndofs);

  const int splineDimension = 1;

  for (int i = 0; i < ndofs; i++) {
    const auto spline = Eigen::SplineFitting<Eigen::Spline<double, splineDimension>>::Interpolate(xs.row(i), splineDegree, ts);
    interpolated[i]   = spline(t)[0]; // get component of spline associated with xs.row(i)
  }

  return interpolated;
}

Eigen::VectorXd Waveform::sample(double normalizedDt) const
{
  const int usedOrder = computeUsedOrder(_interpolationOrder, _data->timeStepsStorage().nTimes());

  PRECICE_ASSERT(math::equals(this->_data->timeStepsStorage().maxStoredNormalizedDt(), time::Storage::WINDOW_END), this->_data->timeStepsStorage().maxStoredNormalizedDt()); // sampling is only allowed, if a window is complete.

  if (_interpolationOrder == 0) {
    return this->_data->timeStepsStorage().getValuesAtOrAfter(normalizedDt);
  }

  PRECICE_ASSERT(usedOrder >= 1);

<<<<<<< HEAD
  auto data = _data->timeStepsStorage().getTimesAndValues();
=======
  const auto data = _storage.getTimesAndValues();
>>>>>>> 4eea98f0

  return bSplineInterpolationAt(normalizedDt, data.first, data.second, usedOrder);
}

void Waveform::moveToNextWindow()
{
  _data->timeStepsStorage().move();
}

int Waveform::computeUsedOrder(int requestedOrder, int numberOfAvailableSamples) const
{
  int usedOrder = -1;
  PRECICE_ASSERT(requestedOrder <= 3);
  if (requestedOrder == 0 || numberOfAvailableSamples < 2) {
    usedOrder = 0;
  } else if (requestedOrder == 1 || numberOfAvailableSamples < 3) {
    usedOrder = 1;
  } else if (requestedOrder == 2 || numberOfAvailableSamples < 4) {
    usedOrder = 2;
  } else if (requestedOrder == 3 || numberOfAvailableSamples < 5) {
    usedOrder = 3;
  } else {
    PRECICE_ASSERT(false); // not supported
  }
  return usedOrder;
}

} // namespace precice::time<|MERGE_RESOLUTION|>--- conflicted
+++ resolved
@@ -64,11 +64,7 @@
 
   PRECICE_ASSERT(usedOrder >= 1);
 
-<<<<<<< HEAD
-  auto data = _data->timeStepsStorage().getTimesAndValues();
-=======
   const auto data = _storage.getTimesAndValues();
->>>>>>> 4eea98f0
 
   return bSplineInterpolationAt(normalizedDt, data.first, data.second, usedOrder);
 }
