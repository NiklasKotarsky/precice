#include "time/Waveform.hpp"
#include <algorithm>
#include <eigen3/unsupported/Eigen/Splines>
#include "cplscheme/CouplingScheme.hpp"
#include "logging/LogMacros.hpp"
#include "math/differences.hpp"
#include "time/Time.hpp"
#include "utils/EigenHelperFunctions.hpp"

namespace precice::time {

Waveform::Waveform(
    const int interpolationOrder)
    : _interpolationOrder(interpolationOrder)
{
  PRECICE_ASSERT(Time::MIN_INTERPOLATION_ORDER <= _interpolationOrder && _interpolationOrder <= Time::MAX_INTERPOLATION_ORDER);
}

int Waveform::getInterpolationOrder() const
{
  return _interpolationOrder;
}

void Waveform::initialize(const Eigen::VectorXd &values)
{
  int storageSize;
<<<<<<< HEAD
  PRECICE_ASSERT(_timeStepsStorage.nTimes() == 0);
  _timeStepsStorage.initialize(values);
=======
  PRECICE_ASSERT(_storage.nTimes() == 0);
  _storage.initialize(values);
>>>>>>> 53fda271
  PRECICE_ASSERT(_interpolationOrder >= Time::MIN_INTERPOLATION_ORDER);
}

void Waveform::store(const Eigen::VectorXd &values, double normalizedDt)
{
<<<<<<< HEAD
  PRECICE_ASSERT(_timeStepsStorage.nTimes() > 0);
  // dt has to be in interval (0.0, 1.0]
  PRECICE_ASSERT(normalizedDt > 0.0); // cannot override value at beginning of window. It is locked!
  PRECICE_ASSERT(normalizedDt <= 1.0);

  if (math::equals(_timeStepsStorage.maxTime(), 1.0)) { // reached end of window and trying to write new data from next window. Clearing window first.
    bool keepZero = true;
    _timeStepsStorage.clear(keepZero);
  } else { // did not reach end of window yet, so dt has to strictly increase
    PRECICE_ASSERT(normalizedDt > _timeStepsStorage.maxTime(), normalizedDt, _timeStepsStorage.maxTime());
  }
  PRECICE_ASSERT(values.size() == _timeStepsStorage.nDofs());
  _timeStepsStorage.setValueAtTime(normalizedDt, values);
=======
  if (math::equals(_storage.maxStoredNormalizedDt(), 1.0)) { // reached end of window and trying to write new data from next window. Clearing window first.
    bool keepZero = true;
    _storage.clear(keepZero);
  }
  PRECICE_ASSERT(values.size() == _storage.nDofs());
  _storage.setValueAtTime(normalizedDt, values);
>>>>>>> 53fda271
}

// helper function to compute x(t) from given data (x0,t0), (x1,t1), ..., (xn,tn) via B-spline interpolation (implemented using Eigen).
Eigen::VectorXd bSplineInterpolationAt(double t, Eigen::VectorXd ts, Eigen::MatrixXd xs, int splineDegree)
{
  // organize data in columns. Each column represents one sample in time.
  PRECICE_ASSERT(xs.cols() == ts.size());
  const int ndofs = xs.rows(); // number of dofs. Each dof needs it's own interpolant.
<<<<<<< HEAD

  Eigen::VectorXd interpolated(ndofs);

  const int splineDimension = 1;

  for (int i = 0; i < ndofs; i++) {
    auto spline     = Eigen::SplineFitting<Eigen::Spline<double, splineDimension>>::Interpolate(xs.row(i), splineDegree, ts);
    interpolated[i] = spline(t)[0]; // get component of spline associated with xs.row(i)
  }

  return interpolated;
}

Eigen::VectorXd Waveform::sample(double normalizedDt)
{
  PRECICE_ASSERT(_timeStepsStorage.nTimes() > 0);
  PRECICE_ASSERT(normalizedDt >= 0, "Sampling outside of valid range!");
  PRECICE_ASSERT(normalizedDt <= 1, "Sampling outside of valid range!");

  const int usedOrder = computeUsedOrder(_interpolationOrder, _timeStepsStorage.nTimes());

  PRECICE_ASSERT(math::equals(this->_timeStepsStorage.maxTime(), 1.0), this->_timeStepsStorage.maxTime()); // sampling is only allowed, if a window is complete.

  // @TODO: Improve efficiency: Check whether key = normalizedDt is in _timeStepsStorage. If yes, just get value and return. No need for interpolation.

  if (_interpolationOrder == 0) {
    // @TODO: Remove constant interpolation in preCICE v3.0? Usecase is unclear and does not generalize well with BSpline interpolation. It's also not 100% clear what to do at the jump.
    // constant interpolation = just use sample at the end of the window: x(dt) = x^t
    // At beginning of window use result from last window x(0) = x^(t-1)
    auto closestAfter = _timeStepsStorage.getClosestTimeAfter(normalizedDt);
    return this->_timeStepsStorage.getValueAtTime(closestAfter);
  }

  PRECICE_ASSERT(usedOrder >= 1);

  auto timesAscending = _timeStepsStorage.getTimes();
  auto nTimes         = _timeStepsStorage.nTimes();
  auto nDofs          = _timeStepsStorage.nDofs();
  PRECICE_ASSERT(math::equals(timesAscending[0], 0.0));
  PRECICE_ASSERT(math::equals(timesAscending[nTimes - 1], 1.0));
  Eigen::MatrixXd dataAscending(nDofs, nTimes);
  int             i = 0;
  for (int i = 0; i < nTimes; i++) {
    dataAscending.col(i) = this->_timeStepsStorage.getValueAtTime(timesAscending[i]);
  }
  return bSplineInterpolationAt(normalizedDt, timesAscending, dataAscending, usedOrder);
=======

  Eigen::VectorXd interpolated(ndofs);

  const int splineDimension = 1;

  for (int i = 0; i < ndofs; i++) {
    auto spline     = Eigen::SplineFitting<Eigen::Spline<double, splineDimension>>::Interpolate(xs.row(i), splineDegree, ts);
    interpolated[i] = spline(t)[0]; // get component of spline associated with xs.row(i)
  }

  return interpolated;
}

Eigen::VectorXd Waveform::sample(double normalizedDt)
{
  const int usedOrder = computeUsedOrder(_interpolationOrder, _storage.nTimes());

  PRECICE_ASSERT(math::equals(this->_storage.maxStoredNormalizedDt(), 1.0), this->_storage.maxStoredNormalizedDt()); // sampling is only allowed, if a window is complete.

  if (_interpolationOrder == 0) {
    return this->_storage.getValueAtOrAfter(normalizedDt);
  }

  PRECICE_ASSERT(usedOrder >= 1);

  auto data = _storage.getTimesAndValues();

  return bSplineInterpolationAt(normalizedDt, data.first, data.second, usedOrder);
>>>>>>> 53fda271
}

void Waveform::moveToNextWindow()
{
<<<<<<< HEAD
  _timeStepsStorage.move();
=======
  _storage.move();
>>>>>>> 53fda271
}

int Waveform::computeUsedOrder(int requestedOrder, int numberOfAvailableSamples)
{
  int usedOrder = -1;
  PRECICE_ASSERT(requestedOrder <= 3);
  if (requestedOrder == 0 || numberOfAvailableSamples < 2) {
    usedOrder = 0;
  } else if (requestedOrder == 1 || numberOfAvailableSamples < 3) {
    usedOrder = 1;
  } else if (requestedOrder == 2 || numberOfAvailableSamples < 4) {
    usedOrder = 2;
  } else if (requestedOrder == 3 || numberOfAvailableSamples < 5) {
    usedOrder = 3;
  } else {
    PRECICE_ASSERT(false); // not supported
  }
  return usedOrder;
}

} // namespace precice::time<|MERGE_RESOLUTION|>--- conflicted
+++ resolved
@@ -24,40 +24,19 @@
 void Waveform::initialize(const Eigen::VectorXd &values)
 {
   int storageSize;
-<<<<<<< HEAD
-  PRECICE_ASSERT(_timeStepsStorage.nTimes() == 0);
-  _timeStepsStorage.initialize(values);
-=======
   PRECICE_ASSERT(_storage.nTimes() == 0);
   _storage.initialize(values);
->>>>>>> 53fda271
   PRECICE_ASSERT(_interpolationOrder >= Time::MIN_INTERPOLATION_ORDER);
 }
 
 void Waveform::store(const Eigen::VectorXd &values, double normalizedDt)
 {
-<<<<<<< HEAD
-  PRECICE_ASSERT(_timeStepsStorage.nTimes() > 0);
-  // dt has to be in interval (0.0, 1.0]
-  PRECICE_ASSERT(normalizedDt > 0.0); // cannot override value at beginning of window. It is locked!
-  PRECICE_ASSERT(normalizedDt <= 1.0);
-
-  if (math::equals(_timeStepsStorage.maxTime(), 1.0)) { // reached end of window and trying to write new data from next window. Clearing window first.
-    bool keepZero = true;
-    _timeStepsStorage.clear(keepZero);
-  } else { // did not reach end of window yet, so dt has to strictly increase
-    PRECICE_ASSERT(normalizedDt > _timeStepsStorage.maxTime(), normalizedDt, _timeStepsStorage.maxTime());
-  }
-  PRECICE_ASSERT(values.size() == _timeStepsStorage.nDofs());
-  _timeStepsStorage.setValueAtTime(normalizedDt, values);
-=======
   if (math::equals(_storage.maxStoredNormalizedDt(), 1.0)) { // reached end of window and trying to write new data from next window. Clearing window first.
     bool keepZero = true;
     _storage.clear(keepZero);
   }
   PRECICE_ASSERT(values.size() == _storage.nDofs());
   _storage.setValueAtTime(normalizedDt, values);
->>>>>>> 53fda271
 }
 
 // helper function to compute x(t) from given data (x0,t0), (x1,t1), ..., (xn,tn) via B-spline interpolation (implemented using Eigen).
@@ -66,54 +45,6 @@
   // organize data in columns. Each column represents one sample in time.
   PRECICE_ASSERT(xs.cols() == ts.size());
   const int ndofs = xs.rows(); // number of dofs. Each dof needs it's own interpolant.
-<<<<<<< HEAD
-
-  Eigen::VectorXd interpolated(ndofs);
-
-  const int splineDimension = 1;
-
-  for (int i = 0; i < ndofs; i++) {
-    auto spline     = Eigen::SplineFitting<Eigen::Spline<double, splineDimension>>::Interpolate(xs.row(i), splineDegree, ts);
-    interpolated[i] = spline(t)[0]; // get component of spline associated with xs.row(i)
-  }
-
-  return interpolated;
-}
-
-Eigen::VectorXd Waveform::sample(double normalizedDt)
-{
-  PRECICE_ASSERT(_timeStepsStorage.nTimes() > 0);
-  PRECICE_ASSERT(normalizedDt >= 0, "Sampling outside of valid range!");
-  PRECICE_ASSERT(normalizedDt <= 1, "Sampling outside of valid range!");
-
-  const int usedOrder = computeUsedOrder(_interpolationOrder, _timeStepsStorage.nTimes());
-
-  PRECICE_ASSERT(math::equals(this->_timeStepsStorage.maxTime(), 1.0), this->_timeStepsStorage.maxTime()); // sampling is only allowed, if a window is complete.
-
-  // @TODO: Improve efficiency: Check whether key = normalizedDt is in _timeStepsStorage. If yes, just get value and return. No need for interpolation.
-
-  if (_interpolationOrder == 0) {
-    // @TODO: Remove constant interpolation in preCICE v3.0? Usecase is unclear and does not generalize well with BSpline interpolation. It's also not 100% clear what to do at the jump.
-    // constant interpolation = just use sample at the end of the window: x(dt) = x^t
-    // At beginning of window use result from last window x(0) = x^(t-1)
-    auto closestAfter = _timeStepsStorage.getClosestTimeAfter(normalizedDt);
-    return this->_timeStepsStorage.getValueAtTime(closestAfter);
-  }
-
-  PRECICE_ASSERT(usedOrder >= 1);
-
-  auto timesAscending = _timeStepsStorage.getTimes();
-  auto nTimes         = _timeStepsStorage.nTimes();
-  auto nDofs          = _timeStepsStorage.nDofs();
-  PRECICE_ASSERT(math::equals(timesAscending[0], 0.0));
-  PRECICE_ASSERT(math::equals(timesAscending[nTimes - 1], 1.0));
-  Eigen::MatrixXd dataAscending(nDofs, nTimes);
-  int             i = 0;
-  for (int i = 0; i < nTimes; i++) {
-    dataAscending.col(i) = this->_timeStepsStorage.getValueAtTime(timesAscending[i]);
-  }
-  return bSplineInterpolationAt(normalizedDt, timesAscending, dataAscending, usedOrder);
-=======
 
   Eigen::VectorXd interpolated(ndofs);
 
@@ -142,16 +73,11 @@
   auto data = _storage.getTimesAndValues();
 
   return bSplineInterpolationAt(normalizedDt, data.first, data.second, usedOrder);
->>>>>>> 53fda271
 }
 
 void Waveform::moveToNextWindow()
 {
-<<<<<<< HEAD
-  _timeStepsStorage.move();
-=======
   _storage.move();
->>>>>>> 53fda271
 }
 
 int Waveform::computeUsedOrder(int requestedOrder, int numberOfAvailableSamples)
