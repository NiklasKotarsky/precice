#include "time/Waveform.hpp"
#include <algorithm>
#include "logging/LogMacros.hpp"
#include "utils/EigenHelperFunctions.hpp"

namespace precice {
namespace time {

const int Waveform::UNDEFINED_INTERPOLATION_ORDER = -1;

Waveform::Waveform(
    const int valuesSize,
    const int extrapolationOrder,
    const int interpolationOrder)
    : _extrapolationOrder(extrapolationOrder), _interpolationOrder(interpolationOrder)
{
  /**
     * Reserve storage depending on required extrapolation order. Extrapolation happens in-place. Therefore, for zeroth
     * order extrapolation we need one column (to read from and write to), for first order two, for second order three. 
     * Note that extrapolationOrder = 0 is an exception, since we want to always work with at least two samples. One at
     * the beginning and one at the end of the time window. Therefore, we use 2 samples for zeroth and first order
     * extrapolation.
     */
  PRECICE_ASSERT(_extrapolationOrder >= 0);
  PRECICE_ASSERT(_interpolationOrder >= 0 || _interpolationOrder == UNDEFINED_INTERPOLATION_ORDER);
  const int sampleStorageSize = std::max({2, _extrapolationOrder + 1, interpolationOrder + 1});
  _timeWindowsStorage         = Eigen::MatrixXd::Zero(valuesSize, sampleStorageSize);
  _numberOfStoredSamples      = 1; // the first sample is automatically initialized as zero and stored.
  PRECICE_ASSERT(this->sizeOfSampleStorage() == sampleStorageSize);
  PRECICE_ASSERT(this->valuesSize() == valuesSize);
}

<<<<<<< HEAD
void Waveform::resizeData(int newNumberOfData)
{
  _timeWindows = Eigen::MatrixXd::Zero(newNumberOfData, numberOfSamples());
  PRECICE_ASSERT(numberOfData() == newNumberOfData);
}

void Waveform::store(const Eigen::VectorXd &data)
{
  this->storeAt(data, 0);
}

void Waveform::storeAt(const Eigen::VectorXd data, int columnID)
{
  PRECICE_ASSERT(_timeWindows.cols() > columnID, numberOfSamples(), columnID);
  PRECICE_ASSERT(data.size() == numberOfData(), data.size(), numberOfData());
  this->_timeWindows.col(columnID) = data;
=======
void Waveform::store(const Eigen::VectorXd &values)
{
  int columnID = 0;
  PRECICE_ASSERT(_timeWindowsStorage.cols() > columnID, sizeOfSampleStorage(), columnID);
  PRECICE_ASSERT(values.size() == this->valuesSize(), values.size(), this->valuesSize());
  this->_timeWindowsStorage.col(columnID) = values;
>>>>>>> bfcab43c
}

Eigen::VectorXd Waveform::sample(double normalizedDt)
{
  PRECICE_ASSERT(normalizedDt >= 0, "Sampling outside of valid range!");
  PRECICE_ASSERT(normalizedDt <= 1, "Sampling outside of valid range!");
  PRECICE_ASSERT(_interpolationOrder != UNDEFINED_INTERPOLATION_ORDER, "Sampling is only allowed, if Waveform is configured correspondingly");
  return this->interpolate(normalizedDt);
}

void Waveform::moveToNextWindow()
{
  auto initialGuess = extrapolate();
  utils::shiftSetFirst(this->_timeWindowsStorage, initialGuess); // archive old samples and store initial guess
  if (_numberOfStoredSamples < sizeOfSampleStorage()) {          // together with the initial guess the number of stored samples increases
    _numberOfStoredSamples++;
  }
}

const Eigen::VectorXd Waveform::getInitialGuess()
{
  return _timeWindowsStorage.col(0);
}

int Waveform::sizeOfSampleStorage()
{
  return _timeWindowsStorage.cols();
}

int Waveform::valuesSize()
{
  return _timeWindowsStorage.rows();
}

/**
 * @brief Computes which order may be used for extrapolation or interpolation.
 * 
 * Order of extrapolation or interpolation is determined by number of stored samples and maximum order defined by the user.
 * Example: If only two samples are available, the maximum order we may use is 1, even if the user demands order 2.
 *
 * @param requestedOrder Order requested by the user.
 * @param numberOfAvailableSamples Samples available for extrapolation or interpolation.
 * @return Order that may be used.
 */
static int computeUsedOrder(int requestedOrder, int numberOfAvailableSamples)
{
  int usedOrder = -1;
  if (requestedOrder == 0) {
    usedOrder = 0;
  } else if (requestedOrder == 1) {
    if (numberOfAvailableSamples < 2) {
      usedOrder = 0;
    } else {
      usedOrder = 1;
    }
  } else if (requestedOrder == 2) {
    if (numberOfAvailableSamples < 2) {
      usedOrder = 0;
    } else if (numberOfAvailableSamples < 3) {
      usedOrder = 1;
    } else {
      usedOrder = 2;
    }
  } else {
    PRECICE_ASSERT(false);
  }
  return usedOrder;
}

Eigen::VectorXd Waveform::extrapolate()
{
  const int usedOrder = computeUsedOrder(_extrapolationOrder, _numberOfStoredSamples);

  if (usedOrder == 0) {
    PRECICE_ASSERT(_numberOfStoredSamples > 0);
    return _timeWindowsStorage.col(0);
  }
  Eigen::VectorXd extrapolatedValue;
  if (usedOrder == 1) { //timesteps is increased before extrapolate is called
    PRECICE_DEBUG("Performing first order extrapolation");
    PRECICE_ASSERT(_numberOfStoredSamples > 1);
    extrapolatedValue = _timeWindowsStorage.col(0) * 2.0; // = 2*x^t
    extrapolatedValue -= _timeWindowsStorage.col(1);      // = 2*x^t - x^(t-1)
    return extrapolatedValue;
  }
  PRECICE_ASSERT(usedOrder == 2);
  // uses formula given in https://doi.org/10.1016/j.compstruc.2008.11.013, p.796, Algorithm line 1
  PRECICE_DEBUG("Performing second order extrapolation");
  PRECICE_ASSERT(_numberOfStoredSamples > 2);
  extrapolatedValue = _timeWindowsStorage.col(0) * 2.5;  // = 2.5*x^t
  extrapolatedValue -= _timeWindowsStorage.col(1) * 2.0; // = 2.5*x^t - 2*x^(t-1)
  extrapolatedValue += _timeWindowsStorage.col(2) * 0.5; // = 2.5*x^t - 2*x^(t-1) + 0.5*x^(t-2)
  return extrapolatedValue;
}

Eigen::VectorXd Waveform::interpolate(const double normalizedDt)
{
  const int usedOrder = computeUsedOrder(_interpolationOrder, _numberOfStoredSamples);

  PRECICE_ASSERT(normalizedDt >= 0, "Sampling outside of valid range!");
  PRECICE_ASSERT(normalizedDt <= 1, "Sampling outside of valid range!");
  if (usedOrder == 0) {
    // constant interpolation = just use sample at the end of the window: x(dt) = x^t
    PRECICE_ASSERT(_numberOfStoredSamples > 0);
    return this->_timeWindowsStorage.col(0);
  }
  Eigen::VectorXd interpolatedValue;
  if (usedOrder == 1) {
    // linear interpolation inside window: x(dt) = dt * x^t + (1-dt) * x^(t-1)
    PRECICE_ASSERT(_numberOfStoredSamples > 1);
    interpolatedValue = this->_timeWindowsStorage.col(0) * normalizedDt;        // = dt * x^t
    interpolatedValue += this->_timeWindowsStorage.col(1) * (1 - normalizedDt); // = dt * x^t + (1-dt) * x^(t-1)
    return interpolatedValue;
  }
  PRECICE_ASSERT(usedOrder == 2);
  // quadratic interpolation inside window: x(dt) = x^t * (dt^2 + dt)/2 + x^(t-1) * (1-dt^2)+ x^(t-2) * (dt^2-dt)/2
  interpolatedValue = this->_timeWindowsStorage.col(0) * (normalizedDt + 1) * normalizedDt * 0.5;
  interpolatedValue += this->_timeWindowsStorage.col(1) * (1 - normalizedDt * normalizedDt);
  interpolatedValue += this->_timeWindowsStorage.col(2) * (normalizedDt - 1) * normalizedDt * 0.5;
  return interpolatedValue;
}

} // namespace time
} // namespace precice<|MERGE_RESOLUTION|>--- conflicted
+++ resolved
@@ -30,31 +30,23 @@
   PRECICE_ASSERT(this->valuesSize() == valuesSize);
 }
 
-<<<<<<< HEAD
-void Waveform::resizeData(int newNumberOfData)
+void Waveform::resizeData(int newValuesSize)
 {
-  _timeWindows = Eigen::MatrixXd::Zero(newNumberOfData, numberOfSamples());
-  PRECICE_ASSERT(numberOfData() == newNumberOfData);
+  _timeWindowsStorage = Eigen::MatrixXd::Zero(newValuesSize, sizeOfSampleStorage());
+  PRECICE_ASSERT(valuesSize() == newValuesSize);
 }
 
-void Waveform::store(const Eigen::VectorXd &data)
-{
-  this->storeAt(data, 0);
-}
-
-void Waveform::storeAt(const Eigen::VectorXd data, int columnID)
-{
-  PRECICE_ASSERT(_timeWindows.cols() > columnID, numberOfSamples(), columnID);
-  PRECICE_ASSERT(data.size() == numberOfData(), data.size(), numberOfData());
-  this->_timeWindows.col(columnID) = data;
-=======
 void Waveform::store(const Eigen::VectorXd &values)
 {
   int columnID = 0;
+  this->storeAt(values, columnID);
+}
+
+void Waveform::storeAt(const Eigen::VectorXd values, int columnID)
+{
   PRECICE_ASSERT(_timeWindowsStorage.cols() > columnID, sizeOfSampleStorage(), columnID);
   PRECICE_ASSERT(values.size() == this->valuesSize(), values.size(), this->valuesSize());
   this->_timeWindowsStorage.col(columnID) = values;
->>>>>>> bfcab43c
 }
 
 Eigen::VectorXd Waveform::sample(double normalizedDt)
@@ -82,6 +74,13 @@
 int Waveform::sizeOfSampleStorage()
 {
   return _timeWindowsStorage.cols();
+}
+
+Eigen::VectorXd Waveform::getSample(int sampleID)
+{
+  //PRECICE_ASSERT(sampleID < _numberOfStoredSamples);  // @todo use this stricted assertion?
+  PRECICE_ASSERT(sampleID < sizeOfSampleStorage());
+  return _timeWindowsStorage.col(sampleID);
 }
 
 int Waveform::valuesSize()
