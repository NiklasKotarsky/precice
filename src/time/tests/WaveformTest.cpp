#include <Eigen/Core>
#include "testing/TestContext.hpp"
#include "testing/Testing.hpp"
#include "testing/WaveformFixture.hpp"
#include "time/Waveform.hpp"

using namespace precice;
using namespace precice::time;

BOOST_AUTO_TEST_SUITE(TimeTests)

BOOST_AUTO_TEST_SUITE(WaveformTests)

BOOST_AUTO_TEST_SUITE(ExtrapolationTests)
BOOST_AUTO_TEST_CASE(testExtrapolateDataFirstOrder)
{
  PRECICE_TEST(1_rank);

  testing::WaveformFixture fixture;

  // Test first order extrapolation
  const int extrapolationOrder = 1;
<<<<<<< HEAD
  Waveform  waveform(1, extrapolationOrder, Waveform::UNDEFINED_INTERPOLATION_ORDER);
  BOOST_TEST(fixture.numberOfSamples(waveform) == 2);
  BOOST_TEST(fixture.numberOfValidSamples(waveform) == 1);
  BOOST_TEST(fixture.numberOfData(waveform) == 1);

  // use zero initial data
  waveform.moveToNextWindow();
  BOOST_TEST(fixture.numberOfValidSamples(waveform) == 2);
=======
  Waveform  waveform(1, extrapolationOrder);
  BOOST_TEST(fixture.sizeOfSampleStorage(waveform) == 2);
  BOOST_TEST(fixture.numberOfStoredSamples(waveform) == 1);
  BOOST_TEST(fixture.dataSize(waveform) == 1);

  // use zero initial data
  waveform.moveToNextWindow();
  BOOST_TEST(fixture.numberOfStoredSamples(waveform) == 2);
>>>>>>> 291042ea
  BOOST_TEST(testing::equals(fixture.getValue(waveform, 0, 0), 0.0));
  BOOST_TEST(testing::equals(fixture.getValue(waveform, 0, 1), 0.0));

  Eigen::VectorXd value(1);
  value(0) = 1.0;
  waveform.store(value);
  BOOST_TEST(testing::equals(fixture.getValue(waveform, 0, 0), 1.0));
  BOOST_TEST(testing::equals(fixture.getValue(waveform, 0, 1), 0.0));
<<<<<<< HEAD
  BOOST_TEST(fixture.numberOfValidSamples(waveform) == 2);
  waveform.moveToNextWindow(); // applies first order extrapolation in second window
  BOOST_TEST(fixture.numberOfValidSamples(waveform) == 2);
=======
  BOOST_TEST(fixture.numberOfStoredSamples(waveform) == 2);
  waveform.moveToNextWindow(); // applies first order extrapolation in second window
  BOOST_TEST(fixture.numberOfStoredSamples(waveform) == 2);
>>>>>>> 291042ea
  BOOST_TEST(testing::equals(fixture.getValue(waveform, 0, 0), 2.0)); // = 2*1 - 0
  BOOST_TEST(testing::equals(fixture.getValue(waveform, 0, 1), 1.0));

  value(0) = 4.0;
  waveform.store(value);
  BOOST_TEST(testing::equals(fixture.getValue(waveform, 0, 0), 4.0));
  BOOST_TEST(testing::equals(fixture.getValue(waveform, 0, 1), 1.0));
<<<<<<< HEAD
  BOOST_TEST(fixture.numberOfValidSamples(waveform) == 2);
  waveform.moveToNextWindow(); // applies first order extrapolation in third window
  BOOST_TEST(fixture.numberOfValidSamples(waveform) == 2);
  BOOST_TEST(testing::equals(fixture.getValue(waveform, 0, 0), 7.0)); // = 2*4 - 1
  BOOST_TEST(testing::equals(fixture.getValue(waveform, 0, 1), 4.0));

  value(0) = 8.0;
  waveform.store(value);
  BOOST_TEST(testing::equals(fixture.getValue(waveform, 0, 0), 8.0));
  BOOST_TEST(testing::equals(fixture.getValue(waveform, 0, 1), 4.0));
  BOOST_TEST(fixture.numberOfValidSamples(waveform) == 2);
  waveform.moveToNextWindow(); // applies first order extrapolation in forth window
  BOOST_TEST(fixture.numberOfValidSamples(waveform) == 2);
=======
  BOOST_TEST(fixture.numberOfStoredSamples(waveform) == 2);
  waveform.moveToNextWindow(); // applies first order extrapolation in third window
  BOOST_TEST(fixture.numberOfStoredSamples(waveform) == 2);
  BOOST_TEST(testing::equals(fixture.getValue(waveform, 0, 0), 7.0)); // 7.0 = 2 * 4 - 1
  BOOST_TEST(testing::equals(fixture.getValue(waveform, 0, 1), 4.0));

  value(0) = 8.0;
  waveform.store(value);
  BOOST_TEST(testing::equals(fixture.getValue(waveform, 0, 0), 8.0));
  BOOST_TEST(testing::equals(fixture.getValue(waveform, 0, 1), 4.0));
  BOOST_TEST(fixture.numberOfStoredSamples(waveform) == 2);
  waveform.moveToNextWindow(); // applies first order extrapolation in forth window
  BOOST_TEST(fixture.numberOfStoredSamples(waveform) == 2);
>>>>>>> 291042ea
  BOOST_TEST(testing::equals(fixture.getValue(waveform, 0, 0), 12.0)); // 10.0 = 2 * 8 - 4
  BOOST_TEST(testing::equals(fixture.getValue(waveform, 0, 1), 8.0));
}

BOOST_AUTO_TEST_CASE(testExtrapolateDataSecondOrder)
{
  PRECICE_TEST(1_rank);

  testing::WaveformFixture fixture;

  // Test second order extrapolation
  const int extrapolationOrder = 2;
<<<<<<< HEAD
  Waveform  waveform(1, extrapolationOrder, Waveform::UNDEFINED_INTERPOLATION_ORDER);
  BOOST_TEST(fixture.numberOfSamples(waveform) == 3);
  BOOST_TEST(fixture.numberOfValidSamples(waveform) == 1);
  BOOST_TEST(fixture.numberOfData(waveform) == 1);
=======
  Waveform  waveform(1, extrapolationOrder);
  BOOST_TEST(fixture.sizeOfSampleStorage(waveform) == 3);
  BOOST_TEST(fixture.numberOfStoredSamples(waveform) == 1);
  BOOST_TEST(fixture.dataSize(waveform) == 1);
>>>>>>> 291042ea

  // use zero initial data
  waveform.moveToNextWindow();
  BOOST_TEST(testing::equals(fixture.getValue(waveform, 0, 0), 0.0));
  BOOST_TEST(testing::equals(fixture.getValue(waveform, 0, 1), 0.0));
  BOOST_TEST(testing::equals(fixture.getValue(waveform, 0, 2), 0.0));

  Eigen::VectorXd value(1);
  value(0) = 1.0;
  waveform.store(value);
  BOOST_TEST(testing::equals(fixture.getValue(waveform, 0, 0), 1.0));
  BOOST_TEST(testing::equals(fixture.getValue(waveform, 0, 1), 0.0));
  BOOST_TEST(testing::equals(fixture.getValue(waveform, 0, 2), 0.0));
<<<<<<< HEAD
  BOOST_TEST(fixture.numberOfValidSamples(waveform) == 2);
  waveform.moveToNextWindow(); // applies first order extrapolation in second window
  BOOST_TEST(fixture.numberOfValidSamples(waveform) == 3);
=======
  BOOST_TEST(fixture.numberOfStoredSamples(waveform) == 2);
  waveform.moveToNextWindow(); // applies first order extrapolation in second window
  BOOST_TEST(fixture.numberOfStoredSamples(waveform) == 3);
>>>>>>> 291042ea
  BOOST_TEST(testing::equals(fixture.getValue(waveform, 0, 0), 2.0)); // = 2*1 - 0
  BOOST_TEST(testing::equals(fixture.getValue(waveform, 0, 1), 1.0));
  BOOST_TEST(testing::equals(fixture.getValue(waveform, 0, 2), 0.0));

  value(0) = 4.0;
  waveform.store(value);
  BOOST_TEST(testing::equals(fixture.getValue(waveform, 0, 0), 4.0));
  BOOST_TEST(testing::equals(fixture.getValue(waveform, 0, 1), 1.0));
  BOOST_TEST(testing::equals(fixture.getValue(waveform, 0, 2), 0.0));
<<<<<<< HEAD
  BOOST_TEST(fixture.numberOfValidSamples(waveform) == 3);
  waveform.moveToNextWindow(); // applies second order extrapolation in third window
  BOOST_TEST(fixture.numberOfValidSamples(waveform) == 3);
=======
  BOOST_TEST(fixture.numberOfStoredSamples(waveform) == 3);
  waveform.moveToNextWindow(); // applies second order extrapolation in third window
  BOOST_TEST(fixture.numberOfStoredSamples(waveform) == 3);
>>>>>>> 291042ea
  BOOST_TEST(testing::equals(fixture.getValue(waveform, 0, 0), 8.0)); // = 2.5*4 - 2 * 1 + 0.5 * 0
  BOOST_TEST(testing::equals(fixture.getValue(waveform, 0, 1), 4.0));
  BOOST_TEST(testing::equals(fixture.getValue(waveform, 0, 2), 1.0));

  value(0) = 8.0;
  waveform.store(value);
  BOOST_TEST(testing::equals(fixture.getValue(waveform, 0, 0), 8.0));
  BOOST_TEST(testing::equals(fixture.getValue(waveform, 0, 1), 4.0));
  BOOST_TEST(testing::equals(fixture.getValue(waveform, 0, 2), 1.0));
<<<<<<< HEAD
  BOOST_TEST(fixture.numberOfValidSamples(waveform) == 3);
  waveform.moveToNextWindow(); // applies second order extrapolation in fourth window
  BOOST_TEST(fixture.numberOfValidSamples(waveform) == 3);
=======
  BOOST_TEST(fixture.numberOfStoredSamples(waveform) == 3);
  waveform.moveToNextWindow(); // applies second order extrapolation in fourth window
  BOOST_TEST(fixture.numberOfStoredSamples(waveform) == 3);
>>>>>>> 291042ea
  BOOST_TEST(testing::equals(fixture.getValue(waveform, 0, 0), 12.5)); // = 2.5 * 8 - 2 * 4 + 0.5 * 1
  BOOST_TEST(testing::equals(fixture.getValue(waveform, 0, 1), 8.0));
  BOOST_TEST(testing::equals(fixture.getValue(waveform, 0, 2), 4.0));

  value(0) = 16.0;
  waveform.store(value);
  BOOST_TEST(testing::equals(fixture.getValue(waveform, 0, 0), 16.0));
  BOOST_TEST(testing::equals(fixture.getValue(waveform, 0, 1), 8.0));
  BOOST_TEST(testing::equals(fixture.getValue(waveform, 0, 2), 4.0));
<<<<<<< HEAD
  BOOST_TEST(fixture.numberOfValidSamples(waveform) == 3);
  waveform.moveToNextWindow(); // applies second order extrapolation in fifth window
  BOOST_TEST(fixture.numberOfValidSamples(waveform) == 3);
=======
  BOOST_TEST(fixture.numberOfStoredSamples(waveform) == 3);
  waveform.moveToNextWindow(); // applies second order extrapolation in fifth window
  BOOST_TEST(fixture.numberOfStoredSamples(waveform) == 3);
>>>>>>> 291042ea
  BOOST_TEST(testing::equals(fixture.getValue(waveform, 0, 0), 26.0)); // = 2.5 * 16.0 - 2 * 8 + 0.5 * 4
  BOOST_TEST(testing::equals(fixture.getValue(waveform, 0, 1), 16.0));
  BOOST_TEST(testing::equals(fixture.getValue(waveform, 0, 2), 8.0));
}
BOOST_AUTO_TEST_SUITE_END()

BOOST_AUTO_TEST_SUITE(InterpolationTests)
BOOST_AUTO_TEST_CASE(testInterpolateDataZerothOrder)
{
  PRECICE_TEST(1_rank);

  testing::WaveformFixture fixture;

  // Test zeroth order interpolation
  const int extrapolationOrder = 0;
  const int interpolationOrder = 0;
  Waveform  waveform(1, extrapolationOrder, interpolationOrder);

  BOOST_TEST(fixture.numberOfSamples(waveform) == 2);
  BOOST_TEST(fixture.numberOfData(waveform) == 1);
  BOOST_TEST(fixture.numberOfValidSamples(waveform) == 1);
  BOOST_TEST(testing::equals(fixture.getValue(waveform, 0, 0), 0.0));
  BOOST_TEST(testing::equals(fixture.getValue(waveform, 0, 1), 0.0));

  Eigen::VectorXd value(1);
  value(0) = 1.0;
  waveform.store(value);
  BOOST_TEST(testing::equals(fixture.getValue(waveform, 0, 0), 1.0));
  BOOST_TEST(testing::equals(fixture.getValue(waveform, 0, 1), 0.0));

  BOOST_TEST(testing::equals(waveform.sample(0.0)(0, 0), 1.0));
  BOOST_TEST(testing::equals(waveform.sample(0.5)(0, 0), 1.0));
  BOOST_TEST(testing::equals(waveform.sample(1.0)(0, 0), 1.0));

  value(0) = 2.0;
  waveform.store(value);

  BOOST_TEST(testing::equals(waveform.sample(0.0)(0, 0), 2.0));
  BOOST_TEST(testing::equals(waveform.sample(0.5)(0, 0), 2.0));
  BOOST_TEST(testing::equals(waveform.sample(1.0)(0, 0), 2.0));

  waveform.moveToNextWindow();
  BOOST_TEST(fixture.numberOfValidSamples(waveform) == 2);
  BOOST_TEST(testing::equals(fixture.getValue(waveform, 0, 0), 2.0));
  BOOST_TEST(testing::equals(fixture.getValue(waveform, 0, 1), 2.0));

  BOOST_TEST(testing::equals(waveform.sample(0.0)(0, 0), 2.0));
  BOOST_TEST(testing::equals(waveform.sample(0.5)(0, 0), 2.0));
  BOOST_TEST(testing::equals(waveform.sample(1.0)(0, 0), 2.0));

  value(0) = 3.0;
  waveform.store(value);

  BOOST_TEST(testing::equals(waveform.sample(0.0)(0, 0), 3.0));
  BOOST_TEST(testing::equals(waveform.sample(0.5)(0, 0), 3.0));
  BOOST_TEST(testing::equals(waveform.sample(1.0)(0, 0), 3.0));
}

BOOST_AUTO_TEST_CASE(testInterpolateDataFirstOrder)
{
  PRECICE_TEST(1_rank);

  testing::WaveformFixture fixture;

  // Test first order interpolation
  const int extrapolationOrder = 0;
  const int interpolationOrder = 1;
  Waveform  waveform(1, extrapolationOrder, interpolationOrder);
  BOOST_TEST(fixture.numberOfSamples(waveform) == 2);
  BOOST_TEST(fixture.numberOfData(waveform) == 1);
  BOOST_TEST(fixture.numberOfValidSamples(waveform) == 1);
  BOOST_TEST(testing::equals(fixture.getValue(waveform, 0, 0), 0.0));
  BOOST_TEST(testing::equals(fixture.getValue(waveform, 0, 1), 0.0));

  Eigen::VectorXd value(1);
  value(0) = 1.0;
  waveform.store(value);
  BOOST_TEST(testing::equals(fixture.getValue(waveform, 0, 0), 1.0));
  BOOST_TEST(testing::equals(fixture.getValue(waveform, 0, 1), 0.0));

  BOOST_TEST(testing::equals(waveform.sample(0.0)(0, 0), 1.0));
  BOOST_TEST(testing::equals(waveform.sample(0.5)(0, 0), 1.0));
  BOOST_TEST(testing::equals(waveform.sample(1.0)(0, 0), 1.0));

  value(0) = 2.0;
  waveform.store(value);

  BOOST_TEST(testing::equals(waveform.sample(0.0)(0, 0), 2.0));
  BOOST_TEST(testing::equals(waveform.sample(0.5)(0, 0), 2.0));
  BOOST_TEST(testing::equals(waveform.sample(1.0)(0, 0), 2.0));

  waveform.moveToNextWindow();
  BOOST_TEST(fixture.numberOfValidSamples(waveform) == 2);
  BOOST_TEST(testing::equals(fixture.getValue(waveform, 0, 0), 2.0));
  BOOST_TEST(testing::equals(fixture.getValue(waveform, 0, 1), 2.0));

  BOOST_TEST(testing::equals(waveform.sample(0.0)(0, 0), 2.0));
  BOOST_TEST(testing::equals(waveform.sample(0.5)(0, 0), 2.0));
  BOOST_TEST(testing::equals(waveform.sample(1.0)(0, 0), 2.0));

  value(0) = 3.0;
  waveform.store(value);

  BOOST_TEST(testing::equals(fixture.getValue(waveform, 0, 0), 3.0));
  BOOST_TEST(testing::equals(fixture.getValue(waveform, 0, 1), 2.0));

  BOOST_TEST(testing::equals(waveform.sample(0.0)(0, 0), 2.0));
  BOOST_TEST(testing::equals(waveform.sample(0.5)(0, 0), 2.5));
  BOOST_TEST(testing::equals(waveform.sample(1.0)(0, 0), 3.0));
}

BOOST_AUTO_TEST_CASE(testInterpolateDataSecondOrder)
{
  PRECICE_TEST(1_rank);

  testing::WaveformFixture fixture;

  // Test second order interpolation
  const int extrapolationOrder = 0;
  const int interpolationOrder = 2;
  Waveform  waveform(1, extrapolationOrder, interpolationOrder);
  BOOST_TEST(fixture.numberOfSamples(waveform) == 3);
  BOOST_TEST(fixture.numberOfData(waveform) == 1);
  BOOST_TEST(fixture.numberOfValidSamples(waveform) == 1);
  BOOST_TEST(testing::equals(fixture.getValue(waveform, 0, 0), 0.0));
  BOOST_TEST(testing::equals(fixture.getValue(waveform, 0, 1), 0.0));
  BOOST_TEST(testing::equals(fixture.getValue(waveform, 0, 2), 0.0));

  Eigen::VectorXd value(1);
  value(0) = 1.0;
  waveform.store(value);
  BOOST_TEST(testing::equals(fixture.getValue(waveform, 0, 0), 1.0));
  BOOST_TEST(testing::equals(fixture.getValue(waveform, 0, 1), 0.0));
  BOOST_TEST(testing::equals(fixture.getValue(waveform, 0, 2), 0.0));

  BOOST_TEST(testing::equals(waveform.sample(0.0)(0, 0), 1.0));
  BOOST_TEST(testing::equals(waveform.sample(0.5)(0, 0), 1.0));
  BOOST_TEST(testing::equals(waveform.sample(1.0)(0, 0), 1.0));

  value(0) = 2.0;
  waveform.store(value);
  BOOST_TEST(testing::equals(fixture.getValue(waveform, 0, 0), 2.0));
  BOOST_TEST(testing::equals(fixture.getValue(waveform, 0, 1), 0.0));
  BOOST_TEST(testing::equals(fixture.getValue(waveform, 0, 2), 0.0));

  BOOST_TEST(testing::equals(waveform.sample(0.0)(0, 0), 2.0));
  BOOST_TEST(testing::equals(waveform.sample(0.5)(0, 0), 2.0));
  BOOST_TEST(testing::equals(waveform.sample(1.0)(0, 0), 2.0));

  waveform.moveToNextWindow();
  BOOST_TEST(fixture.numberOfValidSamples(waveform) == 2);
  BOOST_TEST(testing::equals(fixture.getValue(waveform, 0, 0), 2.0));
  BOOST_TEST(testing::equals(fixture.getValue(waveform, 0, 1), 2.0));
  BOOST_TEST(testing::equals(fixture.getValue(waveform, 0, 2), 0.0));

  BOOST_TEST(testing::equals(waveform.sample(0.0)(0, 0), 2.0));
  BOOST_TEST(testing::equals(waveform.sample(0.5)(0, 0), 2.0));
  BOOST_TEST(testing::equals(waveform.sample(1.0)(0, 0), 2.0));

  value(0) = 8.0;
  waveform.store(value);

  BOOST_TEST(testing::equals(fixture.getValue(waveform, 0, 0), 8.0));
  BOOST_TEST(testing::equals(fixture.getValue(waveform, 0, 1), 2.0));
  BOOST_TEST(testing::equals(fixture.getValue(waveform, 0, 2), 0.0));

  BOOST_TEST(testing::equals(waveform.sample(0.0)(0, 0), 2.0));
  BOOST_TEST(testing::equals(waveform.sample(0.5)(0, 0), 5.0));
  BOOST_TEST(testing::equals(waveform.sample(1.0)(0, 0), 8.0));

  value(0) = 4.0;
  waveform.store(value);

  BOOST_TEST(testing::equals(fixture.getValue(waveform, 0, 0), 4.0));
  BOOST_TEST(testing::equals(fixture.getValue(waveform, 0, 1), 2.0));
  BOOST_TEST(testing::equals(fixture.getValue(waveform, 0, 2), 0.0));

  BOOST_TEST(testing::equals(waveform.sample(0.0)(0, 0), 2.0));
  BOOST_TEST(testing::equals(waveform.sample(0.5)(0, 0), 3.0));
  BOOST_TEST(testing::equals(waveform.sample(1.0)(0, 0), 4.0));

  waveform.moveToNextWindow();
  BOOST_TEST(fixture.numberOfValidSamples(waveform) == 3);
  BOOST_TEST(testing::equals(fixture.getValue(waveform, 0, 0), 4.0));
  BOOST_TEST(testing::equals(fixture.getValue(waveform, 0, 1), 4.0));
  BOOST_TEST(testing::equals(fixture.getValue(waveform, 0, 2), 2.0));

  BOOST_TEST(testing::equals(waveform.sample(0.0)(0, 0), 4.0));
  BOOST_TEST(testing::equals(waveform.sample(0.5)(0, 0), 4.25));
  BOOST_TEST(testing::equals(waveform.sample(1.0)(0, 0), 4.0));

  value(0) = 8.0;
  waveform.store(value);

  BOOST_TEST(testing::equals(fixture.getValue(waveform, 0, 0), 8.0));
  BOOST_TEST(testing::equals(fixture.getValue(waveform, 0, 1), 4.0));
  BOOST_TEST(testing::equals(fixture.getValue(waveform, 0, 2), 2.0));

  BOOST_TEST(testing::equals(waveform.sample(0.0)(0, 0), 4.0));
  BOOST_TEST(testing::equals(waveform.sample(0.5)(0, 0), 5.75));
  BOOST_TEST(testing::equals(waveform.sample(1.0)(0, 0), 8.0));
}

BOOST_AUTO_TEST_SUITE_END()
BOOST_AUTO_TEST_SUITE_END()
BOOST_AUTO_TEST_SUITE_END()<|MERGE_RESOLUTION|>--- conflicted
+++ resolved
@@ -20,42 +20,25 @@
 
   // Test first order extrapolation
   const int extrapolationOrder = 1;
-<<<<<<< HEAD
   Waveform  waveform(1, extrapolationOrder, Waveform::UNDEFINED_INTERPOLATION_ORDER);
-  BOOST_TEST(fixture.numberOfSamples(waveform) == 2);
-  BOOST_TEST(fixture.numberOfValidSamples(waveform) == 1);
-  BOOST_TEST(fixture.numberOfData(waveform) == 1);
+  BOOST_TEST(fixture.sizeOfSampleStorage(waveform) == 2);
+  BOOST_TEST(fixture.numberOfStoredSamples(waveform) == 1);
+  BOOST_TEST(fixture.dataSize(waveform) == 1);
 
   // use zero initial data
   waveform.moveToNextWindow();
-  BOOST_TEST(fixture.numberOfValidSamples(waveform) == 2);
-=======
-  Waveform  waveform(1, extrapolationOrder);
-  BOOST_TEST(fixture.sizeOfSampleStorage(waveform) == 2);
-  BOOST_TEST(fixture.numberOfStoredSamples(waveform) == 1);
-  BOOST_TEST(fixture.dataSize(waveform) == 1);
-
-  // use zero initial data
-  waveform.moveToNextWindow();
-  BOOST_TEST(fixture.numberOfStoredSamples(waveform) == 2);
->>>>>>> 291042ea
-  BOOST_TEST(testing::equals(fixture.getValue(waveform, 0, 0), 0.0));
-  BOOST_TEST(testing::equals(fixture.getValue(waveform, 0, 1), 0.0));
-
-  Eigen::VectorXd value(1);
-  value(0) = 1.0;
-  waveform.store(value);
-  BOOST_TEST(testing::equals(fixture.getValue(waveform, 0, 0), 1.0));
-  BOOST_TEST(testing::equals(fixture.getValue(waveform, 0, 1), 0.0));
-<<<<<<< HEAD
-  BOOST_TEST(fixture.numberOfValidSamples(waveform) == 2);
+  BOOST_TEST(fixture.numberOfStoredSamples(waveform) == 2);
+  BOOST_TEST(testing::equals(fixture.getValue(waveform, 0, 0), 0.0));
+  BOOST_TEST(testing::equals(fixture.getValue(waveform, 0, 1), 0.0));
+
+  Eigen::VectorXd value(1);
+  value(0) = 1.0;
+  waveform.store(value);
+  BOOST_TEST(testing::equals(fixture.getValue(waveform, 0, 0), 1.0));
+  BOOST_TEST(testing::equals(fixture.getValue(waveform, 0, 1), 0.0));
+  BOOST_TEST(fixture.numberOfStoredSamples(waveform) == 2);
   waveform.moveToNextWindow(); // applies first order extrapolation in second window
-  BOOST_TEST(fixture.numberOfValidSamples(waveform) == 2);
-=======
-  BOOST_TEST(fixture.numberOfStoredSamples(waveform) == 2);
-  waveform.moveToNextWindow(); // applies first order extrapolation in second window
-  BOOST_TEST(fixture.numberOfStoredSamples(waveform) == 2);
->>>>>>> 291042ea
+  BOOST_TEST(fixture.numberOfStoredSamples(waveform) == 2);
   BOOST_TEST(testing::equals(fixture.getValue(waveform, 0, 0), 2.0)); // = 2*1 - 0
   BOOST_TEST(testing::equals(fixture.getValue(waveform, 0, 1), 1.0));
 
@@ -63,10 +46,9 @@
   waveform.store(value);
   BOOST_TEST(testing::equals(fixture.getValue(waveform, 0, 0), 4.0));
   BOOST_TEST(testing::equals(fixture.getValue(waveform, 0, 1), 1.0));
-<<<<<<< HEAD
-  BOOST_TEST(fixture.numberOfValidSamples(waveform) == 2);
+  BOOST_TEST(fixture.numberOfStoredSamples(waveform) == 2);
   waveform.moveToNextWindow(); // applies first order extrapolation in third window
-  BOOST_TEST(fixture.numberOfValidSamples(waveform) == 2);
+  BOOST_TEST(fixture.numberOfStoredSamples(waveform) == 2);
   BOOST_TEST(testing::equals(fixture.getValue(waveform, 0, 0), 7.0)); // = 2*4 - 1
   BOOST_TEST(testing::equals(fixture.getValue(waveform, 0, 1), 4.0));
 
@@ -74,24 +56,9 @@
   waveform.store(value);
   BOOST_TEST(testing::equals(fixture.getValue(waveform, 0, 0), 8.0));
   BOOST_TEST(testing::equals(fixture.getValue(waveform, 0, 1), 4.0));
-  BOOST_TEST(fixture.numberOfValidSamples(waveform) == 2);
+  BOOST_TEST(fixture.numberOfStoredSamples(waveform) == 2);
   waveform.moveToNextWindow(); // applies first order extrapolation in forth window
-  BOOST_TEST(fixture.numberOfValidSamples(waveform) == 2);
-=======
-  BOOST_TEST(fixture.numberOfStoredSamples(waveform) == 2);
-  waveform.moveToNextWindow(); // applies first order extrapolation in third window
-  BOOST_TEST(fixture.numberOfStoredSamples(waveform) == 2);
-  BOOST_TEST(testing::equals(fixture.getValue(waveform, 0, 0), 7.0)); // 7.0 = 2 * 4 - 1
-  BOOST_TEST(testing::equals(fixture.getValue(waveform, 0, 1), 4.0));
-
-  value(0) = 8.0;
-  waveform.store(value);
-  BOOST_TEST(testing::equals(fixture.getValue(waveform, 0, 0), 8.0));
-  BOOST_TEST(testing::equals(fixture.getValue(waveform, 0, 1), 4.0));
-  BOOST_TEST(fixture.numberOfStoredSamples(waveform) == 2);
-  waveform.moveToNextWindow(); // applies first order extrapolation in forth window
-  BOOST_TEST(fixture.numberOfStoredSamples(waveform) == 2);
->>>>>>> 291042ea
+  BOOST_TEST(fixture.numberOfStoredSamples(waveform) == 2);
   BOOST_TEST(testing::equals(fixture.getValue(waveform, 0, 0), 12.0)); // 10.0 = 2 * 8 - 4
   BOOST_TEST(testing::equals(fixture.getValue(waveform, 0, 1), 8.0));
 }
@@ -104,17 +71,10 @@
 
   // Test second order extrapolation
   const int extrapolationOrder = 2;
-<<<<<<< HEAD
   Waveform  waveform(1, extrapolationOrder, Waveform::UNDEFINED_INTERPOLATION_ORDER);
-  BOOST_TEST(fixture.numberOfSamples(waveform) == 3);
-  BOOST_TEST(fixture.numberOfValidSamples(waveform) == 1);
-  BOOST_TEST(fixture.numberOfData(waveform) == 1);
-=======
-  Waveform  waveform(1, extrapolationOrder);
   BOOST_TEST(fixture.sizeOfSampleStorage(waveform) == 3);
   BOOST_TEST(fixture.numberOfStoredSamples(waveform) == 1);
   BOOST_TEST(fixture.dataSize(waveform) == 1);
->>>>>>> 291042ea
 
   // use zero initial data
   waveform.moveToNextWindow();
@@ -128,15 +88,9 @@
   BOOST_TEST(testing::equals(fixture.getValue(waveform, 0, 0), 1.0));
   BOOST_TEST(testing::equals(fixture.getValue(waveform, 0, 1), 0.0));
   BOOST_TEST(testing::equals(fixture.getValue(waveform, 0, 2), 0.0));
-<<<<<<< HEAD
-  BOOST_TEST(fixture.numberOfValidSamples(waveform) == 2);
+  BOOST_TEST(fixture.numberOfStoredSamples(waveform) == 2);
   waveform.moveToNextWindow(); // applies first order extrapolation in second window
-  BOOST_TEST(fixture.numberOfValidSamples(waveform) == 3);
-=======
-  BOOST_TEST(fixture.numberOfStoredSamples(waveform) == 2);
-  waveform.moveToNextWindow(); // applies first order extrapolation in second window
-  BOOST_TEST(fixture.numberOfStoredSamples(waveform) == 3);
->>>>>>> 291042ea
+  BOOST_TEST(fixture.numberOfStoredSamples(waveform) == 3);
   BOOST_TEST(testing::equals(fixture.getValue(waveform, 0, 0), 2.0)); // = 2*1 - 0
   BOOST_TEST(testing::equals(fixture.getValue(waveform, 0, 1), 1.0));
   BOOST_TEST(testing::equals(fixture.getValue(waveform, 0, 2), 0.0));
@@ -146,15 +100,9 @@
   BOOST_TEST(testing::equals(fixture.getValue(waveform, 0, 0), 4.0));
   BOOST_TEST(testing::equals(fixture.getValue(waveform, 0, 1), 1.0));
   BOOST_TEST(testing::equals(fixture.getValue(waveform, 0, 2), 0.0));
-<<<<<<< HEAD
-  BOOST_TEST(fixture.numberOfValidSamples(waveform) == 3);
+  BOOST_TEST(fixture.numberOfStoredSamples(waveform) == 3);
   waveform.moveToNextWindow(); // applies second order extrapolation in third window
-  BOOST_TEST(fixture.numberOfValidSamples(waveform) == 3);
-=======
-  BOOST_TEST(fixture.numberOfStoredSamples(waveform) == 3);
-  waveform.moveToNextWindow(); // applies second order extrapolation in third window
-  BOOST_TEST(fixture.numberOfStoredSamples(waveform) == 3);
->>>>>>> 291042ea
+  BOOST_TEST(fixture.numberOfStoredSamples(waveform) == 3);
   BOOST_TEST(testing::equals(fixture.getValue(waveform, 0, 0), 8.0)); // = 2.5*4 - 2 * 1 + 0.5 * 0
   BOOST_TEST(testing::equals(fixture.getValue(waveform, 0, 1), 4.0));
   BOOST_TEST(testing::equals(fixture.getValue(waveform, 0, 2), 1.0));
@@ -164,15 +112,9 @@
   BOOST_TEST(testing::equals(fixture.getValue(waveform, 0, 0), 8.0));
   BOOST_TEST(testing::equals(fixture.getValue(waveform, 0, 1), 4.0));
   BOOST_TEST(testing::equals(fixture.getValue(waveform, 0, 2), 1.0));
-<<<<<<< HEAD
-  BOOST_TEST(fixture.numberOfValidSamples(waveform) == 3);
+  BOOST_TEST(fixture.numberOfStoredSamples(waveform) == 3);
   waveform.moveToNextWindow(); // applies second order extrapolation in fourth window
-  BOOST_TEST(fixture.numberOfValidSamples(waveform) == 3);
-=======
-  BOOST_TEST(fixture.numberOfStoredSamples(waveform) == 3);
-  waveform.moveToNextWindow(); // applies second order extrapolation in fourth window
-  BOOST_TEST(fixture.numberOfStoredSamples(waveform) == 3);
->>>>>>> 291042ea
+  BOOST_TEST(fixture.numberOfStoredSamples(waveform) == 3);
   BOOST_TEST(testing::equals(fixture.getValue(waveform, 0, 0), 12.5)); // = 2.5 * 8 - 2 * 4 + 0.5 * 1
   BOOST_TEST(testing::equals(fixture.getValue(waveform, 0, 1), 8.0));
   BOOST_TEST(testing::equals(fixture.getValue(waveform, 0, 2), 4.0));
@@ -182,15 +124,9 @@
   BOOST_TEST(testing::equals(fixture.getValue(waveform, 0, 0), 16.0));
   BOOST_TEST(testing::equals(fixture.getValue(waveform, 0, 1), 8.0));
   BOOST_TEST(testing::equals(fixture.getValue(waveform, 0, 2), 4.0));
-<<<<<<< HEAD
-  BOOST_TEST(fixture.numberOfValidSamples(waveform) == 3);
+  BOOST_TEST(fixture.numberOfStoredSamples(waveform) == 3);
   waveform.moveToNextWindow(); // applies second order extrapolation in fifth window
-  BOOST_TEST(fixture.numberOfValidSamples(waveform) == 3);
-=======
-  BOOST_TEST(fixture.numberOfStoredSamples(waveform) == 3);
-  waveform.moveToNextWindow(); // applies second order extrapolation in fifth window
-  BOOST_TEST(fixture.numberOfStoredSamples(waveform) == 3);
->>>>>>> 291042ea
+  BOOST_TEST(fixture.numberOfStoredSamples(waveform) == 3);
   BOOST_TEST(testing::equals(fixture.getValue(waveform, 0, 0), 26.0)); // = 2.5 * 16.0 - 2 * 8 + 0.5 * 4
   BOOST_TEST(testing::equals(fixture.getValue(waveform, 0, 1), 16.0));
   BOOST_TEST(testing::equals(fixture.getValue(waveform, 0, 2), 8.0));
@@ -209,9 +145,9 @@
   const int interpolationOrder = 0;
   Waveform  waveform(1, extrapolationOrder, interpolationOrder);
 
-  BOOST_TEST(fixture.numberOfSamples(waveform) == 2);
-  BOOST_TEST(fixture.numberOfData(waveform) == 1);
-  BOOST_TEST(fixture.numberOfValidSamples(waveform) == 1);
+  BOOST_TEST(fixture.sizeOfSampleStorage(waveform) == 2);
+  BOOST_TEST(fixture.dataSize(waveform) == 1);
+  BOOST_TEST(fixture.numberOfStoredSamples(waveform) == 1);
   BOOST_TEST(testing::equals(fixture.getValue(waveform, 0, 0), 0.0));
   BOOST_TEST(testing::equals(fixture.getValue(waveform, 0, 1), 0.0));
 
@@ -233,7 +169,7 @@
   BOOST_TEST(testing::equals(waveform.sample(1.0)(0, 0), 2.0));
 
   waveform.moveToNextWindow();
-  BOOST_TEST(fixture.numberOfValidSamples(waveform) == 2);
+  BOOST_TEST(fixture.numberOfStoredSamples(waveform) == 2);
   BOOST_TEST(testing::equals(fixture.getValue(waveform, 0, 0), 2.0));
   BOOST_TEST(testing::equals(fixture.getValue(waveform, 0, 1), 2.0));
 
@@ -259,9 +195,9 @@
   const int extrapolationOrder = 0;
   const int interpolationOrder = 1;
   Waveform  waveform(1, extrapolationOrder, interpolationOrder);
-  BOOST_TEST(fixture.numberOfSamples(waveform) == 2);
-  BOOST_TEST(fixture.numberOfData(waveform) == 1);
-  BOOST_TEST(fixture.numberOfValidSamples(waveform) == 1);
+  BOOST_TEST(fixture.sizeOfSampleStorage(waveform) == 2);
+  BOOST_TEST(fixture.dataSize(waveform) == 1);
+  BOOST_TEST(fixture.numberOfStoredSamples(waveform) == 1);
   BOOST_TEST(testing::equals(fixture.getValue(waveform, 0, 0), 0.0));
   BOOST_TEST(testing::equals(fixture.getValue(waveform, 0, 1), 0.0));
 
@@ -283,7 +219,7 @@
   BOOST_TEST(testing::equals(waveform.sample(1.0)(0, 0), 2.0));
 
   waveform.moveToNextWindow();
-  BOOST_TEST(fixture.numberOfValidSamples(waveform) == 2);
+  BOOST_TEST(fixture.numberOfStoredSamples(waveform) == 2);
   BOOST_TEST(testing::equals(fixture.getValue(waveform, 0, 0), 2.0));
   BOOST_TEST(testing::equals(fixture.getValue(waveform, 0, 1), 2.0));
 
@@ -312,9 +248,9 @@
   const int extrapolationOrder = 0;
   const int interpolationOrder = 2;
   Waveform  waveform(1, extrapolationOrder, interpolationOrder);
-  BOOST_TEST(fixture.numberOfSamples(waveform) == 3);
-  BOOST_TEST(fixture.numberOfData(waveform) == 1);
-  BOOST_TEST(fixture.numberOfValidSamples(waveform) == 1);
+  BOOST_TEST(fixture.sizeOfSampleStorage(waveform) == 3);
+  BOOST_TEST(fixture.dataSize(waveform) == 1);
+  BOOST_TEST(fixture.numberOfStoredSamples(waveform) == 1);
   BOOST_TEST(testing::equals(fixture.getValue(waveform, 0, 0), 0.0));
   BOOST_TEST(testing::equals(fixture.getValue(waveform, 0, 1), 0.0));
   BOOST_TEST(testing::equals(fixture.getValue(waveform, 0, 2), 0.0));
@@ -341,7 +277,7 @@
   BOOST_TEST(testing::equals(waveform.sample(1.0)(0, 0), 2.0));
 
   waveform.moveToNextWindow();
-  BOOST_TEST(fixture.numberOfValidSamples(waveform) == 2);
+  BOOST_TEST(fixture.numberOfStoredSamples(waveform) == 2);
   BOOST_TEST(testing::equals(fixture.getValue(waveform, 0, 0), 2.0));
   BOOST_TEST(testing::equals(fixture.getValue(waveform, 0, 1), 2.0));
   BOOST_TEST(testing::equals(fixture.getValue(waveform, 0, 2), 0.0));
@@ -373,7 +309,7 @@
   BOOST_TEST(testing::equals(waveform.sample(1.0)(0, 0), 4.0));
 
   waveform.moveToNextWindow();
-  BOOST_TEST(fixture.numberOfValidSamples(waveform) == 3);
+  BOOST_TEST(fixture.numberOfStoredSamples(waveform) == 3);
   BOOST_TEST(testing::equals(fixture.getValue(waveform, 0, 0), 4.0));
   BOOST_TEST(testing::equals(fixture.getValue(waveform, 0, 1), 4.0));
   BOOST_TEST(testing::equals(fixture.getValue(waveform, 0, 2), 2.0));
