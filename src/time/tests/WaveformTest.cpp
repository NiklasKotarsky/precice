--- conflicted
+++ resolved
@@ -20,13 +20,9 @@
 
   // Test first order extrapolation
   const int extrapolationOrder = 1;
-<<<<<<< HEAD
-  Waveform  waveform(1, extrapolationOrder, Waveform::UNDEFINED_INTERPOLATION_ORDER);
-=======
-  const int valuesSize         = 1;
-  Waveform  waveform(extrapolationOrder);
-  waveform.initialize(valuesSize);
->>>>>>> eb035ffb
+  Waveform  waveform(extrapolationOrder, Waveform::UNDEFINED_INTERPOLATION_ORDER);
+  const int valuesSize = 1;
+  waveform.initialize(valuesSize);
   BOOST_TEST(fixture.sizeOfSampleStorage(waveform) == 2);
   BOOST_TEST(fixture.numberOfStoredSamples(waveform) == 1);
   BOOST_TEST(fixture.valuesSize(waveform) == 1);
@@ -77,13 +73,9 @@
 
   // Test second order extrapolation
   const int extrapolationOrder = 2;
-<<<<<<< HEAD
-  Waveform  waveform(1, extrapolationOrder, Waveform::UNDEFINED_INTERPOLATION_ORDER);
-=======
-  const int valuesSize         = 1;
-  Waveform  waveform(extrapolationOrder);
-  waveform.initialize(valuesSize);
->>>>>>> eb035ffb
+  Waveform  waveform(extrapolationOrder, Waveform::UNDEFINED_INTERPOLATION_ORDER);
+  const int valuesSize = 1;
+  waveform.initialize(valuesSize);
   BOOST_TEST(fixture.sizeOfSampleStorage(waveform) == 3);
   BOOST_TEST(fixture.numberOfStoredSamples(waveform) == 1);
   BOOST_TEST(fixture.valuesSize(waveform) == 1);
@@ -155,7 +147,9 @@
   // Test zeroth order interpolation
   const int extrapolationOrder = 0;
   const int interpolationOrder = 0;
-  Waveform  waveform(1, extrapolationOrder, interpolationOrder);
+  Waveform  waveform(extrapolationOrder, interpolationOrder);
+  const int valuesSize = 1;
+  waveform.initialize(valuesSize);
 
   BOOST_TEST(fixture.sizeOfSampleStorage(waveform) == 2);
   BOOST_TEST(fixture.valuesSize(waveform) == 1);
@@ -206,7 +200,10 @@
   // Test first order interpolation
   const int extrapolationOrder = 0;
   const int interpolationOrder = 1;
-  Waveform  waveform(1, extrapolationOrder, interpolationOrder);
+  Waveform  waveform(extrapolationOrder, interpolationOrder);
+  const int valuesSize = 1;
+  waveform.initialize(valuesSize);
+
   BOOST_TEST(fixture.sizeOfSampleStorage(waveform) == 2);
   BOOST_TEST(fixture.valuesSize(waveform) == 1);
   BOOST_TEST(fixture.numberOfStoredSamples(waveform) == 1);
@@ -259,7 +256,9 @@
   // Test second order interpolation
   const int extrapolationOrder = 0;
   const int interpolationOrder = 2;
-  Waveform  waveform(1, extrapolationOrder, interpolationOrder);
+  Waveform  waveform(extrapolationOrder, interpolationOrder);
+  const int valuesSize = 1;
+  waveform.initialize(valuesSize);
   BOOST_TEST(fixture.sizeOfSampleStorage(waveform) == 3);
   BOOST_TEST(fixture.valuesSize(waveform) == 1);
   BOOST_TEST(fixture.numberOfStoredSamples(waveform) == 1);
