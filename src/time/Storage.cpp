#include "time/Storage.hpp"
#include "math/differences.hpp"
#include "utils/assertion.hpp"

namespace precice::time {

Storage::Storage()
    : _sampleStorage{}
{
}

void Storage::initialize(Eigen::VectorXd values)
{
  _sampleStorage.emplace_back(std::make_pair(0.0, values));
  _sampleStorage.emplace_back(std::make_pair(1.0, values));
}

Eigen::VectorXd Storage::getValueAtTime(double time)
{
  for (auto &sample : _sampleStorage) {
    if (math::equals(sample.first, time)) {
      return sample.second;
    }
  }
  PRECICE_ASSERT(false, "no value found!", time);
}

void Storage::setValueAtTime(double time, Eigen::VectorXd value)
{
  PRECICE_ASSERT(math::greater(time, 0.0), "Setting value outside of valid range!");
  PRECICE_ASSERT(math::smallerEquals(time, 1.0), "Sampling outside of valid range!");
  PRECICE_ASSERT(math::smaller(maxStoredNormalizedDt(), time), maxStoredNormalizedDt(), time, "Trying to overwrite existing values or to write values with a time that is too small. Please use clear(), if you want to reset the storage.");
  _sampleStorage.emplace_back(std::make_pair(time, value));
}

void Storage::overrideDataAtEndWindowTime(Eigen::VectorXd data)
{
  double endWindowTime = 1.0;
  if (_sampleStorage.size() == 0) {
    _sampleStorage.emplace_back(std::make_pair(endWindowTime, data));
  } else {
    PRECICE_ASSERT(math::equals(_sampleStorage.back().first, endWindowTime), "Unexpected!", _sampleStorage.back().first);
    _sampleStorage.back().second = data;
  }
}

double Storage::maxStoredNormalizedDt()
{
  if (_sampleStorage.size() == 0) {
<<<<<<< HEAD
    return 0;
=======
    return 0; // @todo better return something that is clearly invalid or raise an error.
>>>>>>> e8365c96
  } else {
    return _sampleStorage.back().first;
  }
}

int Storage::nTimes()
{
  return _sampleStorage.size();
}

int Storage::nDofs()
{
  PRECICE_ASSERT(_sampleStorage.size() > 0);
  return _sampleStorage[0].second.size();
}

void Storage::move()
{
  PRECICE_ASSERT(nTimes() > 0);
  auto initialGuess = _sampleStorage.back().second; // use value at end of window as initial guess for next
  _sampleStorage.clear();
  initialize(initialGuess);
}

void Storage::clear(bool keepZero)
{
  Eigen::VectorXd keep;
  if (keepZero) {
    keep = _sampleStorage.front().second; // we keep data at _storageDict[0.0]
  }
  _sampleStorage.clear();
  if (keepZero) {
    _sampleStorage.emplace_back(std::make_pair(0.0, keep));
  }
}

Eigen::VectorXd Storage::getValueAtOrAfter(double before)
{
  for (auto &sample : _sampleStorage) {
    if (math::greaterEquals(sample.first, before)) {
      return sample.second;
    }
  }
  PRECICE_ASSERT(false, "no value found!", before);
}

Eigen::VectorXd Storage::getTimes()
{
  auto times = Eigen::VectorXd(nTimes());
  for (int i = 0; i < times.size(); i++) {
    times[i] = _sampleStorage[i].first;
  }
  return times;
}

std::pair<Eigen::VectorXd, Eigen::MatrixXd> Storage::getTimesAndValues()
{
  auto times  = Eigen::VectorXd(nTimes());
  auto values = Eigen::MatrixXd(nDofs(), nTimes());
  for (int i = 0; i < times.size(); i++) {
    times[i]      = _sampleStorage[i].first;
    values.col(i) = _sampleStorage[i].second;
  }
  return std::make_pair(times, values);
}

} // namespace precice::time<|MERGE_RESOLUTION|>--- conflicted
+++ resolved
@@ -47,11 +47,7 @@
 double Storage::maxStoredNormalizedDt()
 {
   if (_sampleStorage.size() == 0) {
-<<<<<<< HEAD
-    return 0;
-=======
     return 0; // @todo better return something that is clearly invalid or raise an error.
->>>>>>> e8365c96
   } else {
     return _sampleStorage.back().first;
   }
