--- conflicted
+++ resolved
@@ -1,9 +1,5 @@
-<<<<<<< HEAD
-#include "time/Storage.hpp"
-=======
 #include <boost/range.hpp>
 
->>>>>>> ad95b8bd
 #include "cplscheme/CouplingScheme.hpp"
 #include "math/differences.hpp"
 #include "time/Storage.hpp"
@@ -15,13 +11,8 @@
 
 const double Storage::WINDOW_END = 1.0;
 
-<<<<<<< HEAD
-Storage::Storage(int extrapolationOrder)
-    : _sampleStorage{}, _extrapolationOrder(extrapolationOrder)
-=======
 Storage::Storage()
     : _stampleStorage{}, _extrapolationOrder{0}
->>>>>>> ad95b8bd
 {
 }
 
@@ -31,33 +22,6 @@
   _stampleStorage.emplace_back(Stample{WINDOW_END, sample});
 }
 
-<<<<<<< HEAD
-Eigen::VectorXd Storage::getValuesAtTime(double time)
-{
-  for (auto &sample : _sampleStorage) {
-    if (math::equals(sample.first, time)) {
-      return sample.second;
-    }
-  }
-  PRECICE_ASSERT(false, "no values found!", time, getTimes());
-}
-
-void Storage::setValuesAtTime(double time, Eigen::VectorXd values, bool mustOverwriteExisting)
-{
-  PRECICE_ASSERT(math::smallerEquals(WINDOW_START, time), "Setting values outside of valid range!");
-  PRECICE_ASSERT(math::smallerEquals(time, WINDOW_END), "Sampling outside of valid range!");
-  if (!mustOverwriteExisting) {
-    PRECICE_ASSERT(math::smaller(maxStoredNormalizedDt(), time), maxStoredNormalizedDt(), time, "Trying to overwrite existing values or to write values with a time that is too small. Please use clear(), if you want to reset the storage.");
-    _sampleStorage.emplace_back(std::make_pair(time, values));
-  } else {
-    // check that key "time" exists.
-    auto sample = std::find_if(_sampleStorage.begin(), _sampleStorage.end(), [&time](const auto &s) { return math::equals(s.first, time); });
-    PRECICE_ASSERT(sample != _sampleStorage.end(), time, "Key does not exist, cannot overwrite values.");
-    // overwrite values at "time"
-    for (auto &sample : _sampleStorage) {
-      if (math::equals(sample.first, time)) {
-        sample.second = values;
-=======
 void Storage::setSampleAtTime(double time, Sample sample)
 {
   PRECICE_ASSERT(math::smallerEquals(WINDOW_START, time), "Setting sample outside of valid range!");
@@ -71,7 +35,6 @@
     for (auto &stample : _stampleStorage) {
       if (math::equals(stample.timestamp, time)) {
         stample.sample = sample;
->>>>>>> ad95b8bd
         return;
       }
     }
@@ -81,15 +44,7 @@
 
 void Storage::setExtrapolationOrder(int extrapolationOrder)
 {
-<<<<<<< HEAD
-  if (_sampleStorage.size() == 0) {
-    return -1; // invalid return
-  } else {
-    return _sampleStorage.back().first;
-  }
-=======
   _extrapolationOrder = extrapolationOrder;
->>>>>>> ad95b8bd
 }
 
 double Storage::maxStoredNormalizedDt() const
@@ -115,25 +70,6 @@
 void Storage::move()
 {
   PRECICE_ASSERT(nTimes() > 0);
-<<<<<<< HEAD
-  auto valuesAtBeginning = getValuesAtEnd();
-  auto valuesAtEnd       = computeExtrapolation();
-  _sampleStorage.clear();
-  _sampleStorage.emplace_back(std::make_pair(WINDOW_START, valuesAtBeginning));
-  _sampleStorage.emplace_back(std::make_pair(WINDOW_END, valuesAtEnd));
-}
-
-void Storage::clear(bool keepWindowStart)
-{
-  if (keepWindowStart) {
-    PRECICE_ASSERT(nTimes() > 0, "Storage does not contain any data!");
-    Eigen::VectorXd keep = getValuesAtBeginning(); // we keep data at _storageDict[0.0]
-    _sampleStorage.clear();
-    _sampleStorage.emplace_back(std::make_pair(WINDOW_START, keep));
-  } else {
-    _sampleStorage.clear();
-  }
-=======
   auto sampleAtBeginning = getSampleAtEnd();
   auto sampleAtEnd       = computeExtrapolation();
   _stampleStorage.clear();
@@ -146,7 +82,6 @@
   PRECICE_ASSERT(!_stampleStorage.empty(), "Storage does not contain any data!");
   PRECICE_ASSERT(_stampleStorage.front().timestamp == time::Storage::WINDOW_START);
   _stampleStorage.erase(++_stampleStorage.begin(), _stampleStorage.end());
->>>>>>> ad95b8bd
 }
 
 Eigen::VectorXd Storage::getValuesAtOrAfter(double before) const
@@ -177,14 +112,6 @@
   return std::make_pair(times, values);
 }
 
-<<<<<<< HEAD
-Eigen::VectorXd Storage::computeExtrapolation()
-{
-  if (_extrapolationOrder == 0 || _extrapolationOrder == cplscheme::CouplingScheme::UNDEFINED_EXTRAPOLATION_ORDER) {
-    return getValuesAtEnd(); // use values at end of window as initial guess for next
-  } else if (_extrapolationOrder == 1) {
-    return 2 * getValuesAtEnd() - getValuesAtBeginning(); // use linear extrapolation from window at beginning and end of window.
-=======
 time::Sample Storage::computeExtrapolation()
 {
   if (_extrapolationOrder == 0) {
@@ -193,23 +120,10 @@
     auto s0 = getSampleAtBeginning();
     auto s1 = getSampleAtEnd();
     return time::Sample{2 * s1.values - s0.values, 2 * s1.gradients - s0.gradients}; // use linear extrapolation from window at beginning and end of window.
->>>>>>> ad95b8bd
   }
   PRECICE_UNREACHABLE("Invalid _extrapolationOrder")
 }
 
-<<<<<<< HEAD
-Eigen::VectorXd Storage::getValuesAtBeginning()
-{
-  PRECICE_ASSERT(math::equals(_sampleStorage.front().first, WINDOW_START), _sampleStorage.front().first);
-  return _sampleStorage.front().second;
-}
-
-Eigen::VectorXd Storage::getValuesAtEnd()
-{
-  PRECICE_ASSERT(math::equals(_sampleStorage.back().first, WINDOW_END), _sampleStorage.back().first);
-  return _sampleStorage.back().second;
-=======
 time::Sample Storage::getSampleAtBeginning()
 {
   return _stampleStorage.front().sample;
@@ -218,7 +132,6 @@
 time::Sample Storage::getSampleAtEnd()
 {
   return _stampleStorage.back().sample;
->>>>>>> ad95b8bd
 }
 
 } // namespace precice::time