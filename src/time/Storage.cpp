#include "time/Storage.hpp"
#include "math/differences.hpp"
#include "utils/assertion.hpp"

namespace precice::time {

const double Storage::WINDOW_START = 0.0;

const double Storage::WINDOW_END = 1.0;

Storage::Storage(int extrapolationOrder)
    : _sampleStorage{}, _extrapolationOrder(extrapolationOrder)
{
}

void Storage::initialize(Eigen::VectorXd values)
{
  _sampleStorage.emplace_back(std::make_pair(WINDOW_START, values));
  _sampleStorage.emplace_back(std::make_pair(WINDOW_END, values));
}

Eigen::VectorXd Storage::getValuesAtTime(double time)
{
  for (auto &sample : _sampleStorage) {
    if (math::equals(sample.first, time)) {
      return sample.second;
    }
  }
  PRECICE_ASSERT(false, "no values found!", time);
}

void Storage::setValuesAtTime(double time, Eigen::VectorXd values, bool mustOverwriteExisting)
{
  PRECICE_ASSERT(math::smallerEquals(WINDOW_START, time), "Setting values outside of valid range!");
  PRECICE_ASSERT(math::smallerEquals(time, WINDOW_END), "Sampling outside of valid range!");
  if (!mustOverwriteExisting) {
    PRECICE_ASSERT(math::smaller(maxStoredNormalizedDt(), time), maxStoredNormalizedDt(), time, "Trying to overwrite existing values or to write values with a time that is too small. Please use clear(), if you want to reset the storage.");
    _sampleStorage.emplace_back(std::make_pair(time, values));
  } else {
    // check that key "time" exists.
    auto sample = std::find_if(_sampleStorage.begin(), _sampleStorage.end(), [&time](const auto &s) { return math::equals(s.first, time); });
    PRECICE_ASSERT(sample != _sampleStorage.end(), time, "Key does not exist, cannot overwrite values.");
    // overwrite values at "time"
    for (auto &sample : _sampleStorage) {
      if (math::equals(sample.first, time)) {
        sample.second = values;
        return;
      }
    }
    PRECICE_ASSERT(false, "unreachable!");
  }
}

double Storage::maxStoredNormalizedDt()
{
  if (_sampleStorage.size() == 0) {
    return -1; // invalid return
  } else {
    return _sampleStorage.back().first;
  }
}

int Storage::nTimes()
{
  return _sampleStorage.size();
}

int Storage::nDofs()
{
  PRECICE_ASSERT(_sampleStorage.size() > 0);
  return _sampleStorage[0].second.size();
}

void Storage::move()
{
  PRECICE_ASSERT(nTimes() > 0);
<<<<<<< HEAD
  auto valueAtBeginning = getValueAtEnd();
  auto valueAtEnd       = computeExtrapolation();
=======
  auto initialGuess = _sampleStorage.back().second; // use values at end of window as initial guess for next
>>>>>>> 6cbae7db
  _sampleStorage.clear();
  _sampleStorage.emplace_back(std::make_pair(WINDOW_START, valueAtBeginning));
  _sampleStorage.emplace_back(std::make_pair(WINDOW_END, valueAtEnd));
}

void Storage::clear()
{
  PRECICE_ASSERT(nTimes() > 0, "Storage does not contain any data!");
  Eigen::VectorXd keep = getValueAtBeginning(); // we keep data at _storageDict[0.0]
  _sampleStorage.clear();
  _sampleStorage.emplace_back(std::make_pair(WINDOW_START, keep));
}

Eigen::VectorXd Storage::getValuesAtOrAfter(double before)
{
  auto sample = std::find_if(_sampleStorage.begin(), _sampleStorage.end(), [&before](const auto &s) { return math::greaterEquals(s.first, before); });
  PRECICE_ASSERT(sample != _sampleStorage.end(), "no values found!");

  return sample->second;
}

Eigen::VectorXd Storage::getTimes()
{
  auto times = Eigen::VectorXd(nTimes());
  for (int i = 0; i < times.size(); i++) {
    times[i] = _sampleStorage[i].first;
  }
  return times;
}

std::pair<Eigen::VectorXd, Eigen::MatrixXd> Storage::getTimesAndValues()
{
  auto times  = Eigen::VectorXd(nTimes());
  auto values = Eigen::MatrixXd(nDofs(), nTimes());
  for (int i = 0; i < times.size(); i++) {
    times[i]      = _sampleStorage[i].first;
    values.col(i) = _sampleStorage[i].second;
  }
  return std::make_pair(times, values);
}

Eigen::VectorXd Storage::computeExtrapolation()
{
  if (_extrapolationOrder == 0) {
    return getValueAtEnd(); // use value at end of window as initial guess for next
  } else if (_extrapolationOrder == 1) {
    return 2 * getValueAtEnd() - getValueAtBeginning(); // use linear extrapolation from window at beginning and end of window.
  }
  PRECICE_UNREACHABLE("Invalid _extrapolationOrder")
}

Eigen::VectorXd Storage::getValueAtBeginning()
{
  PRECICE_ASSERT(_sampleStorage.front().first == WINDOW_START, _sampleStorage.front().first);
  return _sampleStorage.front().second;
}

Eigen::VectorXd Storage::getValueAtEnd()
{
  PRECICE_ASSERT(_sampleStorage.back().first == WINDOW_END, _sampleStorage.back().first);
  return _sampleStorage.back().second;
}

} // namespace precice::time<|MERGE_RESOLUTION|>--- conflicted
+++ resolved
@@ -74,21 +74,17 @@
 void Storage::move()
 {
   PRECICE_ASSERT(nTimes() > 0);
-<<<<<<< HEAD
-  auto valueAtBeginning = getValueAtEnd();
-  auto valueAtEnd       = computeExtrapolation();
-=======
-  auto initialGuess = _sampleStorage.back().second; // use values at end of window as initial guess for next
->>>>>>> 6cbae7db
+  auto valuesAtBeginning = getValuesAtEnd();
+  auto valuesAtEnd       = computeExtrapolation();
   _sampleStorage.clear();
-  _sampleStorage.emplace_back(std::make_pair(WINDOW_START, valueAtBeginning));
-  _sampleStorage.emplace_back(std::make_pair(WINDOW_END, valueAtEnd));
+  _sampleStorage.emplace_back(std::make_pair(WINDOW_START, valuesAtBeginning));
+  _sampleStorage.emplace_back(std::make_pair(WINDOW_END, valuesAtEnd));
 }
 
 void Storage::clear()
 {
   PRECICE_ASSERT(nTimes() > 0, "Storage does not contain any data!");
-  Eigen::VectorXd keep = getValueAtBeginning(); // we keep data at _storageDict[0.0]
+  Eigen::VectorXd keep = getValuesAtBeginning(); // we keep data at _storageDict[0.0]
   _sampleStorage.clear();
   _sampleStorage.emplace_back(std::make_pair(WINDOW_START, keep));
 }
@@ -124,20 +120,20 @@
 Eigen::VectorXd Storage::computeExtrapolation()
 {
   if (_extrapolationOrder == 0) {
-    return getValueAtEnd(); // use value at end of window as initial guess for next
+    return getValuesAtEnd(); // use values at end of window as initial guess for next
   } else if (_extrapolationOrder == 1) {
-    return 2 * getValueAtEnd() - getValueAtBeginning(); // use linear extrapolation from window at beginning and end of window.
+    return 2 * getValuesAtEnd() - getValuesAtBeginning(); // use linear extrapolation from window at beginning and end of window.
   }
   PRECICE_UNREACHABLE("Invalid _extrapolationOrder")
 }
 
-Eigen::VectorXd Storage::getValueAtBeginning()
+Eigen::VectorXd Storage::getValuesAtBeginning()
 {
   PRECICE_ASSERT(_sampleStorage.front().first == WINDOW_START, _sampleStorage.front().first);
   return _sampleStorage.front().second;
 }
 
-Eigen::VectorXd Storage::getValueAtEnd()
+Eigen::VectorXd Storage::getValuesAtEnd()
 {
   PRECICE_ASSERT(_sampleStorage.back().first == WINDOW_END, _sampleStorage.back().first);
   return _sampleStorage.back().second;
