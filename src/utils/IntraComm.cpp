--- conflicted
+++ resolved
@@ -336,7 +336,6 @@
   }
 }
 
-<<<<<<< HEAD
 void IntraComm::broadcast(int &value)
 {
   PRECICE_TRACE();
@@ -359,8 +358,4 @@
   }
 }
 
-} // namespace utils
-} // namespace precice
-=======
-} // namespace precice::utils
->>>>>>> 7b285fea
+} // namespace precice::utils