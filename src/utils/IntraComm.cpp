--- conflicted
+++ resolved
@@ -340,31 +340,6 @@
   }
 }
 
-<<<<<<< HEAD
-void IntraComm::broadcast(int &value)
-{
-  PRECICE_TRACE();
-
-  if (not _isPrimaryRank && not _isSecondaryRank) {
-    return;
-  }
-
-  PRECICE_ASSERT(_communication.get() != nullptr);
-  PRECICE_ASSERT(_communication->isConnected());
-
-  if (_isPrimaryRank) {
-    // Broadcast (send) value.
-    _communication->broadcast(value);
-  }
-
-  if (_isSecondaryRank) {
-    // Broadcast (receive) value.
-    _communication->broadcast(value, 0);
-  }
-}
-
-} // namespace precice::utils
-=======
 void IntraComm::synchronize()
 {
   PRECICE_TRACE();
@@ -388,5 +363,4 @@
 }
 
 } // namespace utils
-} // namespace precice
->>>>>>> ad95b8bd
+} // namespace precice