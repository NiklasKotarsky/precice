--- conflicted
+++ resolved
@@ -44,13 +44,6 @@
   auto logConfigs = logging::readLogConfFile("log.conf");
   
   if (logConfigs.empty()) { // nothing has been read from log.conf
-<<<<<<< HEAD
-    #if BOOST_VERSION >= 106400
-    auto logLevel = runtime_config::get<log_level>(runtime_config::btrt_log_level);
-    #else
-    auto logLevel = runtime_config::get<log_level>(runtime_config::LOG_LEVEL);
-    #endif
-=======
     #if BOOST_VERSION == 106900
     std::cerr << "Boost 1.69 get log_level is broken, preCICE log level set to debug.\n";
     auto logLevel = log_successful_tests;
@@ -58,7 +51,6 @@
     auto logLevel = runtime_config::get<log_level>(runtime_config::btrt_log_level);
     #endif
     
->>>>>>> bac8007d
     logging::BackendConfiguration config;
     if (logLevel == log_successful_tests or logLevel == log_test_units)
       config.filter = "%Severity% >= debug";
@@ -75,10 +67,7 @@
   // Initialize either with empty logConfig -> default, configs that are read from file
   // or from the Boost Test log level.
   logging::setupLogging(logConfigs);
-<<<<<<< HEAD
-=======
   logging::lockConf();
->>>>>>> bac8007d
   
 
   // Sets the default tolerance for floating point comparisions
