--- conflicted
+++ resolved
@@ -39,11 +39,7 @@
 void SerialCouplingSchemeFixture::moveToNextWindow(cplscheme::SerialCouplingScheme &cplscheme)
 {
   for (const auto &pair : cplscheme._allData) {
-<<<<<<< HEAD
-    pair.second->moveTimeStepsStorage();
-=======
     pair.second->timeStepsStorage().move();
->>>>>>> ad95b8bd
   }
 }
 } // namespace precice::testing