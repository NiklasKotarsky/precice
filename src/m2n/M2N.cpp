#include <utility>

#include "DistributedComFactory.hpp"
#include "DistributedCommunication.hpp"
#include "M2N.hpp"
#include "com/Communication.hpp"
#include "logging/LogMacros.hpp"
#include "mesh/Mesh.hpp"
#include "precice/types.hpp"
#include "profiling/Event.hpp"
#include "utils/IntraComm.hpp"
#include "utils/assertion.hpp"

using precice::profiling::Event;

namespace precice {
extern bool syncMode;

namespace m2n {

M2N::M2N(com::PtrCommunication intraComm, DistributedComFactory::SharedPointer distrFactory, bool useOnlyPrimaryCom, bool useTwoLevelInit)
    : _intraComm(std::move(intraComm)),
      _distrFactory(std::move(distrFactory)),
      _useOnlyPrimaryCom(useOnlyPrimaryCom),
      _useTwoLevelInit(useTwoLevelInit)
{
}

M2N::~M2N()
{
  if (isConnected()) {
    closeConnection();
  }
}

bool M2N::isConnected()
{
  return _isPrimaryRankConnected;
}

void M2N::acceptPrimaryRankConnection(
    const std::string &acceptorName,
    const std::string &requesterName)
{
  PRECICE_TRACE(acceptorName, requesterName);

  Event e("m2n.acceptPrimaryRankConnection." + requesterName, profiling::Fundamental, profiling::Synchronize);

  if (not utils::IntraComm::isSecondary()) {
    PRECICE_DEBUG("Accept primary connection");
    PRECICE_ASSERT(_intraComm);
    _intraComm->acceptConnection(acceptorName, requesterName, "PRIMARYCOM", utils::IntraComm::getRank());
    _isPrimaryRankConnected = _intraComm->isConnected();
  }

  utils::IntraComm::broadcast(_isPrimaryRankConnected);
}

void M2N::requestPrimaryRankConnection(
    const std::string &acceptorName,
    const std::string &requesterName)
{
  PRECICE_TRACE(acceptorName, requesterName);

  Event e("m2n.requestPrimaryRankConnection." + acceptorName, profiling::Fundamental, profiling::Synchronize);

  if (not utils::IntraComm::isSecondary()) {
    PRECICE_ASSERT(_intraComm);
    PRECICE_DEBUG("Request primary connection");
    _intraComm->requestConnection(acceptorName, requesterName, "PRIMARYCOM", 0, 1);
    _isPrimaryRankConnected = _intraComm->isConnected();
  }

  utils::IntraComm::broadcast(_isPrimaryRankConnected);
}

void M2N::acceptSecondaryRanksConnection(
    const std::string &acceptorName,
    const std::string &requesterName)
{
  PRECICE_TRACE(acceptorName, requesterName);
  PRECICE_ASSERT(not _useOnlyPrimaryCom);
  Event e("m2n.acceptSecondaryRanksConnection", profiling::Synchronize);

  _areSecondaryRanksConnected = true;
  for (const auto &pair : _distComs) {
    PRECICE_DEBUG("Accept secondary connections");
    pair.second->acceptConnection(acceptorName, requesterName);
    _areSecondaryRanksConnected = _areSecondaryRanksConnected && pair.second->isConnected();
  }
  PRECICE_ASSERT(_areSecondaryRanksConnected);
}

void M2N::requestSecondaryRanksConnection(
    const std::string &acceptorName,
    const std::string &requesterName)
{
  PRECICE_TRACE(acceptorName, requesterName);
  PRECICE_ASSERT(not _useOnlyPrimaryCom);
  Event e("m2n.requestSecondaryRanksConnection", profiling::Synchronize);

  _areSecondaryRanksConnected = true;
  for (const auto &pair : _distComs) {
    PRECICE_DEBUG("Request secondary connections");
    pair.second->requestConnection(acceptorName, requesterName);
    _areSecondaryRanksConnected = _areSecondaryRanksConnected && pair.second->isConnected();
  }
  PRECICE_ASSERT(_areSecondaryRanksConnected);
}

void M2N::prepareEstablishment(const std::string &acceptorName,
                               const std::string &requesterName)
{
  PRECICE_TRACE();
  _intraComm->prepareEstablishment(acceptorName, requesterName);
}

void M2N::cleanupEstablishment(const std::string &acceptorName,
                               const std::string &requesterName)
{
  PRECICE_TRACE();
  _intraComm->cleanupEstablishment(acceptorName, requesterName);
}

void M2N::acceptSecondaryRanksPreConnection(
    const std::string &acceptorName,
    const std::string &requesterName)
{
  PRECICE_TRACE(acceptorName, requesterName);
  PRECICE_ASSERT(not _useOnlyPrimaryCom);
  _areSecondaryRanksConnected = true;
  for (const auto &pair : _distComs) {
    pair.second->acceptPreConnection(acceptorName, requesterName);
    _areSecondaryRanksConnected = _areSecondaryRanksConnected && pair.second->isConnected();
  }
  PRECICE_ASSERT(_areSecondaryRanksConnected);
}

void M2N::requestSecondaryRanksPreConnection(
    const std::string &acceptorName,
    const std::string &requesterName)
{
  PRECICE_TRACE(acceptorName, requesterName);
  PRECICE_ASSERT(not _useOnlyPrimaryCom);
  _areSecondaryRanksConnected = true;
  for (const auto &pair : _distComs) {
    pair.second->requestPreConnection(acceptorName, requesterName);
    _areSecondaryRanksConnected = _areSecondaryRanksConnected && pair.second->isConnected();
  }
  PRECICE_ASSERT(_areSecondaryRanksConnected);
}

void M2N::completeSecondaryRanksConnection()
{
  PRECICE_ASSERT(not _useOnlyPrimaryCom);
  for (const auto &pair : _distComs) {
    pair.second->completeSecondaryRanksConnection();
  }
}

void M2N::closeConnection()
{
  PRECICE_TRACE();
  closePrimaryRankConnection();
  closeDistributedConnections();
}

void M2N::closePrimaryRankConnection()
{
  PRECICE_TRACE();
  if (not utils::IntraComm::isSecondary() && _intraComm->isConnected()) {
    _intraComm->closeConnection();
    _isPrimaryRankConnected = false;
  }

  utils::IntraComm::broadcast(_isPrimaryRankConnected);
  PRECICE_ASSERT(not _isPrimaryRankConnected);
}

void M2N::closeDistributedConnections()
{
  PRECICE_TRACE();
  if (_useOnlyPrimaryCom) {
    return;
  }

  _areSecondaryRanksConnected = false;
  for (const auto &pair : _distComs) {
    pair.second->closeConnection();
    _areSecondaryRanksConnected |= pair.second->isConnected();
  }
  PRECICE_ASSERT(not _areSecondaryRanksConnected);
}

com::PtrCommunication M2N::getPrimaryRankCommunication()
{
  PRECICE_ASSERT(not utils::IntraComm::isSecondary());
  return _intraComm; /// @todo maybe it would be a nicer design to not offer this
}

void M2N::createDistributedCommunication(const mesh::PtrMesh &mesh)
{
  PRECICE_TRACE();
  PRECICE_ASSERT(not _useOnlyPrimaryCom);
  DistributedCommunication::SharedPointer distCom = _distrFactory->newDistributedCommunication(mesh);
  _distComs[mesh->getID()]                        = distCom;
}

void M2N::send(
    precice::span<double const> itemsToSend,
    int                         meshID,
    int                         valueDimension)
{
  if (not _useOnlyPrimaryCom) {
    PRECICE_ASSERT(_areSecondaryRanksConnected);
    PRECICE_ASSERT(_distComs.find(meshID) != _distComs.end());
    PRECICE_ASSERT(_distComs[meshID].get() != nullptr);

    if (precice::syncMode && not utils::IntraComm::isSecondary()) {
      bool ack = true;
      _intraComm->send(ack, 0);
      _intraComm->receive(ack, 0);
      _intraComm->send(ack, 0);
    }

    Event e("m2n.sendData", profiling::Synchronize);

    _distComs[meshID]->send(itemsToSend, valueDimension);
  } else {
    PRECICE_ASSERT(_isPrimaryRankConnected);
    _intraComm->send(itemsToSend, 0);
  }
}

void M2N::send(bool itemToSend)
{
  PRECICE_TRACE(utils::IntraComm::getRank());
  if (not utils::IntraComm::isSecondary()) {
    _intraComm->send(itemToSend, 0);
  }
}

void M2N::send(double itemToSend)
{
  PRECICE_TRACE(utils::IntraComm::getRank());
  if (not utils::IntraComm::isSecondary()) {
    _intraComm->send(itemToSend, 0);
  }
}

void M2N::send(precice::span<double const> itemsToSend)
{
  PRECICE_TRACE(utils::IntraComm::getRank());
  if (not utils::IntraComm::isSecondary()) {
    _intraComm->send(itemsToSend, 0);
  }
}

void M2N::send(int itemToSend)
{
  PRECICE_TRACE(utils::IntraComm::getRank());
  if (not utils::IntraComm::isSecondary()) {
    _intraComm->send(itemToSend, 0);
  }
}

void M2N::broadcastSendMesh(mesh::Mesh &mesh)
{
  MeshID meshID = mesh.getID();
  PRECICE_ASSERT(utils::IntraComm::isParallel(),
                 "This method can only be used for parallel participants");
  PRECICE_ASSERT(_areSecondaryRanksConnected);
  PRECICE_ASSERT(_distComs.find(meshID) != _distComs.end());
  PRECICE_ASSERT(_distComs[meshID].get() != nullptr);
  _distComs[meshID]->broadcastSendMesh();
}

void M2N::scatterAllCommunicationMap(std::map<int, std::vector<int>> &localCommunicationMap,
                                     mesh::Mesh &                     mesh)
{
  PRECICE_ASSERT(utils::IntraComm::isParallel(),
                 "This method can only be used for parallel participants");
  MeshID meshID = mesh.getID();
  PRECICE_ASSERT(_areSecondaryRanksConnected);
  _distComs[meshID]->scatterAllCommunicationMap(localCommunicationMap);
}

void M2N::broadcastSend(int itemToSend, mesh::Mesh &mesh)
{
  PRECICE_ASSERT(utils::IntraComm::isParallel(),
                 "This method can only be used for parallel participants");
  MeshID meshID = mesh.getID();
  PRECICE_ASSERT(_areSecondaryRanksConnected);
  _distComs[meshID]->broadcastSend(itemToSend);
}

void M2N::receive(precice::span<double> itemsToReceive,
                  int                   meshID,
                  int                   valueDimension)
{
  if (not _useOnlyPrimaryCom) {
    PRECICE_ASSERT(_areSecondaryRanksConnected);
    PRECICE_ASSERT(_distComs.find(meshID) != _distComs.end());
    PRECICE_ASSERT(_distComs[meshID].get() != nullptr);

    if (precice::syncMode) {
      if (not utils::IntraComm::isSecondary()) {
        bool ack;

        _intraComm->receive(ack, 0);
        _intraComm->send(ack, 0);
        _intraComm->receive(ack, 0);
      }
    }

    Event e("m2n.receiveData", profiling::Synchronize);

    _distComs[meshID]->receive(itemsToReceive, valueDimension);
  } else {
    PRECICE_ASSERT(_isPrimaryRankConnected);
    _intraComm->receive(itemsToReceive, 0);
  }
}

void M2N::receive(bool &itemToReceive)
{
  PRECICE_TRACE(utils::IntraComm::getRank());
  if (not utils::IntraComm::isSecondary()) {
    _intraComm->receive(itemToReceive, 0);
  }

  utils::IntraComm::broadcast(itemToReceive);

  PRECICE_DEBUG("receive(bool): {}", itemToReceive);
}

void M2N::receive(double &itemToReceive)
{
  PRECICE_TRACE(utils::IntraComm::getRank());
  if (not utils::IntraComm::isSecondary()) {
    _intraComm->receive(itemToReceive, 0);
  }

  utils::IntraComm::broadcast(itemToReceive);

  PRECICE_DEBUG("receive(double): {}", itemToReceive);
}

void M2N::receive(precice::span<double> itemsToReceive)
{
  PRECICE_TRACE(utils::IntraComm::getRank());
<<<<<<< HEAD
  if (not utils::IntraComm::isSecondary()) { //coupling mode
=======
  if (not utils::IntraComm::isSecondary()) {
>>>>>>> 8d9067fa
    _intraComm->receive(itemsToReceive, 0);
  }

  utils::IntraComm::broadcast(itemsToReceive);

  PRECICE_DEBUG("receive(span<double>) .size() = {}", itemsToReceive.size());
}

void M2N::receive(int &itemToReceive)
{
  PRECICE_TRACE(utils::IntraComm::getRank());
  if (not utils::IntraComm::isSecondary()) {
    _intraComm->receive(itemToReceive, 0);
  }

  utils::IntraComm::broadcast(itemToReceive);
}

void M2N::broadcastReceiveAll(std::vector<int> &itemToReceive, mesh::Mesh &mesh)
{
  PRECICE_ASSERT(utils::IntraComm::isParallel(),
                 "This method can only be used for parallel participants");
  MeshID meshID = mesh.getID();
  PRECICE_ASSERT(_areSecondaryRanksConnected);
  _distComs[meshID]->broadcastReceiveAll(itemToReceive);
}

void M2N::broadcastReceiveAllMesh(mesh::Mesh &mesh)
{
  PRECICE_ASSERT(utils::IntraComm::isParallel(),
                 "This method can only be used for parallel participants");
  MeshID meshID = mesh.getID();
  PRECICE_ASSERT(_areSecondaryRanksConnected);
  PRECICE_ASSERT(_distComs.find(meshID) != _distComs.end());
  PRECICE_ASSERT(_distComs[meshID].get() != nullptr);
  _distComs[meshID]->broadcastReceiveAllMesh();
}

void M2N::gatherAllCommunicationMap(std::map<int, std::vector<int>> &localCommunicationMap, mesh::Mesh &mesh)
{
  PRECICE_ASSERT(utils::IntraComm::isParallel(),
                 "This method can only be used for parallel participants");
  MeshID meshID = mesh.getID();
  PRECICE_ASSERT(_areSecondaryRanksConnected);
  _distComs[meshID]->gatherAllCommunicationMap(localCommunicationMap);
}

} // namespace m2n
} // namespace precice<|MERGE_RESOLUTION|>--- conflicted
+++ resolved
@@ -349,11 +349,7 @@
 void M2N::receive(precice::span<double> itemsToReceive)
 {
   PRECICE_TRACE(utils::IntraComm::getRank());
-<<<<<<< HEAD
-  if (not utils::IntraComm::isSecondary()) { //coupling mode
-=======
-  if (not utils::IntraComm::isSecondary()) {
->>>>>>> 8d9067fa
+  if (not utils::IntraComm::isSecondary()) {
     _intraComm->receive(itemsToReceive, 0);
   }
 
