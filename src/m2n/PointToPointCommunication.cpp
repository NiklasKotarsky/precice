#include "PointToPointCommunication.hpp"
#include <iomanip>
#include <vector>
#include <thread>
#include "com/Communication.hpp"
#include "com/CommunicationFactory.hpp"
#include "com/CommunicateMesh.hpp"
<<<<<<< HEAD
#include "com/CommunicateBoundingBox.hpp"
#include "utils/EventTimings.hpp"
#include "utils/MasterSlave.hpp"
#include "utils/Publisher.hpp"
#include "logging/Logger.hpp"
=======
#include "utils/EventUtils.hpp"
#include "mesh/Mesh.hpp"
#include "utils/Event.hpp"
#include "utils/MasterSlave.hpp"
#include <boost/container/flat_map.hpp>
>>>>>>> d48b59c1

using precice::utils::Event;

namespace precice
{
bool extern syncMode;
namespace m2n
{

void send(mesh::Mesh::VertexDistribution const &m,
          int                                    rankReceiver,
          com::PtrCommunication                  communication)
{
  communication->send(static_cast<int>(m.size()), rankReceiver);

  for (auto const &i : m) {
    auto const &rank    = i.first;
    auto const &indices = i.second;
    communication->send(rank, rankReceiver);
    communication->send(indices, rankReceiver);
  }
}

void receive(mesh::Mesh::VertexDistribution &m,
             int                              rankSender,
             com::PtrCommunication            communication)
{
  m.clear();
  int size = 0;
  communication->receive(size, rankSender);

  while (size--) {
    int rank = -1;
    communication->receive(rank, rankSender);
    communication->receive(m[rank], rankSender);
  }
}

void broadcastSend(mesh::Mesh::VertexDistribution const &m,
                   com::PtrCommunication                  communication = utils::MasterSlave::_communication)
{
  communication->broadcast(static_cast<int>(m.size()));

  for (auto const &i : m) {
    auto const &rank    = i.first;
    auto const &indices = i.second;
    communication->broadcast(rank);
    communication->broadcast(indices);
  }
}

void broadcastReceive(mesh::Mesh::VertexDistribution &m,
                      int                              rankBroadcaster,
                      com::PtrCommunication            communication = utils::MasterSlave::_communication)
{
  m.clear();
  int size = 0;
  communication->broadcast(size, rankBroadcaster);

  while (size--) {
    int rank = -1;
    communication->broadcast(rank, rankBroadcaster);
    communication->broadcast(m[rank], rankBroadcaster);
  }
}

void broadcast(mesh::Mesh::VertexDistribution &m)
{
  if (utils::MasterSlave::isMaster()) {
    // Broadcast (send) vertex distributions.
    m2n::broadcastSend(m);
  } else {
    PRECICE_ASSERT(utils::MasterSlave::isSlave());
    // Broadcast (receive) vertex distributions.
    m2n::broadcastReceive(m, 0);
  }
}

void print(std::map<int, std::vector<int>> const &m)
{
  std::ostringstream oss;

  oss << "rank: " << utils::MasterSlave::getRank() << "\n";

  for (auto &i : m) {
    for (auto &j : i.second) {
      oss << i.first << ":" << j << '\n'; // prints rank:index
    }
  }

  if (utils::MasterSlave::isMaster()) {
    std::string s;

    for (int rank = 1; rank < utils::MasterSlave::getSize(); ++rank) {
      utils::MasterSlave::_communication->receive(s, rank);

      oss << s;
    }

    std::cout << oss.str();
  } else {
    PRECICE_ASSERT(utils::MasterSlave::isSlave());

    utils::MasterSlave::_communication->send(oss.str(), 0);
  }
}

void printCommunicationPartnerCountStats(std::map<int, std::vector<int>> const &m)
{
  int size = m.size();

  if (utils::MasterSlave::isMaster()) {
    size_t count   = 0;
    size_t maximum = std::numeric_limits<size_t>::min();
    size_t minimum = std::numeric_limits<size_t>::max();
    size_t total   = size;

    if (size) {
      maximum = std::max(maximum, static_cast<size_t>(size));
      minimum = std::min(minimum, static_cast<size_t>(size));
      count++;
    }

    for (int rank = 1; rank < utils::MasterSlave::getSize(); ++rank) {
      utils::MasterSlave::_communication->receive(size, rank);

      total += size;

      if (size) {
        maximum = std::max(maximum, static_cast<size_t>(size));
        minimum = std::min(minimum, static_cast<size_t>(size));
        count++;
      }
    }

    if (minimum > maximum)
      minimum = maximum;

    auto average = static_cast<double>(total) / count;

    std::cout << std::fixed << std::setprecision(3) //
              << "Number of Communication Partners per Interface Process:"
              << "\n"
              << "  Total:   " << total << "\n"
              << "  Maximum: " << maximum << "\n"
              << "  Minimum: " << minimum << "\n"
              << "  Average: " << average << "\n"
              << "Number of Interface Processes: " << count << "\n"
              << '\n';
  } else {
    PRECICE_ASSERT(utils::MasterSlave::isSlave());
    utils::MasterSlave::_communication->send(size, 0);
  }
}

void printLocalIndexCountStats(std::map<int, std::vector<int>> const &m)
{
  int size = 0;

  for (auto &i : m) {
    size += i.second.size();
  }

  if (utils::MasterSlave::isMaster()) {
    size_t count   = 0;
    size_t maximum = std::numeric_limits<size_t>::min();
    size_t minimum = std::numeric_limits<size_t>::max();
    size_t total   = size;

    if (size) {
      maximum = std::max(maximum, static_cast<size_t>(size));
      minimum = std::min(minimum, static_cast<size_t>(size));

      count++;
    }

    for (int rank = 1; rank < utils::MasterSlave::getSize(); ++rank) {
      utils::MasterSlave::_communication->receive(size, rank);

      total += size;

      if (size) {
        maximum = std::max(maximum, static_cast<size_t>(size));
        minimum = std::min(minimum, static_cast<size_t>(size));

        count++;
      }
    }

    if (minimum > maximum)
      minimum = maximum;

    auto average = static_cast<double>(total) / count;

    std::cout << std::fixed << std::setprecision(3) //
              << "Number of LVDIs per Interface Process:"
              << "\n"
              << "  Total:   " << total << "\n"
              << "  Maximum: " << maximum << "\n"
              << "  Minimum: " << minimum << "\n"
              << "  Average: " << average << "\n"
              << "Number of Interface Processes: " << count << "\n"
              << '\n';
  } else {
    PRECICE_ASSERT(utils::MasterSlave::isSlave());

    utils::MasterSlave::_communication->send(size, 0);
  }
}

/** builds the communication map for a local distribution given the global distribution.
 *
 *
 * @param[in] thisVertexDistribution the local vertex distribution
 * @param[in] otherVertexDistribution the total vertex distribution
 * @param[in] thisRank the rank to build the map for
 *
 * @returns the resulting communication map for rank thisRank
 *
 * The approximate complexity of this function is:
 * \f$ \mathcal{O}(n \log(n) + m \log(n)) \f$
 *
 * * n is the total number of data indices for all ranks in `otherVertexDistribution'
 * * m is the number of local data indices for the current rank in `thisVertexDistribution`
 *
 */
std::map<int, std::vector<int>> buildCommunicationMap(
    // `thisVertexDistribution' is input vertex distribution from this participant.
    mesh::Mesh::VertexDistribution const &thisVertexDistribution,
    // `otherVertexDistribution' is input vertex distribution from other participant.
    mesh::Mesh::VertexDistribution const &otherVertexDistribution,
    int                                    thisRank = utils::MasterSlave::getRank())
{
  auto iterator = thisVertexDistribution.find(thisRank);
  if (iterator == thisVertexDistribution.end())
    return {};

  // Build lookup table from otherIndex -> rank for the otherVertexDistribution
  const auto lookupIndexRank = [&otherVertexDistribution] {
      boost::container::flat_multimap<int, int> lookupIndexRank;
      for (const auto &other : otherVertexDistribution) {
          for (const auto &otherIndex : other.second) {
              lookupIndexRank.emplace(otherIndex, other.first);
          }
      }
      return lookupIndexRank;
  }();

  auto const &indices = iterator->second;

  std::map<int, std::vector<int>> communicationMap;
  for (size_t index = 0lu; index < indices.size(); ++index) {
      auto range = lookupIndexRank.equal_range(indices[index]);
      for(auto iter = range.first; iter != range.second; ++iter){
              communicationMap[iter->second].push_back(index);
      }
  }
  return communicationMap;
}

PointToPointCommunication::PointToPointCommunication(
    com::PtrCommunicationFactory communicationFactory,
    mesh::PtrMesh                mesh)
    : DistributedCommunication(mesh),
      _communicationFactory(communicationFactory)
{
}

PointToPointCommunication::~PointToPointCommunication()
{
  PRECICE_TRACE(_isConnected);
  closeConnection();
}

bool PointToPointCommunication::isConnected() const
{
  return _isConnected;
}

void PointToPointCommunication::acceptConnection(std::string const &acceptorName,
                                                 std::string const &requesterName)
{
  PRECICE_TRACE(acceptorName, requesterName);
  PRECICE_CHECK(not isConnected(), "Already connected!");
  PRECICE_CHECK(utils::MasterSlave::isMaster() || utils::MasterSlave::isSlave(),
        "You can only use a point-to-point communication between two participants which both use a master. "
            << "Please use distribution-type gather-scatter instead.");

  mesh::Mesh::VertexDistribution &vertexDistribution = _mesh->getVertexDistribution();
  mesh::Mesh::VertexDistribution  requesterVertexDistribution;

  if (utils::MasterSlave::isMaster()) {
    PRECICE_DEBUG("Exchange vertex distribution between both masters");
    Event e0("m2n.exchangeVertexDistribution");
    // Establish connection between participants' master processes.
    auto c = _communicationFactory->newCommunication();

    c->acceptConnection(acceptorName, requesterName, utils::MasterSlave::getRank());

    // Exchange vertex distributions.
    m2n::send(vertexDistribution, 0, c);
    m2n::receive(requesterVertexDistribution, 0, c);
  } else {
    PRECICE_ASSERT(utils::MasterSlave::isSlave());
  }

  PRECICE_DEBUG("Broadcast vertex distributions");
  Event e1("m2n.broadcastVertexDistributions", precice::syncMode);
  m2n::broadcast(vertexDistribution);
  m2n::broadcast(requesterVertexDistribution);
  e1.stop();

  // Local (for process rank in the current participant) communication map that
  // defines a mapping from a process rank in the remote participant to an array
  // of local data indices, which define a subset of local (for process rank in
  // the current participant) data to be communicated between the current
  // process rank and the remote process rank.
  //
  // Example. Assume that the current process rank is 3. Assume that its
  // `communicationMap' is
  //
  //   1 -> {1, 3}
  //   4 -> {0, 2}
  //
  // then it means that the current process (with rank 3)
  // - has to communicate (send/receive) data with local indices 1 and 3 with
  //   the remote process with rank 1;
  // - has to communicate (send/receive) data with local indices 0 and 2 with
  //   the remote process with rank 4.
  Event e2("m2n.buildCommunicationMap", precice::syncMode);
  std::map<int, std::vector<int>> communicationMap = m2n::buildCommunicationMap(
    vertexDistribution, requesterVertexDistribution);
  e2.stop();

// Print `communicationMap'.
#ifdef P2P_LCM_PRINT
  PRECICE_DEBUG("Print communication map");
  print(communicationMap);
#endif

// Print statistics of `communicationMap'.
#ifdef P2P_LCM_PRINT_STATS
  PRECICE_DEBUG("Print communication map statistics");
  printCommunicationPartnerCountStats(communicationMap);
  printLocalIndexCountStats(communicationMap);
#endif

  Event e4("m2n.createCommunications");
  e4.addData("Connections", communicationMap.size());
  if (communicationMap.empty()) {
    _isConnected = true;
    return;
  }

  PRECICE_DEBUG("Create and connect communication");
  _communication = _communicationFactory->newCommunication();

  // Accept point-to-point connections (as server) between the current acceptor
  // process (in the current participant) with rank `utils::MasterSlave::getRank()'
  // and (multiple) requester processes (in the requester participant).
  _communication->acceptConnectionAsServer(acceptorName,
                                           requesterName,
                                           utils::MasterSlave::getRank(),
                                           communicationMap.size());

  PRECICE_DEBUG("Store communication map");
  for (auto const & comMap : communicationMap) {
    int globalRequesterRank = comMap.first;
    auto indices = std::move(communicationMap[globalRequesterRank]);

    _mappings.push_back({globalRequesterRank, std::move(indices), com::PtrRequest(), {}});
  }
  e4.stop();
  _isConnected = true;
}

void PointToPointCommunication::acceptPreConnection(std::string const &acceptorName,
                                                 std::string const &requesterName)
{
<<<<<<< HEAD
  
  TRACE(acceptorName, requesterName);
  assertion(not isConnected(), "Already connected!");
  CHECK(utils::MasterSlave::_masterMode || utils::MasterSlave::_slaveMode,
        "You can only use a point-to-point communication between two participants which both use a master. "
            << "Please use distribution-type gather-scatter instead.");

  mesh::Mesh::VertexDistribution &vertexDistribution = _mesh->getVertexDistribution();
  mesh::Mesh::VertexDistribution  requesterVertexDistribution;
  
  if (utils::MasterSlave::_masterMode) {
    // Establish connection between participants' master processes.
    auto c = _communicationFactory->newCommunication();

    c->acceptConnection(acceptorName, requesterName, utils::MasterSlave::_rank);

    int requesterMasterRank;

    // Exchange ranks of participants' master processes.
    c->send(utils::MasterSlave::_masterRank, 0);
    c->receive(requesterMasterRank, 0);

     // Exchange vertex distributions.
    m2n::send(vertexDistribution, 0, c);
    m2n::receive(requesterVertexDistribution, 0, c);
    
  } else {
    assertion(utils::MasterSlave::_slaveMode);
  }


  m2n::broadcast(vertexDistribution);
  m2n::broadcast(requesterVertexDistribution);


  std::vector<int> localConnectedRanks = _mesh->getConnectedRanks();
=======
  PRECICE_TRACE(acceptorName, requesterName);
  PRECICE_ASSERT(not isConnected(), "Already connected!");
  PRECICE_CHECK(utils::MasterSlave::isMaster() || utils::MasterSlave::isSlave(),
        "You can only use a point-to-point communication between two participants which both use a master. "
            << "Please use distribution-type gather-scatter instead.");
  
  const std::vector<int> & localConnectedRanks = _mesh->getConnectedRanks();
>>>>>>> d48b59c1


  if (localConnectedRanks.empty()) {
    _isConnected = true;
    return;
  }

<<<<<<< HEAD

#ifdef SuperMUC_WORK
  try {
    auto addressDirectory = _communicationFactory->addressDirectory();

    if (utils::MasterSlave::_masterMode) {
      Event e("m2n.createDirectories");

      for (int rank = 0; rank < utils::MasterSlave::_size; ++rank) {
        Publisher::createDirectory(addressDirectory + "/" + "." + acceptorName + "-" + _mesh->getName() +
                                   "-" + std::to_string(rank) + ".address");
      }
    }
    utils::Parallel::synchronizeProcesses();
  } catch (...) {
  }
#endif  

  // Accept point-to-point connections (as server) between the current acceptor
  // process (in the current participant) with rank `utils::MasterSlave::_rank'
  // and (multiple) requester processes (in the requester participant).
=======
>>>>>>> d48b59c1
  auto c = _communicationFactory->newCommunication();
  
  c->acceptConnectionAsServer(
      acceptorName,
      requesterName,
      utils::MasterSlave::getRank(),
      localConnectedRanks.size());

<<<<<<< HEAD
  _connectionData.reserve(localConnectedRanks.size());

  for (auto & comMap : localConnectedRanks) {
    int globalRequesterRank = comMap;
    
    /*
      NOTE:
      Everything is moved (efficiency)!
      On the acceptor participant side, the communication object `c' behaves as a server, i.e. it 
      implicitly accepts multiple connections to requester processes (in the requester participant). 
      As a result, only one communication object `c' is needed to satisfy `communicationMap', and, 
      therefore, for data structure consistency of `_mappings' with the requester participant side, 
      we simply duplicate references to the same communication object `c'.
    */
    _connectionData.push_back({globalRequesterRank, c, com::PtrRequest(), {}});
=======
  _connectionDataVector.reserve(localConnectedRanks.size());

  for (int connectedRank : localConnectedRanks) {
    _connectionDataVector.push_back({connectedRank, c, com::PtrRequest()});
>>>>>>> d48b59c1
  }

  _isConnected = true;
}

void PointToPointCommunication::requestConnection(std::string const &acceptorName,
                                                  std::string const &requesterName)
{
  PRECICE_TRACE(acceptorName, requesterName);
  PRECICE_CHECK(not isConnected(), "Already connected!");
  PRECICE_CHECK(utils::MasterSlave::isMaster() || utils::MasterSlave::isSlave(),
        "You can only use a point-to-point communication between two participants which both use a master. "
        << "Please use distribution-type gather-scatter instead.");

  mesh::Mesh::VertexDistribution &vertexDistribution = _mesh->getVertexDistribution();
  mesh::Mesh::VertexDistribution  acceptorVertexDistribution;

  if (utils::MasterSlave::isMaster()) {
    PRECICE_DEBUG("Exchange vertex distribution between both masters");
    Event e0("m2n.exchangeVertexDistribution");
    // Establish connection between participants' master processes.
    auto c = _communicationFactory->newCommunication();
    c->requestConnection(acceptorName, requesterName, 0, 1);

    // Exchange vertex distributions.
    m2n::receive(acceptorVertexDistribution, 0, c);
    m2n::send(vertexDistribution, 0, c);
  } else {
    PRECICE_ASSERT(utils::MasterSlave::isSlave());
  }

  PRECICE_DEBUG("Broadcast vertex distributions");
  Event e1("m2n.broadcastVertexDistributions", precice::syncMode);
  m2n::broadcast(vertexDistribution);
  m2n::broadcast(acceptorVertexDistribution);
  e1.stop();

  // Local (for process rank in the current participant) communication map that
  // defines a mapping from a process rank in the remote participant to an array
  // of local data indices, which define a subset of local (for process rank in
  // the current participant) data to be communicated between the current
  // process rank and the remote process rank.
  //
  // Example. Assume that the current process rank is 3. Assume that its
  // `communicationMap' is
  //
  //   1 -> {1, 3}
  //   4 -> {0, 2}
  //
  // then it means that the current process (with rank 3)
  // - has to communicate (send/receive) data with local indices 1 and 3 with
  //   the remote process with rank 1;
  // - has to communicate (send/receive) data with local indices 0 and 2 with
  //   the remote process with rank 4.
  Event e2("m2n.buildCommunicationMap", precice::syncMode);
  std::map<int, std::vector<int>> communicationMap = m2n::buildCommunicationMap(
    vertexDistribution, acceptorVertexDistribution);
  e2.stop();

// Print `communicationMap'.
#ifdef P2P_LCM_PRINT
  PRECICE_DEBUG("Print communication map");
  print(communicationMap);
#endif

// Print statistics of `communicationMap'.
#ifdef P2P_LCM_PRINT_STATS
  PRECICE_DEBUG("Print communication map statistics");
  printCommunicationPartnerCountStats(communicationMap);
  printLocalIndexCountStats(communicationMap);
#endif

  Event e4("m2n.createCommunications");
  e4.addData("Connections", communicationMap.size());
  if (communicationMap.empty()) {
    _isConnected = true;
    return;
  }

  std::vector<com::PtrRequest> requests;
  requests.reserve(communicationMap.size());

  std::set<int> acceptingRanks;
  for (auto &i : communicationMap)
    acceptingRanks.emplace(i.first);

  PRECICE_DEBUG("Create and connect communication");
  _communication = _communicationFactory->newCommunication();
  // Request point-to-point connections (as client) between the current
  // requester process (in the current participant) and (multiple) acceptor
  // processes (in the acceptor participant) to ranks `accceptingRanks'
  // according to `communicationMap`.
  _communication->requestConnectionAsClient(acceptorName, requesterName,
                                            acceptingRanks, utils::MasterSlave::getRank());

  PRECICE_DEBUG("Store communication map");
  for (auto &i : communicationMap) {
    auto globalAcceptorRank = i.first;
    auto indices            = std::move(i.second);

    _mappings.push_back({globalAcceptorRank, std::move(indices), com::PtrRequest(), {}});
  }
  e4.stop();
  _isConnected = true;
}

void PointToPointCommunication::requestPreConnection(std::string const &acceptorName,
                                                     std::string const &requesterName)
{
  PRECICE_TRACE(acceptorName, requesterName);
  PRECICE_CHECK(not isConnected(), "Already connected!");
  PRECICE_CHECK(utils::MasterSlave::isMaster() || utils::MasterSlave::isSlave(),
        "You can only use a point-to-point communication between two participants which both use a master. "
        << "Please use distribution-type gather-scatter instead.");

<<<<<<< HEAD
   mesh::Mesh::VertexDistribution &vertexDistribution = _mesh->getVertexDistribution();
   mesh::Mesh::VertexDistribution  acceptorVertexDistribution;
   
  if (utils::MasterSlave::_masterMode) {
    // Establish connection between participants' master processes.
    auto c = _communicationFactory->newCommunication();
    c->requestConnection(acceptorName, requesterName, 0, 1);

    int acceptorMasterRank;

    // Exchange ranks of participants' master processes.
    c->receive(acceptorMasterRank, 0);
    c->send(utils::MasterSlave::_masterRank, 0);

     // Exchange vertex distributions.
    m2n::receive(acceptorVertexDistribution, 0, c);
    m2n::send(vertexDistribution, 0, c);

  } else {
    assertion(utils::MasterSlave::_slaveMode);
  }


  m2n::broadcast(vertexDistribution);
  m2n::broadcast(acceptorVertexDistribution);

=======
>>>>>>> d48b59c1
  std::vector<int> localConnectedRanks = _mesh->getConnectedRanks();


  if (localConnectedRanks.empty()) {
    _isConnected = true;
    return;
  }

  std::vector<com::PtrRequest> requests;
  requests.reserve(localConnectedRanks.size());
  _connectionDataVector.reserve(localConnectedRanks.size());

  std::set<int> acceptingRanks(localConnectedRanks.begin(), localConnectedRanks.end());
  
  auto c = _communicationFactory->newCommunication();
  c->requestConnectionAsClient(acceptorName, requesterName,
                               acceptingRanks, utils::MasterSlave::getRank());

<<<<<<< HEAD
  // Request point-to-point connections (as client) between the current
  // requester process (in the current participant) and (multiple) acceptor
  // processes (in the acceptor participant) with ranks `globalAcceptorRank'
  // according to communication map.
  for (auto &i : localConnectedRanks) {
    auto globalAcceptorRank = i;
     
#ifdef SuperMUC_WORK
    Publisher::ScopedPushDirectory spd("." + acceptorName + "-" + _mesh->getName() + "-" +
                                       std::to_string(globalAcceptorRank) + ".address");
#endif

    // NOTE:
    // Everything is moved (efficiency)!
    // On the requester participant side, the communication objects behave
    // as clients, i.e. each of them requests only one connection to
    // acceptor process (in the acceptor participant).
    _connectionData.push_back({globalAcceptorRank, c, com::PtrRequest(), {}});
=======
  for (auto & connectedRank : localConnectedRanks) {
    _connectionDataVector.push_back({connectedRank, c, com::PtrRequest()});
>>>>>>> d48b59c1
  }

  _isConnected = true;
}

void PointToPointCommunication::updateVertexList()
{
  mesh::Mesh::CommunicationMap localCommunicationMap = _mesh->getCommunicationMap();

<<<<<<< HEAD
  for(auto &i : _connectionData)
  {
    _mappings.push_back({i.remoteRank, std::move(localCommunicationMap[i.remoteRank]), i.communication, i.request, {}});
=======
  for(auto &i : _connectionDataVector)
  {
    _mappings.push_back({i.remoteRank, std::move(localCommunicationMap[i.remoteRank]), i.request, {}});
>>>>>>> d48b59c1
  }
}

void PointToPointCommunication::closeConnection()
{
  PRECICE_TRACE();

  if (not isConnected())
    return;

  checkBufferedRequests(true);

  _communication.reset();
  _mappings.clear();
  _isConnected = false;
}

void PointToPointCommunication::send(double const  *itemsToSend,
                                     size_t         size,
                                     int            valueDimension)
{

  if (_mappings.empty()) {
    return;
  }

  for (auto &mapping : _mappings) {
    auto buffer = std::make_shared<std::vector<double>>();
    buffer->reserve(mapping.indices.size() * valueDimension);
    for (auto index : mapping.indices) {
      for (int d = 0; d < valueDimension; ++d) {
        buffer->push_back(itemsToSend[index * valueDimension + d]);
      }
    }
    auto request = _communication->aSend(*buffer, mapping.remoteRank);
    bufferedRequests.emplace_back(request, buffer);
  }
  checkBufferedRequests(false);
}

void PointToPointCommunication::receive(double *itemsToReceive,
                                        size_t  size,
                                        int     valueDimension)
{
  if (_mappings.empty()) {
    return;
  }

  std::fill(itemsToReceive, itemsToReceive + size, 0);

  for (auto &mapping : _mappings) {
    mapping.recvBuffer.resize(mapping.indices.size() * valueDimension);
    mapping.request = _communication->aReceive(mapping.recvBuffer, mapping.remoteRank);
  }

  for (auto &mapping : _mappings) {
    mapping.request->wait();

    int i = 0;
    for (auto index : mapping.indices) {
      for (int d = 0; d < valueDimension; ++d) {
        itemsToReceive[index * valueDimension + d] += mapping.recvBuffer[i * valueDimension + d];
      }
      i++;
    }
  }
}

void PointToPointCommunication::broadcastSend(const int &itemToSend)
{  
  for (auto &connectionData : _connectionDataVector) {
    connectionData.communication->send(itemToSend, connectionData.remoteRank);
  }  
}

void PointToPointCommunication::broadcastReceiveAll(std::vector<int> &itemToReceive)
                                
{
  int data = 0;
  for (auto &connectionData : _connectionDataVector) {
    connectionData.communication->receive(data, connectionData.remoteRank);
    itemToReceive.push_back(data);
  }  
}

void PointToPointCommunication::broadcastSendMesh()
{  
  for (auto &connectionData : _connectionDataVector) {
    com::CommunicateMesh(connectionData.communication).sendMesh(*_mesh, connectionData.remoteRank);
  }  
}

<<<<<<< HEAD
void PointToPointCommunication::broadcastSendMesh(mesh::Mesh &mesh)
{  
  for (auto &mapping : _connectionData) {
    com::CommunicateMesh(mapping.communication).sendMesh(mesh, mapping.remoteRank);
  }  
}

void PointToPointCommunication::broadcastReceiveMesh(mesh::Mesh &mesh)
{  
  for (auto &mapping : _connectionData) {
    com::CommunicateMesh(mapping.communication).receiveMesh(mesh, mapping.remoteRank);
  }  
}

void PointToPointCommunication::broadcastSendLCM(std::map<int, std::vector<int>> &localCommunicationMap)
{
 for (auto &mapping : _connectionData) {
    mapping.communication->send(localCommunicationMap[mapping.remoteRank], mapping.remoteRank);
  } 
}

void PointToPointCommunication::broadcastReceiveLCM(std::map<int, std::vector<int>> &localCommunicationMap)
{
  for (auto &mapping : _connectionData) {
    mapping.communication->receive(localCommunicationMap[mapping.remoteRank], mapping.remoteRank);
=======
void PointToPointCommunication::broadcastReceiveMesh()
{  
  for (auto &connectionData : _connectionDataVector) {
    com::CommunicateMesh(connectionData.communication).receiveMesh(*_mesh, connectionData.remoteRank);
  }  
}

void PointToPointCommunication::broadcastSendLCM(CommunicationMap &localCommunicationMap)
{
 for (auto &connectionData : _connectionDataVector) {
    connectionData.communication->send(localCommunicationMap[connectionData.remoteRank], connectionData.remoteRank);
  } 
}

void PointToPointCommunication::broadcastReceiveLCM(CommunicationMap &localCommunicationMap)
{
  for (auto &connectionData : _connectionDataVector) {
    connectionData.communication->receive(localCommunicationMap[connectionData.remoteRank], connectionData.remoteRank);
>>>>>>> d48b59c1
  }
}

void PointToPointCommunication::checkBufferedRequests(bool blocking)
{
  PRECICE_TRACE(bufferedRequests.size());
  do {
    for (auto it = bufferedRequests.begin(); it != bufferedRequests.end();) {
      if (it->first->test())
        it = bufferedRequests.erase(it);
      else
        ++it;
    }
    if (bufferedRequests.empty())
      return;
    if (blocking)
      std::this_thread::yield(); // give up our time slice, so MPI may work
  } while (blocking);
}

} // namespace m2n
} // namespace precice<|MERGE_RESOLUTION|>--- conflicted
+++ resolved
@@ -5,19 +5,11 @@
 #include "com/Communication.hpp"
 #include "com/CommunicationFactory.hpp"
 #include "com/CommunicateMesh.hpp"
-<<<<<<< HEAD
-#include "com/CommunicateBoundingBox.hpp"
-#include "utils/EventTimings.hpp"
-#include "utils/MasterSlave.hpp"
-#include "utils/Publisher.hpp"
-#include "logging/Logger.hpp"
-=======
 #include "utils/EventUtils.hpp"
 #include "mesh/Mesh.hpp"
 #include "utils/Event.hpp"
 #include "utils/MasterSlave.hpp"
 #include <boost/container/flat_map.hpp>
->>>>>>> d48b59c1
 
 using precice::utils::Event;
 
@@ -397,44 +389,6 @@
 void PointToPointCommunication::acceptPreConnection(std::string const &acceptorName,
                                                  std::string const &requesterName)
 {
-<<<<<<< HEAD
-  
-  TRACE(acceptorName, requesterName);
-  assertion(not isConnected(), "Already connected!");
-  CHECK(utils::MasterSlave::_masterMode || utils::MasterSlave::_slaveMode,
-        "You can only use a point-to-point communication between two participants which both use a master. "
-            << "Please use distribution-type gather-scatter instead.");
-
-  mesh::Mesh::VertexDistribution &vertexDistribution = _mesh->getVertexDistribution();
-  mesh::Mesh::VertexDistribution  requesterVertexDistribution;
-  
-  if (utils::MasterSlave::_masterMode) {
-    // Establish connection between participants' master processes.
-    auto c = _communicationFactory->newCommunication();
-
-    c->acceptConnection(acceptorName, requesterName, utils::MasterSlave::_rank);
-
-    int requesterMasterRank;
-
-    // Exchange ranks of participants' master processes.
-    c->send(utils::MasterSlave::_masterRank, 0);
-    c->receive(requesterMasterRank, 0);
-
-     // Exchange vertex distributions.
-    m2n::send(vertexDistribution, 0, c);
-    m2n::receive(requesterVertexDistribution, 0, c);
-    
-  } else {
-    assertion(utils::MasterSlave::_slaveMode);
-  }
-
-
-  m2n::broadcast(vertexDistribution);
-  m2n::broadcast(requesterVertexDistribution);
-
-
-  std::vector<int> localConnectedRanks = _mesh->getConnectedRanks();
-=======
   PRECICE_TRACE(acceptorName, requesterName);
   PRECICE_ASSERT(not isConnected(), "Already connected!");
   PRECICE_CHECK(utils::MasterSlave::isMaster() || utils::MasterSlave::isSlave(),
@@ -442,38 +396,12 @@
             << "Please use distribution-type gather-scatter instead.");
   
   const std::vector<int> & localConnectedRanks = _mesh->getConnectedRanks();
->>>>>>> d48b59c1
-
 
   if (localConnectedRanks.empty()) {
     _isConnected = true;
     return;
   }
 
-<<<<<<< HEAD
-
-#ifdef SuperMUC_WORK
-  try {
-    auto addressDirectory = _communicationFactory->addressDirectory();
-
-    if (utils::MasterSlave::_masterMode) {
-      Event e("m2n.createDirectories");
-
-      for (int rank = 0; rank < utils::MasterSlave::_size; ++rank) {
-        Publisher::createDirectory(addressDirectory + "/" + "." + acceptorName + "-" + _mesh->getName() +
-                                   "-" + std::to_string(rank) + ".address");
-      }
-    }
-    utils::Parallel::synchronizeProcesses();
-  } catch (...) {
-  }
-#endif  
-
-  // Accept point-to-point connections (as server) between the current acceptor
-  // process (in the current participant) with rank `utils::MasterSlave::_rank'
-  // and (multiple) requester processes (in the requester participant).
-=======
->>>>>>> d48b59c1
   auto c = _communicationFactory->newCommunication();
   
   c->acceptConnectionAsServer(
@@ -482,28 +410,10 @@
       utils::MasterSlave::getRank(),
       localConnectedRanks.size());
 
-<<<<<<< HEAD
-  _connectionData.reserve(localConnectedRanks.size());
-
-  for (auto & comMap : localConnectedRanks) {
-    int globalRequesterRank = comMap;
-    
-    /*
-      NOTE:
-      Everything is moved (efficiency)!
-      On the acceptor participant side, the communication object `c' behaves as a server, i.e. it 
-      implicitly accepts multiple connections to requester processes (in the requester participant). 
-      As a result, only one communication object `c' is needed to satisfy `communicationMap', and, 
-      therefore, for data structure consistency of `_mappings' with the requester participant side, 
-      we simply duplicate references to the same communication object `c'.
-    */
-    _connectionData.push_back({globalRequesterRank, c, com::PtrRequest(), {}});
-=======
   _connectionDataVector.reserve(localConnectedRanks.size());
 
   for (int connectedRank : localConnectedRanks) {
     _connectionDataVector.push_back({connectedRank, c, com::PtrRequest()});
->>>>>>> d48b59c1
   }
 
   _isConnected = true;
@@ -619,37 +529,7 @@
         "You can only use a point-to-point communication between two participants which both use a master. "
         << "Please use distribution-type gather-scatter instead.");
 
-<<<<<<< HEAD
-   mesh::Mesh::VertexDistribution &vertexDistribution = _mesh->getVertexDistribution();
-   mesh::Mesh::VertexDistribution  acceptorVertexDistribution;
-   
-  if (utils::MasterSlave::_masterMode) {
-    // Establish connection between participants' master processes.
-    auto c = _communicationFactory->newCommunication();
-    c->requestConnection(acceptorName, requesterName, 0, 1);
-
-    int acceptorMasterRank;
-
-    // Exchange ranks of participants' master processes.
-    c->receive(acceptorMasterRank, 0);
-    c->send(utils::MasterSlave::_masterRank, 0);
-
-     // Exchange vertex distributions.
-    m2n::receive(acceptorVertexDistribution, 0, c);
-    m2n::send(vertexDistribution, 0, c);
-
-  } else {
-    assertion(utils::MasterSlave::_slaveMode);
-  }
-
-
-  m2n::broadcast(vertexDistribution);
-  m2n::broadcast(acceptorVertexDistribution);
-
-=======
->>>>>>> d48b59c1
   std::vector<int> localConnectedRanks = _mesh->getConnectedRanks();
-
 
   if (localConnectedRanks.empty()) {
     _isConnected = true;
@@ -666,31 +546,9 @@
   c->requestConnectionAsClient(acceptorName, requesterName,
                                acceptingRanks, utils::MasterSlave::getRank());
 
-<<<<<<< HEAD
-  // Request point-to-point connections (as client) between the current
-  // requester process (in the current participant) and (multiple) acceptor
-  // processes (in the acceptor participant) with ranks `globalAcceptorRank'
-  // according to communication map.
-  for (auto &i : localConnectedRanks) {
-    auto globalAcceptorRank = i;
-     
-#ifdef SuperMUC_WORK
-    Publisher::ScopedPushDirectory spd("." + acceptorName + "-" + _mesh->getName() + "-" +
-                                       std::to_string(globalAcceptorRank) + ".address");
-#endif
-
-    // NOTE:
-    // Everything is moved (efficiency)!
-    // On the requester participant side, the communication objects behave
-    // as clients, i.e. each of them requests only one connection to
-    // acceptor process (in the acceptor participant).
-    _connectionData.push_back({globalAcceptorRank, c, com::PtrRequest(), {}});
-=======
   for (auto & connectedRank : localConnectedRanks) {
     _connectionDataVector.push_back({connectedRank, c, com::PtrRequest()});
->>>>>>> d48b59c1
-  }
-
+  }
   _isConnected = true;
 }
 
@@ -698,15 +556,9 @@
 {
   mesh::Mesh::CommunicationMap localCommunicationMap = _mesh->getCommunicationMap();
 
-<<<<<<< HEAD
-  for(auto &i : _connectionData)
-  {
-    _mappings.push_back({i.remoteRank, std::move(localCommunicationMap[i.remoteRank]), i.communication, i.request, {}});
-=======
   for(auto &i : _connectionDataVector)
   {
     _mappings.push_back({i.remoteRank, std::move(localCommunicationMap[i.remoteRank]), i.request, {}});
->>>>>>> d48b59c1
   }
 }
 
@@ -799,33 +651,6 @@
   }  
 }
 
-<<<<<<< HEAD
-void PointToPointCommunication::broadcastSendMesh(mesh::Mesh &mesh)
-{  
-  for (auto &mapping : _connectionData) {
-    com::CommunicateMesh(mapping.communication).sendMesh(mesh, mapping.remoteRank);
-  }  
-}
-
-void PointToPointCommunication::broadcastReceiveMesh(mesh::Mesh &mesh)
-{  
-  for (auto &mapping : _connectionData) {
-    com::CommunicateMesh(mapping.communication).receiveMesh(mesh, mapping.remoteRank);
-  }  
-}
-
-void PointToPointCommunication::broadcastSendLCM(std::map<int, std::vector<int>> &localCommunicationMap)
-{
- for (auto &mapping : _connectionData) {
-    mapping.communication->send(localCommunicationMap[mapping.remoteRank], mapping.remoteRank);
-  } 
-}
-
-void PointToPointCommunication::broadcastReceiveLCM(std::map<int, std::vector<int>> &localCommunicationMap)
-{
-  for (auto &mapping : _connectionData) {
-    mapping.communication->receive(localCommunicationMap[mapping.remoteRank], mapping.remoteRank);
-=======
 void PointToPointCommunication::broadcastReceiveMesh()
 {  
   for (auto &connectionData : _connectionDataVector) {
@@ -844,7 +669,6 @@
 {
   for (auto &connectionData : _connectionDataVector) {
     connectionData.communication->receive(localCommunicationMap[connectionData.remoteRank], connectionData.remoteRank);
->>>>>>> d48b59c1
   }
 }
 
