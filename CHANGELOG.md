--- conflicted
+++ resolved
@@ -2,11 +2,6 @@
 
 All notable changes to this project will be documented in this file. For future plans, see our [Roadmap](https://www.precice.org/fundamentals-roadmap.html).
 
-<<<<<<< HEAD
-## 2.2.0
-
-- Change `m2n:mpi` to use the more efficient single-ports implementation. To use the old implementation, use `m2n:mpi-mulitple-ports`. 
-=======
 ## 2.2.1
 
 - Fixed a bug leading to a freeze when using `sync-mode` with lazy indexing.
@@ -52,7 +47,6 @@
 - Improved the error message for not exchanging data over the same mesh used for convergence measures.
 - Increased the minimum required C++ version from 11 to 14. This was triggered by `Boost.Geometry` increasing their minimum version to C++14 in Boost `1.75`.
 - Removed obsolete `trigger-solver-plot` config option.
->>>>>>> 8f571c1e
 
 ## 2.1.1
 
