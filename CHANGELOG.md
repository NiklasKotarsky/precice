# preCICE Change Log

All notable changes to this project will be documented in this file. For future plans, see our [Roadmap](https://github.com/precice/precice/wiki/Roadmap).

## develop
- The SolverInterface is now hardened against invalid IDs and misconfiguration using a consitent mechanism to express requirements.
- The SolverInterface now keeps track of the Mesh states, which results more informative error messages for mesh related functions.
- Sending data between participants is now fully asynchronous. This is relevant in one-way coupling scenarios, where the sending participant doesn't need to wait for the receiving one.
<<<<<<< HEAD
- More "pythonic" python bindings `precice_future` are introduced. The python bindings `precice` are deprecated and will be removed in preCICE Version 2.0.0. If you still want to use them, please install `precice` and `precice_future`. Our recommendation, if you want to use the new bindings: Use `import precice_future as precice`.
=======
- [`#395`](https://github.com/precice/precice/pull/395) removes API functions `nameConfiguration(), dataDisplacements(), dataForces(), dataVelocities(), actionPlotOutput(), exportVTK(), exportAll()` from CPP API and all language bindings.
>>>>>>> 7ec98a28
- Python bindings offer all preCICE API functions (except `get_mesh_handle`)
- `bindings/fortran` do not use `precice::impl::SolverInterfaceImpl` anymore, but `precice::SolverInterface`.
- When exporting meshes with `<export:vtk ...>` the target directories are automatically created.

## 1.4.1

- Bug in re-partitioning fixed, occured for OpenFOAM and empty ranks in parallel. 

## 1.4.0
- The python modules are now proper packages tracking dependencies etc.
- Fix CMake now importable from binary directory.
- The Python module for the preCICE bindings `PySolverInterface` is renamed to `precice`. This change does not break old code. Please refer to [`src/precice/bindings/python/README.md`](src/precice/bindings/python/README.md) for more information.
- Add a pkg-config for preCICE (`libprecice.pc`).
- Use the Boost stacktrace library for cross-platform stacktrace printing. **This requires Boost 1.65.1**.
- Added explicit linking to `libdl` for `boost::stacktrace`.
- Reimplemented the internals of the nearest-projection mapping to significantly reduce its initialization time.
- The EventTimings now do a time normalization among all ranks, i.e., the first event is considered to happen at t=0, all other events are adapted thereto.
- The old CSV format of the EventTimings log files, split among two files was replaced by a single file, in structured JSON format.
- Fixed memory leaks in the `xml::XMLAttributes` and `xml::Validator*`.
- Removed the `xml::Validator*` classes and replaced them in `xml::XMLAttribute` with a set of "options".
- Made `xml::XMLAttribute` and `xml::XMLTag` chainable.
- Added manpages for binprecice and testprecice.
- Fixed memory leaks in `mesh::Mesh`.
- Fixed mapping classes not flushing the underlying caches on `clear()`.
- Fixed format of version logging (first preCICE log message).
- Added tolerance of iterations in quasi-Newton tests.
- CMake overhaul:
  - Converted to target-based system: precice, testprecice, binprecice
  - New options:
    - `PRECICE_Packages` (default ON) to configure CPack,
    - `PRECICE_InstallTest` (default ON) to configure installation of tests.  
      This includes the binary `testprecice` and necessary files.
      Use `PREFIX/share/precice` as `PRECICE_ROOT`.
  - Moved CMake files from `tools/cmake-modules` to `cmake/` (general scripts) and `cmake/modules` (find modules).
  - Migrated from file-globing to explicit source/interface/test-file lists.  
    Use `tools/updateSourceFiles.py` from project-root to update all necessary files.
  - `install` target installs:
     - the library `PREFIX/lib`.
     - the binaries `PREFIX/bin` and their manfiles into `PREFIX/share/man/man1`.
     - the CMake configuration files into `PREFIX/lib/cmake/precice`.
     - the pkg-config configuration files into `PREFIX/lib/pkgconfig`
     - the necessary files to run testprecice into `PREFIX/share/precice`. Use this as `PRECICE_ROOT` on installed system.
  - CTest definition of tests run in isolated working directories:
    - `precice.Base` for the base test suite
    - `precice.MPI2` run on 2 MPI ranks
    - `precice.MPI4` run on 4 MPI ranks
  - CPack configuration of target `package` to generate binary debian, tar and zip packages.
  - Added `CMakeLists.txt` to `tools/solverdummy/cpp`. It is an example of how to link to preCICE with CMake.
  - Extended the displayed information when configuring.
- Extended `updateSourceFiles.py` to verify the sources using `git ls-files --full-name` if available.
- Fixed the `io::VTKXMLExporter` not to write VertexNormals.
- Improved the user-friendliness of the tests.
  - `make test` will run all tests.
  - `make test_base` only a unproblematic base-set.
  - A timeout will kill hanging tests.
  - All tests sets run in isolated working directories.
- Added an (experimental) Fortran 2003 solver dummy.

## 1.3.0
- Update of build procedure for python bindings (see [`precice/src/bindings/python/README.md`](https://github.com/precice/precice/blob/develop/src/precice/bindings/python/README.md) for instructions). Note: you do not have to add `PySolverInterface.so` to `PYTHONPATH` manually anymore, if you want to use it in your adapter. Python should be able to find it automatically.   
- Make naming of log files consistent, following the pattern `precice-SOLVERNAME-logtype.log`, example: `precice-FLUID-eventTimings.log`
- Enable boost.geometry based preallocation. Speeds up initialization of PetRBF based mapping.
- Actions can now specify a `MeshRequirement`, such as the `ScaleByAreaAction`.
- Many events have been reworked and are now uniformly named. 
- There is a `syncMode` for events (for detailed performance measurements), configurable and off by default. 

## 1.2.0
- Make `polynomial=separate` the default setting for PetRBF.
- Removed ExportVRML functionality
- Build system:
  - Make `python=off` default.
- Building with Conda:
  - The helper scripts are now placed in the directory `tools/conda_building`. All the terms refering to `Anaconda` have been changed to `Conda`.
- Sending data exchange is now fully asynchronous, so that the sending participant never waits for the receiving one.
- Rename `src/precice/adapters` to `src/precice/bindings`
- adding `libprefix` option in scons build process to allow for non-standard library paths

## 1.1.1
- Fix SConstruct symlink build target failing when using lowercase build (debug, release) names.

## 1.1.0
- Build system:
  - Remove the `staticlib` and `bin` from the default targets to reduce the building time and storage requirements.
  - Change build types to mixed case, i.e. ```Debug``` and ```Release```. Old versions are retained for backward compatibility.
  - Make `mpicxx` default setting for compiler.
  - Experiemental support for building with Conda, see `tools/anaconda_building`
  - Use NumPy to figure out Python include paths.
  - Search for PETSc in more paths
  - Add experimental CMake build control files.

- Add a job command file for the SuperMUC HPC system in `tools`.
- `compileAndTest.py` Change the `-b` option to `-t`, do not crash when ./tests do no exist, make `mpirun` command configurable
- Use `libxml2` for XML parsing, this makes `libxml2-dev` a dependency.
- Update EventTimings framework.
- Add python script to plot Events on a timeline.
- PETSc RBF mapping now supports conservative mapping with a separated polynomial
- Converted all tests to the new, boost test based, unit testing framework.
- Removed the `tarch` legacy library.
- Use `boost::signal2` for implement observer pattern for the Mesh class.
- Add contributer guidelines.


## 1.0.3
- Fix compilation for boost 1.66, see issue #93.

## 1.0.2
- Fix bug in the mesh repartitioning for plane-like coupling interfaces and small gaps between both sides.

## 1.0.1
- Fix compilation issue with the python interface.<|MERGE_RESOLUTION|>--- conflicted
+++ resolved
@@ -1,16 +1,16 @@
 # preCICE Change Log
 
 All notable changes to this project will be documented in this file. For future plans, see our [Roadmap](https://github.com/precice/precice/wiki/Roadmap).
+
+## post-release
+
+- More "pythonic" python bindings `precice_future` are introduced. The python bindings `precice` are deprecated and will be removed in preCICE Version 2.0.0. If you still want to use them, please install `precice` and `precice_future`. Our recommendation, if you want to use the new bindings: Use `import precice_future as precice`.
 
 ## develop
 - The SolverInterface is now hardened against invalid IDs and misconfiguration using a consitent mechanism to express requirements.
 - The SolverInterface now keeps track of the Mesh states, which results more informative error messages for mesh related functions.
 - Sending data between participants is now fully asynchronous. This is relevant in one-way coupling scenarios, where the sending participant doesn't need to wait for the receiving one.
-<<<<<<< HEAD
-- More "pythonic" python bindings `precice_future` are introduced. The python bindings `precice` are deprecated and will be removed in preCICE Version 2.0.0. If you still want to use them, please install `precice` and `precice_future`. Our recommendation, if you want to use the new bindings: Use `import precice_future as precice`.
-=======
 - [`#395`](https://github.com/precice/precice/pull/395) removes API functions `nameConfiguration(), dataDisplacements(), dataForces(), dataVelocities(), actionPlotOutput(), exportVTK(), exportAll()` from CPP API and all language bindings.
->>>>>>> 7ec98a28
 - Python bindings offer all preCICE API functions (except `get_mesh_handle`)
 - `bindings/fortran` do not use `precice::impl::SolverInterfaceImpl` anymore, but `precice::SolverInterface`.
 - When exporting meshes with `<export:vtk ...>` the target directories are automatically created.
