--- conflicted
+++ resolved
@@ -2,13 +2,10 @@
 
 All notable changes to this project will be documented in this file. For future plans, see our [Roadmap](https://www.precice.org/fundamentals-roadmap.html).
 
-<<<<<<< HEAD
-=======
 ## 3.1.2
 
 - Fixed incorrect handling of compositional coupling involving an implicit scheme. Explicit schemes now run after the implicit scheme has reached convergence, correctly receive data of the final iteration.
 
->>>>>>> 0e0f6f64
 ## 3.1.1
 
 - Added missing checks for incorrect Participant names in M2N and coupling-scheme. (https://github.com/precice/precice/pull/1995)
