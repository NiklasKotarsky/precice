--- conflicted
+++ resolved
@@ -60,12 +60,7 @@
     <relative-convergence-measure limit="1e-7" data="Data21" mesh="MeshOne" />
     <relative-convergence-measure limit="1e-7" data="Data22" mesh="MeshOne" />
     <acceleration:IQN-IMVJ>
-<<<<<<< HEAD
-      <data name="Data1" mesh="MeshOne" />
-      <data name="Data2" mesh="MeshOne" />
-=======
       <data name="Data21" mesh="MeshOne" />
->>>>>>> 0e0f6f64
       <filter type="QR2" limit="1e-3" />
       <initial-relaxation value="1.0" />
       <max-used-iterations value="10" />
