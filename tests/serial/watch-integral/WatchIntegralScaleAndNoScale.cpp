#ifndef PRECICE_NO_MPI

#include "testing/Testing.hpp"

#include <precice/Participant.hpp>
#include <vector>
#include "helpers.hpp"
#include "io/TXTTableWriter.hpp"

BOOST_AUTO_TEST_SUITE(Integration)
BOOST_AUTO_TEST_SUITE(Serial)
BOOST_AUTO_TEST_CASE(WatchIntegralScaleAndNoScale)
{
  PRECICE_TEST("SolverOne"_on(1_rank), "SolverTwo"_on(1_rank));

  using Eigen::Vector2d;

  if (context.isNamed("SolverOne")) {
    precice::Participant interface(context.name, context.config(), 0, 1);

    // Set mesh
    Vector2d coordA{0.0, 0.0};
    Vector2d coordB{1.0, 0.0};
    Vector2d coordC{1.0, 2.0};

    auto meshName = "MeshOne";

    int idA = interface.setMeshVertex(meshName, coordA);
    int idB = interface.setMeshVertex(meshName, coordB);
    int idC = interface.setMeshVertex(meshName, coordC);

    interface.setMeshEdge(meshName, idA, idB);
    interface.setMeshEdge(meshName, idB, idC);

    // Initialize, the mesh
    interface.initialize();
    double dt = interface.getMaxTimeStepSize();

<<<<<<< HEAD
    int    dataOneID = interface.getDataID("DataOne", meshID);
=======
    auto   dataOneID = "DataOne";
>>>>>>> ad95b8bd
    double valueA    = 1.0;
    double valueB    = 2.0;
    double valueC    = 3.0;

    double increment = 1.0;

    while (interface.isCouplingOngoing()) {

<<<<<<< HEAD
      interface.writeScalarData(dataOneID, idA, valueA);
      interface.writeScalarData(dataOneID, idB, valueB);
      interface.writeScalarData(dataOneID, idC, valueC);
=======
      interface.writeData(meshName, dataOneID, {&idA, 1}, {&valueA, 1});
      interface.writeData(meshName, dataOneID, {&idB, 1}, {&valueB, 1});
      interface.writeData(meshName, dataOneID, {&idC, 1}, {&valueC, 1});
>>>>>>> ad95b8bd

      interface.advance(dt);
      double dt = interface.getMaxTimeStepSize();

      valueA += increment;
      valueB += increment;
      valueC += increment;
    }
    interface.finalize();
  } else if (context.isNamed("SolverTwo")) {

    precice::Participant interface(context.name, context.config(), 0, 1);

    // Set mesh
    Vector2d coordA{0.0, 0.0};
    Vector2d coordB{1.0, 0.0};
    Vector2d coordC{1.0, 2.0};

    auto meshTwoID = "MeshTwo";

    int idA = interface.setMeshVertex(meshTwoID, coordA);
    int idB = interface.setMeshVertex(meshTwoID, coordB);
    int idC = interface.setMeshVertex(meshTwoID, coordC);

    interface.setMeshEdge(meshTwoID, idA, idB);
    interface.setMeshEdge(meshTwoID, idB, idC);

    // Initialize the mesh
    interface.initialize();
    double dt = interface.getMaxTimeStepSize();

<<<<<<< HEAD
    int    dataOneID = interface.getDataID("DataOne", meshTwoID);
=======
    auto   dataOneID = "DataOne";
>>>>>>> ad95b8bd
    double valueA, valueB, valueC;

    while (interface.isCouplingOngoing()) {

<<<<<<< HEAD
      interface.readScalarData(dataOneID, idA, valueA);
      interface.readScalarData(dataOneID, idB, valueB);
      interface.readScalarData(dataOneID, idC, valueC);
=======
      interface.readData(meshTwoID, dataOneID, {&idA, 1}, dt, {&valueA, 1});
      interface.readData(meshTwoID, dataOneID, {&idB, 1}, dt, {&valueB, 1});
      interface.readData(meshTwoID, dataOneID, {&idC, 1}, dt, {&valueC, 1});
>>>>>>> ad95b8bd

      interface.advance(dt);
      double dt = interface.getMaxTimeStepSize();
    }
    interface.finalize();

    {
      std::string fileName = "precice-SolverTwo-watchintegral-WatchIntegral.log";
      auto        result   = readDoublesFromTXTFile(fileName, 3);
      auto        expected = std::vector<double>{
          1.0, 9.5, 3.0,
          2.0, 12.5, 3.0,
          3.0, 12.5, 3.0};
      BOOST_TEST(result.size() == expected.size());
      for (size_t i = 0; i < result.size(); ++i) {
        BOOST_TEST_CONTEXT("entry index: " << i)
        {
          using testing::equals;
          BOOST_TEST(equals(result.at(i), expected.at(i)));
        }
      }
    }

    {
      std::string fileName = "precice-SolverTwo-watchintegral-WatchIntegralNoScale.log";
      auto        result   = readDoublesFromTXTFile(fileName, 3);
      auto        expected = std::vector<double>{
          1.0, 9.0, 3.0,
          2.0, 12.0, 3.0,
          3.0, 12.0, 3.0};
      BOOST_TEST(result.size() == expected.size());
      for (size_t i = 0; i < result.size(); ++i) {
        BOOST_TEST_CONTEXT("entry index: " << i)
        {
          using testing::equals;
          BOOST_TEST(equals(result.at(i), expected.at(i)));
        }
      }
    }
  }
}

BOOST_AUTO_TEST_SUITE_END() // Integration
BOOST_AUTO_TEST_SUITE_END() // Serial

#endif // PRECICE_NO_MPI<|MERGE_RESOLUTION|>--- conflicted
+++ resolved
@@ -36,11 +36,7 @@
     interface.initialize();
     double dt = interface.getMaxTimeStepSize();
 
-<<<<<<< HEAD
-    int    dataOneID = interface.getDataID("DataOne", meshID);
-=======
     auto   dataOneID = "DataOne";
->>>>>>> ad95b8bd
     double valueA    = 1.0;
     double valueB    = 2.0;
     double valueC    = 3.0;
@@ -49,15 +45,9 @@
 
     while (interface.isCouplingOngoing()) {
 
-<<<<<<< HEAD
-      interface.writeScalarData(dataOneID, idA, valueA);
-      interface.writeScalarData(dataOneID, idB, valueB);
-      interface.writeScalarData(dataOneID, idC, valueC);
-=======
       interface.writeData(meshName, dataOneID, {&idA, 1}, {&valueA, 1});
       interface.writeData(meshName, dataOneID, {&idB, 1}, {&valueB, 1});
       interface.writeData(meshName, dataOneID, {&idC, 1}, {&valueC, 1});
->>>>>>> ad95b8bd
 
       interface.advance(dt);
       double dt = interface.getMaxTimeStepSize();
@@ -89,24 +79,14 @@
     interface.initialize();
     double dt = interface.getMaxTimeStepSize();
 
-<<<<<<< HEAD
-    int    dataOneID = interface.getDataID("DataOne", meshTwoID);
-=======
     auto   dataOneID = "DataOne";
->>>>>>> ad95b8bd
     double valueA, valueB, valueC;
 
     while (interface.isCouplingOngoing()) {
 
-<<<<<<< HEAD
-      interface.readScalarData(dataOneID, idA, valueA);
-      interface.readScalarData(dataOneID, idB, valueB);
-      interface.readScalarData(dataOneID, idC, valueC);
-=======
       interface.readData(meshTwoID, dataOneID, {&idA, 1}, dt, {&valueA, 1});
       interface.readData(meshTwoID, dataOneID, {&idB, 1}, dt, {&valueB, 1});
       interface.readData(meshTwoID, dataOneID, {&idC, 1}, dt, {&valueC, 1});
->>>>>>> ad95b8bd
 
       interface.advance(dt);
       double dt = interface.getMaxTimeStepSize();
