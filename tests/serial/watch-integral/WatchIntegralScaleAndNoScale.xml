--- conflicted
+++ resolved
@@ -1,26 +1,14 @@
 <?xml version="1.0" encoding="UTF-8" ?>
-<<<<<<< HEAD
-<precice-configuration>
-  <solver-interface dimensions="2">
-    <data:scalar name="DataOne" />
-=======
 <precice-configuration dimensions="2">
   <data:scalar name="DataOne" />
->>>>>>> ad95b8bd
 
   <mesh name="MeshOne">
     <use-data name="DataOne" />
   </mesh>
 
-<<<<<<< HEAD
-    <mesh name="MeshTwo">
-      <use-data name="DataOne" />
-    </mesh>
-=======
   <mesh name="MeshTwo">
     <use-data name="DataOne" />
   </mesh>
->>>>>>> ad95b8bd
 
   <participant name="SolverOne">
     <provide-mesh name="MeshOne" />
@@ -33,21 +21,12 @@
     <write-data name="DataOne" mesh="MeshOne" />
   </participant>
 
-<<<<<<< HEAD
-    <participant name="SolverTwo">
-      <provide-mesh name="MeshTwo" />
-      <read-data name="DataOne" mesh="MeshTwo" />
-      <watch-integral name="WatchIntegral" mesh="MeshTwo" scale-with-connectivity="yes" />
-      <watch-integral name="WatchIntegralNoScale" mesh="MeshTwo" scale-with-connectivity="no" />
-    </participant>
-=======
   <participant name="SolverTwo">
     <provide-mesh name="MeshTwo" />
     <read-data name="DataOne" mesh="MeshTwo" />
     <watch-integral name="WatchIntegral" mesh="MeshTwo" scale-with-connectivity="yes" />
     <watch-integral name="WatchIntegralNoScale" mesh="MeshTwo" scale-with-connectivity="no" />
   </participant>
->>>>>>> ad95b8bd
 
   <m2n:sockets from="SolverOne" to="SolverTwo" />
 
