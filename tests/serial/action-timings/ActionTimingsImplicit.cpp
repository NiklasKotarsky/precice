#ifndef PRECICE_NO_MPI

#include "testing/Testing.hpp"

#include <action/RecorderAction.hpp>
#include <precice/SolverInterface.hpp>

#include <vector>

/**
 * @brief Test to make sure that actions are called in the right order for implicit coupling via RecorderAction
 */
BOOST_AUTO_TEST_SUITE(Integration)
BOOST_AUTO_TEST_SUITE(Serial)
BOOST_AUTO_TEST_SUITE(ActionTimings)
BOOST_AUTO_TEST_CASE(ActionTimingsImplicit)
{
  PRECICE_TEST("SolverOne"_on(1_rank), "SolverTwo"_on(1_rank));

  using namespace precice;

  SolverInterface interface(context.name, context.config(), context.rank, context.size);

  std::string meshName;
  std::string writeDataName;
  std::string readDataName;
  double      writeValue;

  if (context.isNamed("SolverOne")) {
    meshName      = "MeshOne";
    writeDataName = "Forces";
    readDataName  = "Velocities";
    writeValue    = 1;
  } else {
    BOOST_TEST(context.isNamed("SolverTwo"));
    meshName      = "MeshTwo";
    writeDataName = "Velocities";
    readDataName  = "Forces";
    writeValue    = 2;
  }
  int                 dimensions = interface.getMeshDimensions(meshName);
  std::vector<double> vertex(dimensions, 0);
  int                 vertexID = interface.setMeshVertex(meshName, vertex);

  double dt = -1;
  BOOST_TEST(action::RecorderAction::records.empty());
  action::RecorderAction::reset();
  std::vector<double> writeData(dimensions, writeValue);
  std::vector<double> readData(dimensions, -1);

  if (interface.requiresInitialData()) {
    BOOST_TEST(context.isNamed("SolverTwo"));
    interface.writeData(meshName, writeDataName, {&vertexID, 1}, writeData);
  }

  interface.initialize();
  dt = interface.getMaxTimeStepSize();
  BOOST_TEST(dt == 1.0);
  if (context.isNamed("SolverOne")) {
    BOOST_TEST(action::RecorderAction::records.size() == 2);
    BOOST_TEST(action::RecorderAction::records.at(0).timing == action::Action::WRITE_MAPPING_POST);
    BOOST_TEST(action::RecorderAction::records.at(1).timing == action::Action::READ_MAPPING_POST);
  } else {
    BOOST_TEST(context.isNamed("SolverTwo"));
<<<<<<< HEAD
    BOOST_TEST(action::RecorderAction::records.size() == 1);
    BOOST_TEST(action::RecorderAction::records.at(0).timing == action::Action::READ_MAPPING_POST);
=======
    BOOST_TEST(action::RecorderAction::records.size() == 3);
    BOOST_TEST(action::RecorderAction::records.at(0).timing == action::Action::WRITE_MAPPING_POST);
    BOOST_TEST(action::RecorderAction::records.at(1).timing == action::Action::READ_MAPPING_POST);
    BOOST_TEST(action::RecorderAction::records.at(2).timing == action::Action::READ_MAPPING_POST);
>>>>>>> 127d0ac3
  }
  action::RecorderAction::reset();
  int iteration = 0;

  while (interface.isCouplingOngoing()) {
    interface.readData(meshName, readDataName, {&vertexID, 1}, dt, readData);
    interface.writeData(meshName, writeDataName, {&vertexID, 1}, writeData);
    if (interface.requiresWritingCheckpoint()) {
    }
    interface.advance(dt);
    double dt = interface.getMaxTimeStepSize();
    if (interface.requiresReadingCheckpoint()) {
    }
    if (interface.isTimeWindowComplete()) {
      iteration++;
    }
    if (context.isNamed("SolverOne") || iteration < 10) {
      BOOST_TEST(action::RecorderAction::records.size() == 2);
      BOOST_TEST(action::RecorderAction::records.at(0).timing == action::Action::WRITE_MAPPING_POST);
      BOOST_TEST(action::RecorderAction::records.at(1).timing == action::Action::READ_MAPPING_POST);
    } else { // SolverTwo only writes in very last iteration, does not read.
      BOOST_TEST(action::RecorderAction::records.size() == 1);
      BOOST_TEST(action::RecorderAction::records.at(0).timing == action::Action::WRITE_MAPPING_POST);
    }
    action::RecorderAction::reset();
  }
  interface.finalize();
}

BOOST_AUTO_TEST_SUITE_END() // Integration
BOOST_AUTO_TEST_SUITE_END() // Serial
BOOST_AUTO_TEST_SUITE_END() // ActionTimings

#endif // PRECICE_NO_MPI<|MERGE_RESOLUTION|>--- conflicted
+++ resolved
@@ -56,21 +56,16 @@
   interface.initialize();
   dt = interface.getMaxTimeStepSize();
   BOOST_TEST(dt == 1.0);
+
   if (context.isNamed("SolverOne")) {
     BOOST_TEST(action::RecorderAction::records.size() == 2);
     BOOST_TEST(action::RecorderAction::records.at(0).timing == action::Action::WRITE_MAPPING_POST);
     BOOST_TEST(action::RecorderAction::records.at(1).timing == action::Action::READ_MAPPING_POST);
   } else {
     BOOST_TEST(context.isNamed("SolverTwo"));
-<<<<<<< HEAD
-    BOOST_TEST(action::RecorderAction::records.size() == 1);
-    BOOST_TEST(action::RecorderAction::records.at(0).timing == action::Action::READ_MAPPING_POST);
-=======
-    BOOST_TEST(action::RecorderAction::records.size() == 3);
+    BOOST_TEST(action::RecorderAction::records.size() == 2);
     BOOST_TEST(action::RecorderAction::records.at(0).timing == action::Action::WRITE_MAPPING_POST);
     BOOST_TEST(action::RecorderAction::records.at(1).timing == action::Action::READ_MAPPING_POST);
-    BOOST_TEST(action::RecorderAction::records.at(2).timing == action::Action::READ_MAPPING_POST);
->>>>>>> 127d0ac3
   }
   action::RecorderAction::reset();
   int iteration = 0;
