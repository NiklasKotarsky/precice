--- conflicted
+++ resolved
@@ -77,14 +77,6 @@
     double readTime;
     double preciceDt = precice.getMaxTimeStepSize();
     double currentDt = solverDt > preciceDt ? preciceDt : solverDt; // determine actual time step size; must fit into remaining time in window
-<<<<<<< HEAD
-    if (context.isNamed("SolverOne")) {
-      readTime = timewindow * windowDt; // SolverOne lags one window behind SolverTwo for serial-explicit coupling.
-    } else {
-      readTime = time + currentDt; // SolverTwo gets result at end of time step from SolverOne
-    }
-=======
->>>>>>> 1d6cedf5
 
     precice.readData(meshName, readDataName, {&vertexID, 1}, currentDt, {&readData, 1});
 
