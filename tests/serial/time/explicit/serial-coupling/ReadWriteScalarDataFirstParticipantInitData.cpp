--- conflicted
+++ resolved
@@ -44,19 +44,11 @@
     readDataName  = "DataOne";
   }
 
-<<<<<<< HEAD
-  VertexID vertexID = precice.setMeshVertex(meshID, Eigen::Vector3d(0.0, 0.0, 0.0).data());
-  if (precice.requiresInitialData()) {
-    // Do nothing
-  }
-  double dt = precice.initialize();
-=======
   double   v0[]     = {0, 0, 0};
   VertexID vertexID = precice.setMeshVertex(meshName, v0);
   precice.requiresInitialData(); // TODO fix
   precice.initialize();
   double dt = precice.getMaxTimeStepSize();
->>>>>>> ad95b8bd
 
   for (int i = 0; i < timestepSizes.size(); i++) {
     BOOST_TEST(precice.isCouplingOngoing());
