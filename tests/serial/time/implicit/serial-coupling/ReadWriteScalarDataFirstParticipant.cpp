--- conflicted
+++ resolved
@@ -53,11 +53,7 @@
   double dt = precice.getMaxTimeStepSize();
 
   if (precice.requiresWritingCheckpoint()) {
-<<<<<<< HEAD
-    // Do nothing
-=======
     // do nothing
->>>>>>> ad95b8bd
   }
 
   double startOfWindowTime = 0;
@@ -81,15 +77,11 @@
       }
 
       if (precice.requiresReadingCheckpoint()) {
-<<<<<<< HEAD
-        // Do nothing
-=======
         timeInWindow = 0;
       }
       if (precice.isTimeWindowComplete()) {
         startOfWindowTime += timeInWindow;
         timeInWindow = 0;
->>>>>>> ad95b8bd
       }
 
       if (context.isNamed("SolverOne")) {
@@ -98,11 +90,7 @@
       }
 
       if (precice.requiresWritingCheckpoint()) {
-<<<<<<< HEAD
-        // Do nothing
-=======
         // do nothing
->>>>>>> ad95b8bd
       }
 
       precice.readData(meshName, readDataName, {&vertexID, 1}, dt, {&actualDataValue, 1});
