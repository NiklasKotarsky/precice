#ifndef PRECICE_NO_MPI

#include "testing/Testing.hpp"

#include <precice/Participant.hpp>
#include <vector>

using namespace precice;

BOOST_AUTO_TEST_SUITE(Integration)
BOOST_AUTO_TEST_SUITE(Serial)
BOOST_AUTO_TEST_SUITE(Time)
BOOST_AUTO_TEST_SUITE(Implicit)
BOOST_AUTO_TEST_SUITE(SerialCoupling)

/**
 * @brief Test to run a simple coupling with first order waveform subcycling.
 *
 * Provides a dt argument to the read function. A first order waveform is used.
 */
BOOST_AUTO_TEST_CASE(ReadWriteScalarDataWithWaveformSubcyclingFirst)
{
  PRECICE_TEST("SolverOne"_on(1_rank), "SolverTwo"_on(1_rank));

  Participant precice(context.name, context.config(), 0, 1);

  typedef double (*DataFunction)(double);

  DataFunction dataOneFunction = [](double t) -> double {
    return (double) (2 + t);
  };
  DataFunction dataTwoFunction = [](double t) -> double {
    return (double) (10 + t);
  };
  DataFunction writeFunction;
  DataFunction readFunction;

  std::string meshName, writeDataName, readDataName;
  if (context.isNamed("SolverOne")) {
    meshName      = "MeshOne";
    writeDataName = "DataOne";
    writeFunction = dataOneFunction;
    readDataName  = "DataTwo";
    readFunction  = dataTwoFunction;
  } else {
    BOOST_TEST(context.isNamed("SolverTwo"));
    meshName      = "MeshTwo";
    writeDataName = "DataTwo";
    writeFunction = dataTwoFunction;
    readDataName  = "DataOne";
    readFunction  = dataOneFunction;
  }

  double   writeData = 0;
  double   readData  = 0;
  VertexID vertexID;

  double v0[] = {0, 0, 0};
  vertexID    = precice.setMeshVertex(meshName, v0);

  int    nSubsteps          = 4; // perform subcycling on solvers. 4 steps happen in each window.
  int    nWindows           = 5; // perform 5 windows.
  int    timestep           = 0;
  double time               = 0;
  int    timestepCheckpoint = timestep;
  double timeCheckpoint     = time;
  int    iterations         = 0;

  if (precice.requiresInitialData()) {
    writeData = writeFunction(time);
    precice.writeData(meshName, writeDataName, {&vertexID, 1}, {&writeData, 1});
  }

  precice.initialize();
  double maxDt    = precice.getMaxTimeStepSize();
  double windowDt = maxDt;
  double dt       = windowDt / nSubsteps; // time step size desired by solver. E.g. 4 steps  with size 1/4
  dt += windowDt / nSubsteps / nSubsteps; // increase time step size such that we get a non-matching subcycling. E.g. 3 step with size 5/16 and 1 step with size 1/16.
  double currentDt = dt;                  // time step size used by solver

  while (precice.isCouplingOngoing()) {
    if (precice.requiresWritingCheckpoint()) {
      timeCheckpoint     = time;
      timestepCheckpoint = timestep;
      iterations         = 0;
    }
<<<<<<< HEAD

    precice.readScalarData(readDataID, vertexID, currentDt, readData);
=======
    double readTime;
    readTime = time + currentDt;
    precice.readData(meshName, readDataName, {&vertexID, 1}, currentDt, {&readData, 1});
>>>>>>> ad95b8bd

    if (context.isNamed("SolverOne") && iterations == 0) { // in the first iteration of each window, we only have one sample of data. Therefore constant interpolation
      BOOST_TEST(readData == readFunction(timeCheckpoint));
    } else { // in the following iterations we have two samples of data. Therefore linear interpolation
      BOOST_TEST(readData == readFunction(time + currentDt));
    }

    precice.readData(meshName, readDataName, {&vertexID, 1}, currentDt / 2, {&readData, 1});

    if (context.isNamed("SolverOne") && iterations == 0) { // in the first iteration of each window, we only have one sample of data. Therefore constant interpolation
      BOOST_TEST(readData == readFunction(timeCheckpoint));
    } else { // in the following iterations we have two samples of data. Therefore linear interpolation
      BOOST_TEST(readData == readFunction(time + currentDt / 2));
    }

    // solve usually goes here. Dummy solve: Just sampling the writeFunction.
    time += currentDt;
    timestep++;
    writeData = writeFunction(time);
    precice.writeData(meshName, writeDataName, {&vertexID, 1}, {&writeData, 1});
    precice.advance(currentDt);
    maxDt = precice.getMaxTimeStepSize();
    if (precice.requiresReadingCheckpoint()) {
      time     = timeCheckpoint;
      timestep = timestepCheckpoint;
      iterations++;
    }
    currentDt = dt > maxDt ? maxDt : dt;
  }

  precice.finalize();
  BOOST_TEST(timestep == nWindows * nSubsteps);
}

BOOST_AUTO_TEST_SUITE_END() // Integration
BOOST_AUTO_TEST_SUITE_END() // Serial
BOOST_AUTO_TEST_SUITE_END() // Time
BOOST_AUTO_TEST_SUITE_END() // Explicit
BOOST_AUTO_TEST_SUITE_END() // SerialCoupling

#endif // PRECICE_NO_MPI<|MERGE_RESOLUTION|>--- conflicted
+++ resolved
@@ -84,19 +84,14 @@
       timestepCheckpoint = timestep;
       iterations         = 0;
     }
-<<<<<<< HEAD
-
-    precice.readScalarData(readDataID, vertexID, currentDt, readData);
-=======
     double readTime;
     readTime = time + currentDt;
     precice.readData(meshName, readDataName, {&vertexID, 1}, currentDt, {&readData, 1});
->>>>>>> ad95b8bd
 
     if (context.isNamed("SolverOne") && iterations == 0) { // in the first iteration of each window, we only have one sample of data. Therefore constant interpolation
       BOOST_TEST(readData == readFunction(timeCheckpoint));
     } else { // in the following iterations we have two samples of data. Therefore linear interpolation
-      BOOST_TEST(readData == readFunction(time + currentDt));
+      BOOST_TEST(readData == readFunction(readTime));
     }
 
     precice.readData(meshName, readDataName, {&vertexID, 1}, currentDt / 2, {&readData, 1});
@@ -104,7 +99,7 @@
     if (context.isNamed("SolverOne") && iterations == 0) { // in the first iteration of each window, we only have one sample of data. Therefore constant interpolation
       BOOST_TEST(readData == readFunction(timeCheckpoint));
     } else { // in the following iterations we have two samples of data. Therefore linear interpolation
-      BOOST_TEST(readData == readFunction(time + currentDt / 2));
+      BOOST_TEST(readData == readFunction(readTime - currentDt / 2));
     }
 
     // solve usually goes here. Dummy solve: Just sampling the writeFunction.
