--- conflicted
+++ resolved
@@ -89,18 +89,13 @@
 
     precice.readScalarData(readDataID, vertexID, readData);
 
-<<<<<<< HEAD
-    if (iterations == 0) {                                   // special situation: Both solvers get the old data for all time windows (or initial data)
-      BOOST_TEST(readData == readFunction(windowStartTime)); // data at end of previous window was written by other solver.
-=======
     if (iterations == 0 && timestep == 0) {                                    // special situation: Both solvers are in their very first time windows, first iteration, first time step
       BOOST_TEST(readData == readFunction(startTime));                         // use initial data only.
     } else if (iterations == 0) {                                              // special situation: Both solvers get the old data for all time windows.
       BOOST_TEST(readData == readFunction(startTime + timewindow * windowDt)); // data at end of window was written by other solver.
->>>>>>> cd600f52
     } else if (iterations > 0) {
-      BOOST_TEST(readData == readFunction(windowStartTime + windowDt)); // read data at end of time step (because subcycling for both participants exactly matches)
-    } else {                                                            // we should not enter this branch, because this would skip all tests.
+      BOOST_TEST(readData == readFunction(startTime + (timewindow + 1) * windowDt));
+    } else { // we should not enter this branch, because this would skip all tests.
       BOOST_TEST(false);
     }
 
