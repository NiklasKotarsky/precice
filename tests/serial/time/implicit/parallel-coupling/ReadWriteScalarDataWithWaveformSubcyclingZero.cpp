#ifndef PRECICE_NO_MPI

#include "testing/Testing.hpp"

#include <precice/Participant.hpp>
#include <vector>

using namespace precice;

BOOST_AUTO_TEST_SUITE(Integration)
BOOST_AUTO_TEST_SUITE(Serial)
BOOST_AUTO_TEST_SUITE(Time)
BOOST_AUTO_TEST_SUITE(Implicit)
BOOST_AUTO_TEST_SUITE(ParallelCoupling)

/**
 * @brief Test to run a simple coupling with zeroth order waveform subcycling.
 */
BOOST_AUTO_TEST_CASE(ReadWriteScalarDataWithWaveformSubcyclingZero)
{
  PRECICE_TEST("SolverOne"_on(1_rank), "SolverTwo"_on(1_rank));

  Participant precice(context.name, context.config(), 0, 1);

  typedef double (*DataFunction)(double);

  DataFunction dataOneFunction = [](double t) -> double {
    return (double) (2 + t);
  };
  DataFunction dataTwoFunction = [](double t) -> double {
    return (double) (10 + t);
  };
  DataFunction writeFunction;
  DataFunction readFunction;

  std::string meshName, writeDataName, readDataName;
  if (context.isNamed("SolverOne")) {
    meshName      = "MeshOne";
    writeDataName = "DataOne";
    writeFunction = dataOneFunction;
    readDataName  = "DataTwo";
    readFunction  = dataTwoFunction;
  } else {
    BOOST_TEST(context.isNamed("SolverTwo"));
    meshName      = "MeshTwo";
    writeDataName = "DataTwo";
    writeFunction = dataTwoFunction;
    readDataName  = "DataOne";
    readFunction  = dataOneFunction;
  }

  double   writeData, readData;
  double   v0[]     = {0, 0, 0};
  VertexID vertexID = precice.setMeshVertex(meshName, v0);

  int    nSubsteps = 4; // perform subcycling on solvers. 4 steps happen in each window.
  int    nWindows  = 5; // perform 5 windows.
  int    timestep  = 0;
  double time      = 0;

  if (precice.requiresInitialData()) {
    writeData = writeFunction(time);
    precice.writeData(meshName, writeDataName, {&vertexID, 1}, {&writeData, 1});
  }

  precice.initialize();
  double maxDt    = precice.getMaxTimeStepSize();
  double windowDt = maxDt;
  int    timestepCheckpoint;
  double dt = windowDt / nSubsteps;       // time step size desired by solver. E.g. 4 steps  with size 1/4
  dt += windowDt / nSubsteps / nSubsteps; // increase time step size such that we get a non-matching subcycling. E.g. 3 step with size 5/16 and 1 step with size 1/16.
  double currentDt = dt;                  // time step size used by solver
  double timeCheckpoint{0.0};
  int    iterations;

  while (precice.isCouplingOngoing()) {
    if (precice.requiresWritingCheckpoint()) {
      timeCheckpoint     = time;
      timestepCheckpoint = timestep;
      iterations         = 0;
    }
<<<<<<< HEAD
    precice.readScalarData(readDataID, vertexID, currentDt, readData);
=======
    double readTime;
    readTime = timeCheckpoint + windowDt;

    precice.readData(meshName, readDataName, {&vertexID, 1}, currentDt, {&readData, 1});
>>>>>>> ad95b8bd

    if (iterations == 0) { // in the first iteration of each window, use data from previous window.
      BOOST_TEST(readData == readFunction(timeCheckpoint));
    } else { // in the following iterations, use data at the end of window.
      BOOST_TEST(readData == readFunction(time + currentDt));
    }

    precice.readData(meshName, readDataName, {&vertexID, 1}, currentDt / 2, {&readData, 1});

    if (iterations == 0) { // in the first iteration of each window, use data from previous window.
      BOOST_TEST(readData == readFunction(timeCheckpoint));
    } else { // in the following iterations, use data at the end of window.
      BOOST_TEST(readData == readFunction(time + currentDt));
    }

    precice.readScalarData(readDataID, vertexID, 0, readData);

    if (iterations == 0) { // in the first iteration of each window, use data from previous window.
      BOOST_TEST(readData == readFunction(timeCheckpoint));
    } else { // in the following iterations, use data at the end of window.
      BOOST_TEST(readData == readFunction(time));
    }

    // solve usually goes here. Dummy solve: Just sampling the writeFunction.
    time += currentDt;
    timestep++;
    writeData = writeFunction(time);
    precice.writeData(meshName, writeDataName, {&vertexID, 1}, {&writeData, 1});
    precice.advance(currentDt);
    maxDt = precice.getMaxTimeStepSize();
    if (precice.requiresReadingCheckpoint()) {
      time     = timeCheckpoint;
      timestep = timestepCheckpoint;
      iterations++;
    }
    currentDt = dt > maxDt ? maxDt : dt;
  }

  precice.finalize();
  BOOST_TEST(timestep == nWindows * nSubsteps);
}

BOOST_AUTO_TEST_SUITE_END() // Integration
BOOST_AUTO_TEST_SUITE_END() // Serial
BOOST_AUTO_TEST_SUITE_END() // Time
BOOST_AUTO_TEST_SUITE_END() // Explicit
BOOST_AUTO_TEST_SUITE_END() // SerialCoupling

#endif // PRECICE_NO_MPI<|MERGE_RESOLUTION|>--- conflicted
+++ resolved
@@ -15,6 +15,8 @@
 
 /**
  * @brief Test to run a simple coupling with zeroth order waveform subcycling.
+ *
+ * Provides a dt argument to the read function, but since a zeroth order waveform is used the result should be identical to the case without waveform relaxation
  */
 BOOST_AUTO_TEST_CASE(ReadWriteScalarDataWithWaveformSubcyclingZero)
 {
@@ -79,19 +81,15 @@
       timestepCheckpoint = timestep;
       iterations         = 0;
     }
-<<<<<<< HEAD
-    precice.readScalarData(readDataID, vertexID, currentDt, readData);
-=======
     double readTime;
     readTime = timeCheckpoint + windowDt;
 
     precice.readData(meshName, readDataName, {&vertexID, 1}, currentDt, {&readData, 1});
->>>>>>> ad95b8bd
 
     if (iterations == 0) { // in the first iteration of each window, use data from previous window.
       BOOST_TEST(readData == readFunction(timeCheckpoint));
     } else { // in the following iterations, use data at the end of window.
-      BOOST_TEST(readData == readFunction(time + currentDt));
+      BOOST_TEST(readData == readFunction(readTime));
     }
 
     precice.readData(meshName, readDataName, {&vertexID, 1}, currentDt / 2, {&readData, 1});
@@ -99,15 +97,7 @@
     if (iterations == 0) { // in the first iteration of each window, use data from previous window.
       BOOST_TEST(readData == readFunction(timeCheckpoint));
     } else { // in the following iterations, use data at the end of window.
-      BOOST_TEST(readData == readFunction(time + currentDt));
-    }
-
-    precice.readScalarData(readDataID, vertexID, 0, readData);
-
-    if (iterations == 0) { // in the first iteration of each window, use data from previous window.
-      BOOST_TEST(readData == readFunction(timeCheckpoint));
-    } else { // in the following iterations, use data at the end of window.
-      BOOST_TEST(readData == readFunction(time));
+      BOOST_TEST(readData == readFunction(readTime));
     }
 
     // solve usually goes here. Dummy solve: Just sampling the writeFunction.
